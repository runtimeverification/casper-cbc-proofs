--- conflicted
+++ resolved
@@ -142,9 +142,6 @@
 
 End CommuteIndexed.
 
-<<<<<<< HEAD
-(* Section 4 *)
-=======
 (* Section 4 *)
 
 Section Estimators.
@@ -183,5 +180,4 @@
   Proof.
     intros He tr n1 n2 s1 s2 c1 c2 Hs1 Hs2 Hc1 Hc2.
   Admitted.
-End Estimators.
->>>>>>> b6bba0cb
+End Estimators.