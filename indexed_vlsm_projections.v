--- conflicted
+++ resolved
@@ -1,9 +1,5 @@
 From Casper
-<<<<<<< HEAD
-Require Import preamble vlsm composed_vlsm composed_vlsm_projections indexed_vlsm.
-=======
-Require Import vlsm indexed_vlsm.
->>>>>>> 0c765b72
+Require Import preamble vlsm indexed_vlsm.
 
 Definition indexed_vlsm_constrained_projection_sig
   {index : Set} {message : Type} `{Heqd : EqDec index}
