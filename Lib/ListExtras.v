--- conflicted
+++ resolved
@@ -1181,11 +1181,7 @@
   - assumption.
 Qed.
 
-<<<<<<< HEAD
-Lemma union_fold
-=======
 Lemma union_fold 
->>>>>>> 0723fd89
   {A : Type}
   {eq_dec_a : EqDec A}
   (haystack : list (list A))
