Require Import Coq.Bool.Bool.
Require Import Arith.
Require Import List ListSet.
Require Import Lia.
Import ListNotations.

Require Import Coq.Logic.FinFun.

From CasperCBC.Lib Require Import Preamble.

(** It is decidable whether a list is null or not *)
Lemma null_dec {S} (l : list S) : Decision (l = []).
Proof.
  destruct l; [left; reflexivity|right; congruence].
Qed.

(** A list is either null or it can be decomposed into an initial prefix
and a last element *)
Lemma null_or_exists_last {S} (l : list S)
  : l = [] \/ exists (l' : list S) (a : S), l = l' ++ [a].
Proof.
  destruct (null_dec l).
  - left. assumption.
  - right. apply exists_last in n. destruct n as [l' [a Heq]].
    exists l'. exists a. assumption.
Qed.

(** destructs a list in @l@ in either null or a prefix @l'@ and
a last element @a@ with an equation @Heq@ stating that @l = l' ++ [a]@
*)
Ltac destruct_list_last l l' a Heq := destruct (null_or_exists_last l) as [Heq | [l' [a Heq]]]; rewrite Heq in *.

Lemma last_not_null {S} (l : list S) (a : S)
  : l ++ [a] <> [].
Proof.
  intro contra. destruct l; discriminate contra.
Qed.

Definition last_error {S} (l : list S) : option S :=
  match l with
  | [] => None
  | a :: t => Some (last t a)
  end.


Lemma unfold_last_hd {S} : forall (random a b : S) (l : list S),
  last (a :: (b :: l)) random = last (b :: l) random.
Proof.
  intros random h1 h2 tl.
  unfold last. reflexivity.
Qed.

Lemma swap_head_last {S} : forall (random a b c : S) (l : list S),
    last (a :: b :: c :: l) random = last (b :: a :: c :: l) random.
Proof.
  intros random h1 h2 s tl.
  induction tl as [| hd tl IHl].
  - reflexivity.
  - simpl. reflexivity.
Qed.

Lemma remove_hd_last {X} :
  forall (hd1 hd2 d1 d2 : X) (tl : list X),
    last (hd1 :: hd2 :: tl) d1 = last (hd2 :: tl) d2.
Proof.
  intros. induction tl.
  simpl. reflexivity.
  rewrite unfold_last_hd.
  rewrite unfold_last_hd in IHtl.
  rewrite unfold_last_hd.
  rewrite unfold_last_hd.
  destruct tl.
  reflexivity.
  do 2 rewrite unfold_last_hd in IHtl.
  do 2 rewrite unfold_last_hd.
  assumption.
Qed.

Lemma unroll_last {S} : forall (random a : S) (l : list S),
  last (a :: l) random = last l a.
Proof.
  induction l; try reflexivity.
  destruct l; try reflexivity.
  rewrite swap_head_last. rewrite unfold_last_hd. rewrite IHl.
  rewrite unfold_last_hd. reflexivity.
Qed.

Lemma last_app
  {A}
  (l1 l2 : list A)
  (def : A)
  : last (l1 ++ l2) def = last l2 (last l1 def).
Proof.
  generalize dependent def.
  induction l1; try reflexivity; intro def.
  remember last as lst; simpl; subst lst.
  repeat rewrite unroll_last.
  apply IHl1.
Qed.

Lemma last_map
  {A B}
  (f : A -> B)
  (h : A)
  (t : list A)
  (def : B)
  : last (map f (h :: t)) def = f (last t h).
Proof.
  generalize dependent def. generalize dependent h.
  induction t; try reflexivity; intros.
  rewrite map_cons.
  repeat rewrite unroll_last.
  apply IHt.
Qed.

Lemma last_error_some {S} 
  (l : list S)
  (s random : S)
  (Herr : last_error l = Some s) :
  last l random = s.
Proof.
  destruct l.
  - simpl in *. discriminate Herr.
  - simpl in Herr. inversion Herr.
    apply unroll_last.
Qed.

Lemma incl_empty : forall A (l : list A),
  incl l nil -> l = nil.
Proof.
  intros. destruct l; try reflexivity.
  exfalso. destruct (H a). left. reflexivity.
Qed.

Lemma incl_singleton {A} : forall (l : list A) (a : A),
  incl l [a] ->
  forall b, In b l -> b = a.
Proof.
  intros. induction l; inversion H0; subst.
  - clear H0. destruct (H b); try (left; reflexivity); subst; try reflexivity.
    inversion H0.
  - apply IHl; try assumption.
    apply incl_tran with (a0 :: l); try assumption.
    apply incl_tl. apply incl_refl.
Qed.

Lemma filter_in : forall A (f : A -> bool) x s,
  In x s ->
  f x = true ->
  In x (filter f s).
Proof.
  intros. apply filter_In. split; assumption.
Qed.

Lemma filter_incl {A} (f : A -> bool) : forall s1 s2,
  incl s1 s2 ->
  incl (filter f s1) (filter f s2).
Proof.
  induction s1; intros; intro x; intros.
  - inversion H0.
  - simpl in H0. destruct (f a) eqn:Hfa.
    + destruct H0.
      * subst. apply filter_in; try assumption. apply H. left. reflexivity.
      * apply IHs1; try assumption. intro y; intro. apply H. right. assumption.
    + apply IHs1; try assumption. intro y; intro. apply H. right. assumption.
Qed.

Lemma filter_incl_fn {A} : forall (f : A -> bool) (g : A -> bool),
  (forall a, f a = true -> g a = true) ->
  forall s, incl (filter f s) (filter g s).
Proof.
  induction s; simpl.
  - apply incl_refl.
  - intro x; intros. destruct (f a) eqn:Hfa.
    + apply H in Hfa. rewrite Hfa. destruct H0.
      * subst. left. reflexivity.
      * right. apply IHs. assumption.
    + apply IHs in H0. destruct (g a).
      * right; assumption.
      * assumption.
Qed.

Lemma filter_length_fn
  {A : Type}
  (f g : A -> bool)
  (s : list A)
  (Hfg : Forall (fun a => f a = true -> g a = true) s)
  : length (filter f s) <= length (filter g s).
Proof.
  induction s; simpl.
  - lia.
  - inversion Hfg; subst. specialize (IHs H2).
  destruct (f a) eqn:Hfa.
    + rewrite H1; try reflexivity. simpl. lia.
    + destruct (g a); simpl; lia.
Qed.

Lemma filter_eq_fn {A} : forall (f : A -> bool) (g : A -> bool) s,
  (forall a, In a s -> f a = true <-> g a = true) ->
  filter f s = filter g s.
Proof.
  induction s; intros; try reflexivity. simpl.
  assert (IHs' : forall a : A, In a s -> f a = true <-> g a = true).
  { intros. apply H. right. assumption. }
  apply IHs in IHs'. clear IHs.
  destruct (f a) eqn:Hf.
  - apply H in Hf as Hg; try (left; reflexivity). rewrite Hg. rewrite IHs'. reflexivity.
  - assert (Hg : g a = false).
    {  destruct (g a) eqn:Hg; try reflexivity. apply H in Hg; try (left; reflexivity).
      rewrite <- Hg. assumption.
    }
    rewrite Hg. assumption.
Qed.

Lemma filter_nil
  {A : Type}
  (f : A -> bool)
  (l : list A)
  : Forall (fun a : A => f a = false) l
  <-> filter f l = [].
Proof.
  rewrite Forall_forall.
  split; intro Hnone.
  - induction l; try reflexivity.
    assert (Hno_a := Hnone a).
    assert (Hin_a : In a (a :: l)) by (left;reflexivity).
    specialize (Hno_a Hin_a).
    simpl. rewrite Hno_a.
    apply IHl.
    intros b Hin_b.
    apply Hnone.
    right.
    assumption.
  - induction l; intros x Hx; inversion Hx; subst; clear Hx
    ; simpl in Hnone.
    + destruct (f x) eqn:Hx; try reflexivity. inversion Hnone.
    + destruct (f a) eqn:Ha.
      * inversion Hnone.
      * apply IHl; assumption.
Qed.

Lemma Exists_first
  {A : Type}
  (l : list A)
  (P : A -> Prop)
  (Pdec : forall a, Decision (P a))
  (Hsomething : Exists P l)
  : exists (prefix : list A)
         (suffix : list A)
         (first : A),
         P first /\
         l = prefix ++ [first] ++ suffix /\
         ~Exists P prefix.

Proof.
  induction l;[solve[inversion Hsomething]|].
  destruct (decide (P a)).
  - exists nil, l, a.
    rewrite Exists_nil.
    tauto.
  - apply Exists_cons in Hsomething.
    destruct Hsomething;[exfalso;tauto|].
    specialize (IHl H);clear H.
    destruct IHl as [prefix [suffix [first [Hf [-> Hnone_before]]]]].
    exists (a :: prefix), suffix, first.
    rewrite Exists_cons.
    tauto.
Qed.

Lemma existsb_Exists {A} (f : A -> bool):
  forall l, existsb f l = true <-> Exists (fun x => f x = true) l.
Proof.
  intro l.
  rewrite Exists_exists.
  apply existsb_exists.
Qed.

Lemma existsb_forall {A} (f : A -> bool):
  forall l, existsb f l = false <-> forall x, In x l -> f x = false.
Proof.
  intro l.
  setoid_rewrite <- not_true_iff_false.
  rewrite existsb_Exists, <- Forall_forall.
  symmetry.
  apply Forall_Exists_neg.
Qed.

Lemma existsb_first
  {A : Type}
  (l : list A)
  (f : A -> bool)
  (Hsomething : existsb f l = true) :
  exists (prefix : list A)
         (suffix : list A)
         (first : A),
         (f first = true) /\
         l = prefix ++ [first] ++ suffix /\
         (existsb f prefix = false).
Proof.
  setoid_rewrite <-not_true_iff_false.
  setoid_rewrite existsb_Exists.
  apply Exists_first.
  intro a;apply decide_eq.
  apply existsb_Exists;assumption.
Qed.

Lemma in_not_in : forall A (x y : A) l,
  In x l ->
  ~ In y l ->
  x <> y.
Proof.
  intros. intro; subst. apply H0. assumption.
Qed.

Definition inb {A} (Aeq_dec : forall x y:A, {x = y} + {x <> y}) (x : A) (xs : list A) :=
  if in_dec Aeq_dec x xs then true else false.

Lemma in_function {A}  (Aeq_dec : forall x y:A, {x = y} + {x <> y}) :
  PredicateFunction2 (@In A) (inb Aeq_dec).
Proof.
  intros x xs. unfold inb. destruct (in_dec Aeq_dec x xs); split; intros
  ; try assumption; try reflexivity; try contradiction; discriminate.
Qed.

Lemma in_correct `{EqDecision X} :
  forall (l : list X) (x : X),
    In x l <-> inb decide_eq x l = true.
Proof.
  intros s msg.
  apply in_function.
Qed.

Lemma in_correct_refl `{EqDecision X} :
  forall (l : list X) (x : X),
    In x l <-> inb decide_eq x l.
Proof.
  intros s msg.
  rewrite in_correct, Is_true_iff_eq_true.
  reflexivity.
Qed.

Lemma in_correct' `{EqDecision X} :
  forall (l : list X) (x : X),
    ~ In x l <-> inb decide_eq x l = false.
Proof.
  intros s msg.
  rewrite in_correct, not_true_iff_false.
  reflexivity.
Qed.

Definition inclb
  `{EqDecision A}
  (l1 l2 : list A)
  : bool
  := forallb (fun x : A => inb decide_eq x l2) l1.

Lemma incl_function `{EqDecision A} : PredicateFunction2 (@incl A) (inclb).
Proof.
  intros l1 l2. unfold inclb. rewrite forallb_forall.
  split; intros Hincl x Hx; apply in_correct; apply Hincl; assumption.
Qed.

Definition incl_correct `{EqDecision A}
  (l1 l2 : list A)
  : incl l1 l2 <-> inclb l1 l2 = true
  := incl_function l1 l2.

Lemma map_incl {A B} (f : B -> A) : forall s s',
  incl s s' ->
  incl (map f s) (map f s').
Proof.
  intros s s' Hincl fx Hin.
  apply in_map_iff .
  apply in_map_iff in Hin.
  destruct Hin as [x [Heq Hin]].
  exists x. split; try assumption. apply Hincl. assumption.
Qed.

Definition app_cons {A}
  (a : A)
  (l : list A)
  : [a] ++ l = a :: l
  := eq_refl.

Lemma append_nodup_left {A}:
  forall (l1 l2 : list A), NoDup (l1 ++ l2) -> NoDup l1.
Proof.
  induction l1; intros.
  - constructor.
  - inversion H. apply IHl1 in H3. constructor; try assumption. intro. apply H2.
    apply in_app_iff. left. assumption.
Qed.

Lemma append_nodup_right {A}:
  forall (l1 l2 : list A), NoDup (l1 ++ l2) -> NoDup l2.
Proof.
  induction l1; intros.
  - simpl in H. assumption.
  - simpl in H. inversion H. apply IHl1 in H3. assumption.
Qed.

Lemma nodup_append {A} : forall (l1 l2 : list A),
  NoDup l1 ->
  NoDup l2 ->
  (forall a, In a l1 -> ~ In a l2) ->
  (forall a, In a l2 -> ~ In a l1) ->
  NoDup (l1 ++ l2).
Proof.
  induction l1; simpl; intros; try assumption.
  inversion H; subst; clear H. constructor.
  - intro. apply in_app_iff in H. destruct H as [Inl1 | InL2].
    + apply H5. assumption.
    + apply (H1 a); try assumption.
      left. reflexivity.
  - apply IHl1; try assumption; intros.
    + apply H1. right. assumption.
    + apply H2 in H. intro. apply H. right. assumption.
Qed.

Lemma last_is_last {A} : forall (l : list A) (x dummy: A),
  last (l ++ [x]) dummy = x.
Proof.
  induction l; try reflexivity; intros.
  rewrite <- app_comm_cons. specialize (IHl x dummy). rewrite <- IHl at 2. simpl.
  destruct l; simpl; reflexivity.
Qed.

Lemma last_error_is_last {A} : forall (l : list A) (x : A),
  last_error (l ++ [x]) = Some x.
Proof.
  destruct l; try reflexivity; intros; simpl. apply f_equal. apply last_is_last.
Qed.

(** Polymorphic list library **)

Fixpoint is_member {W} `{StrictlyComparable W} (w : W) (l : list W) : bool :=
  match l with
  | [] => false
  | hd :: tl => match compare w hd with
              | Eq => true
              | _ => is_member w tl
              end
  end.

Definition compareb {A} `{StrictlyComparable A} (a1 a2 : A) : bool :=
  match compare a1 a2 with
  | Eq => true
  | _ => false
  end.

Lemma is_member_correct {W} `{StrictlyComparable W}
  : forall l (w : W), is_member w l = true <-> In w l.
Proof.
  intros l w.
  induction l as [|hd tl IHl].
  - split; intro H'.
    + unfold is_member in H'; inversion H'.
    + inversion H'.
  - split; intro H'.
    + simpl in H'.
      destruct (compare w hd) eqn:Hcmp;
        try (right; apply IHl; assumption ).
      apply StrictOrder_Reflexive in Hcmp.
      left. symmetry; assumption.
    + apply in_inv in H'.
      destruct H' as [eq | neq].
      rewrite eq.
      simpl.
      rewrite compare_eq_refl.
      reflexivity.
      rewrite <- IHl in neq.
      simpl. assert (H_dec := compare_eq_dec w hd).
      destruct H_dec as [Heq | Hneq].
      rewrite Heq. rewrite compare_eq_refl. reflexivity.
      destruct (compare w hd); try reflexivity;
        assumption.
Qed.

Lemma is_member_correct' {W} `{StrictlyComparable W}
  : forall l (w : W), is_member w l = false <-> ~ In w l.
Proof.
  intros.
  apply mirror_reflect.
  intros; apply is_member_correct.
Qed.

Lemma In_app_comm {X} : forall l1 l2 (x : X), In x (l1 ++ l2) <-> In x (l2 ++ l1).
Proof.
  intros l1 l2 x; split; intro H_in;
  apply in_or_app; apply in_app_or in H_in;
    destruct H_in as [cat | dog];
    tauto.
Qed.

Lemma nth_error_last
  {A : Type}
  (l : list A)
  (n : nat)
  (Hlast: S n = length l)
  (_last : A)
  : nth_error l n = Some (last l _last).
Proof.
  generalize dependent _last.
  generalize dependent l.
  induction n; intros.
  - destruct l; inversion Hlast. symmetry in H0.
    apply length_zero_iff_nil in H0. subst. reflexivity.
  - destruct l; inversion Hlast.
    specialize (IHn l H0 _last). rewrite unroll_last.
    simpl. rewrite IHn. f_equal.
    destruct l; inversion H0.
    repeat rewrite unroll_last.
    reflexivity.
Qed.

Fixpoint list_suffix
  {A : Type}
  (l : list A)
  (n : nat)
  : list A
  := match n,l with
    | 0,_ => l
    | _,[] => []
    | S n, a :: l => list_suffix l n
    end.

Lemma list_suffix_map
  {A B : Type}
  (f : A -> B)
  (l : list A)
  (n : nat)
  : List.map f (list_suffix l n) = list_suffix (List.map f l) n.
Proof.
  generalize dependent l. induction n; intros [|a l]; try reflexivity.
  simpl.
  apply IHn.
Qed.

Fixpoint list_prefix
  {A : Type}
  (l : list A)
  (n : nat)
  : list A
  := match n,l with
    | 0,_ => []
    | _,[] => []
    | S n, a :: l => a :: list_prefix l n
    end.

Lemma list_prefix_split
  {A : Type}
  (l left right: list A)
  (left_len : nat)
  (Hlen : left_len = length left)
  (Hsplit : l = left ++ right) :
  list_prefix l left_len = left.

Proof.
  generalize dependent l.
  generalize dependent left.
  generalize dependent right.
  generalize dependent left_len.
  induction left_len.
  - intros.
    symmetry in Hlen.
    rewrite length_zero_iff_nil in Hlen.
    rewrite Hlen.
    unfold list_prefix.
    destruct l;
    reflexivity.
  - intros.
    destruct left.
    + discriminate Hlen.
    + assert (left_len = length left). {
        simpl in Hlen.
        inversion Hlen.
        intuition.
      }
      specialize (IHleft_len right left H (left ++ right) eq_refl).
      rewrite Hsplit.
      simpl.
      rewrite IHleft_len.
      reflexivity.
Qed.

Lemma list_prefix_map
  {A B : Type}
  (f : A -> B)
  (l : list A)
  (n : nat)
  : List.map f (list_prefix l n) = list_prefix (List.map f l) n.
Proof.
  generalize dependent l. induction n; intros [|a l]; try reflexivity.
  simpl.
  f_equal.
  apply IHn.
Qed.

Lemma list_prefix_length
  {A : Type}
  (l : list A)
  (n : nat)
  (Hlen : n <= length l)
  : length (list_prefix l n) = n.
Proof.
  generalize dependent l. induction n; intros [|a l] Hlen; try reflexivity.
  - inversion Hlen.
  - simpl in *. f_equal.
    apply IHn.
    lia.
Qed.

Lemma list_suffix_length
  {A : Type}
  (l : list A)
  (n : nat)
  : length (list_suffix l n) = length l - n.
Proof.
  generalize dependent l. induction n; intros [|a l]; try reflexivity.
  simpl. apply IHn.
Qed.

Lemma list_prefix_prefix
  {A : Type}
  (l : list A)
  (n1 n2 : nat)
  (Hn: n1 <= n2)
  : list_prefix (list_prefix l n2) n1 = list_prefix l n1.
Proof.
  generalize dependent n1. generalize dependent n2.
  induction l; intros [|n2] [|n1] Hn; try reflexivity.
  - inversion Hn.
  - simpl. f_equal. apply IHl. lia.
Qed.

Lemma list_prefix_suffix
  {A : Type}
  (l : list A)
  (n : nat)
  : list_prefix l n ++ list_suffix l n = l.
  Proof.
   generalize dependent n. induction l; intros [|n]; try reflexivity.
   simpl.
   f_equal. apply IHl.
  Qed.

Definition list_segment
  {A : Type}
  (l : list A)
  (n1 n2 : nat)
  := list_suffix (list_prefix l n2) n1.

Lemma list_prefix_segment_suffix
  {A : Type}
  (l : list A)
  (n1 n2 : nat)
  (Hn : n1 <= n2)
  : list_prefix l n1 ++ list_segment l n1 n2 ++ list_suffix l n2 = l.
Proof.
  rewrite <- (list_prefix_suffix l n2) at 4.
  rewrite app_assoc.
  f_equal.
  unfold list_segment.
  rewrite <- (list_prefix_suffix (list_prefix l n2) n1) at 2.
  f_equal.
  symmetry.
  apply list_prefix_prefix.
  assumption.
Qed.

Definition Forall_hd
  {A : Type}
  {P : A -> Prop}
  {a : A}
  {l : list A}
  (Hs : Forall P (a :: l))
  : P a.
Proof.
  inversion Hs. subst. exact H1.
Defined.

Definition Forall_tl
  {A : Type}
  {P : A -> Prop}
  {a : A}
  {l : list A}
  (Hs : Forall P (a :: l))
  : Forall P l.
Proof.
  inversion Hs. subst. exact H2.
Defined.

Fixpoint list_annotate
  {A : Type}
  (P : A -> Prop)
  (l : list A)
  (Hs : Forall P l)
  : list (sig P).
Proof.
  destruct l as [| a l].
  - exact [].
  -
  exact ((exist P a (Forall_hd Hs)) :: list_annotate A P l (Forall_tl Hs)).
Defined.

Lemma list_annotate_unroll
  {A : Type}
  (P : A -> Prop)
  (a : A)
  (l : list A)
  (Hs : Forall P (a :: l))
  : list_annotate P (a :: l) Hs = exist P a (Forall_hd Hs) ::  list_annotate P l (Forall_tl Hs).
Proof.
  reflexivity.
Qed.

Lemma in_list_annotate_forget
  {A : Type}
  (P : A -> Prop)
  (l : list A)
  (Hs : Forall P l)
  (xP : sig P)
  (Hin : In xP (list_annotate P l Hs))
  : In (proj1_sig xP) l.
Proof.
  induction l.
  - inversion Hin.
  - rewrite list_annotate_unroll in Hin.
    destruct Hin as [Heq | Hin].
    + subst xP. left. reflexivity.
    + right. specialize (IHl (Forall_tl Hs)). apply IHl. assumption.
Qed.

Lemma nth_error_list_annotate
  {A : Type}
  (P : A -> Prop)
  (l : list A)
  (Hs : Forall P l)
  (n : nat)
  : exists (oa : option (sig P)),
    nth_error (list_annotate P l Hs) n = oa
    /\ option_map (@proj1_sig _ _) oa = nth_error l n.
Proof.
  generalize dependent l.
  induction n; intros [| a l] Hs.
  - exists None. split; reflexivity.
  - inversion Hs; subst. exists (Some (exist _ a (Forall_hd Hs))).
    rewrite list_annotate_unroll.
    split; reflexivity.
  - exists None. split; reflexivity.
  - rewrite list_annotate_unroll.
    specialize (IHn l (Forall_tl Hs)).
    destruct IHn as [oa [Hoa Hnth]].
    exists oa.
    split; assumption.
Qed.

Fixpoint nth_error_filter_index
  {A}
  (f : A -> bool)
  (l : list A)
  (n : nat)
  :=
  match l with
  | [] => None
  | a :: l =>
    match f a with
    | false => option_map S (nth_error_filter_index f l n)
    | true =>
      match n with
      | 0 => Some 0
      | S n => option_map S (nth_error_filter_index f l n)
      end
    end
  end.

Lemma nth_error_filter_index_le
  {A}
  (f : A -> bool)
  (l : list A)
  (n1 n2 : nat)
  (Hle : n1 <= n2)
  (in1 in2 : nat)
  (Hin1 : nth_error_filter_index f l n1 = Some in1)
  (Hin2 : nth_error_filter_index f l n2 = Some in2)
  : in1 <= in2.
Proof.
  generalize dependent in2.
  generalize dependent in1.
  generalize dependent n2.
  generalize dependent n1.
  induction l; intros.
  - inversion Hin1.
  - simpl in Hin1. simpl in Hin2.
    destruct (f a) eqn:fa.
    + destruct n1; destruct n2.
      * inversion Hin1; inversion Hin2; subst; assumption.
      * destruct (nth_error_filter_index f l n2)
        ; inversion Hin1; inversion Hin2; subst.
        lia.
      * inversion Hle.
      * { destruct in1, in2.
        - lia.
        - lia.
        - destruct (nth_error_filter_index f l n2); inversion Hin2.
        - assert (Hle' : n1 <= n2) by lia.
          specialize (IHl n1 n2 Hle').
          destruct (nth_error_filter_index f l n1) eqn:Hin1'; inversion Hin1;
          subst; clear Hin1.
          destruct (nth_error_filter_index f l n2) eqn:Hin2'; inversion Hin2
          ; subst; clear Hin2.
          specialize (IHl in1 eq_refl in2 eq_refl).
          lia.
        }
    + specialize (IHl n1 n2 Hle).
      destruct (nth_error_filter_index f l n1) eqn:Hin1'; inversion Hin1
      ; subst; clear Hin1.
      destruct (nth_error_filter_index f l n2) eqn:Hin2'; inversion Hin2
      ; subst; clear Hin2.
      specialize (IHl n eq_refl n0 eq_refl).
      lia.
Qed.

Lemma nth_error_filter
  {A}
  (f : A -> bool)
  (l : list A)
  (n : nat)
  (a : A)
  (Hnth : nth_error (filter f l) n = Some a)
  : exists (nth : nat),
    nth_error_filter_index f l n = Some nth
    /\ nth_error l nth = Some a.
Proof.
  generalize dependent a. generalize dependent n.
  induction l.
  - intros; simpl in Hnth. destruct n; inversion Hnth.
  - intros. simpl in Hnth. simpl . destruct (f a).
    + destruct n.
      * inversion Hnth; subst. exists 0; split; reflexivity.
      * simpl in Hnth.
        specialize (IHl n a0 Hnth).
        destruct IHl as [nth [Hnth' Ha0]].
        exists (S nth).
        split; try assumption.
        rewrite Hnth'.
        reflexivity.
    + specialize (IHl n a0 Hnth).
      destruct IHl as [nth [Hnth' Ha0]].
      exists (S nth).
      split; try assumption.
      rewrite Hnth'.
      reflexivity.
Qed.

Fixpoint filter_Forall
  `{forall a : A, Decision (P a)}
  (l : list A)
  : Forall P (filter (fun a => bool_decide (P a)) l).
Proof.
  destruct l; simpl.
  - exact (Forall_nil P).
  - specialize (filter_Forall A P _ l).
    rewrite <- decide_bool_decide.
    destruct (decide (P a)).
    + constructor; assumption.
    + assumption.
Defined.

Lemma list_prefix_nth
  {A : Type}
  (s : list A)
  (n : nat)
  (i : nat)
  (Hi : i < n)
  : nth_error (list_prefix s n) i = nth_error s i.
Proof.
  generalize dependent n. generalize dependent s.
  induction i; intros [|a s] [|n] Hi; try reflexivity.
  - inversion Hi.
  - inversion Hi.
  - simpl.
    assert (Hi': i < n) by lia.
    specialize (IHi s n Hi').
    rewrite IHi.
    reflexivity.
Qed.

Lemma nth_error_length
  {A : Type}
  (l : list A)
  (n : nat)
  (a : A)
  (Hnth : nth_error l n = Some a)
  : S n <= length l.
Proof.
  generalize dependent a. generalize dependent l.
  induction n; intros [|a l] b Hnth; simpl; inversion Hnth.
  - lia.
  - specialize (IHn l b H0).
    lia.
Qed.

Lemma list_prefix_nth_last
  {A : Type}
  (l : list A)
  (n : nat)
  (nth : A)
  (Hnth : nth_error l n = Some nth)
  (_last : A)
  : nth = last (list_prefix l (S n)) _last.
Proof.
  specialize (nth_error_length l n nth Hnth); intro Hlen.
  specialize (list_prefix_length l (S n) Hlen); intro Hpref_len.
  symmetry in Hpref_len.
  specialize (list_prefix_nth l (S n) n); intro Hpref.
  rewrite <- Hpref in Hnth.
  - specialize (nth_error_last (list_prefix l (S n)) n Hpref_len _last); intro Hlast.
    rewrite Hlast in Hnth. inversion Hnth.
    reflexivity.
  - constructor.
Qed.

Lemma list_suffix_nth
  {A : Type}
  (s : list A)
  (n : nat)
  (i : nat)
  (Hi : n <= i)
  : nth_error (list_suffix s n) (i - n) = nth_error s i.
Proof.
  generalize dependent n. generalize dependent s.
  induction i; intros [|a s] [|n] Hi; try reflexivity.
  - inversion Hi.
  - simpl. apply nth_error_None. simpl. lia.
  - simpl.
    apply IHi.
    lia.
Qed.

Lemma list_suffix_last
  {A : Type}
  (l : list A)
  (i : nat)
  (Hlt : i < length l)
  (_default : A)
  : last (list_suffix l i) _default  = last l _default.
Proof.
  generalize dependent l. induction i; intros [|a l] Hlt
  ; try reflexivity.
  simpl in Hlt.
  assert (Hlt': i < length l) by lia.
  specialize (IHi l Hlt').
  rewrite unroll_last. simpl.
  rewrite IHi.
  destruct l.
  - inversion Hlt; lia.
  - rewrite unroll_last. rewrite unroll_last. reflexivity.
Qed.

Lemma list_suffix_last_default
  {A : Type}
  (l : list A)
  (i : nat)
  (Hlast : i = length l)
  (_default : A)
  : last (list_suffix l i) _default  = _default.
Proof.
  generalize dependent l. induction i; intros [|a l] Hlast
  ; try reflexivity.
  - inversion Hlast.
  - simpl in Hlast. inversion Hlast.
  specialize (IHi l H0).
  simpl. subst.
  assumption.
Qed.

Lemma list_segment_nth
  {A : Type}
  (l : list A)
  (n1 n2 : nat)
  (Hn : n1 <= n2)
  (i : nat)
  (Hi1 : n1 <= i)
  (Hi2 : i < n2)
  : nth_error (list_segment l n1 n2) (i - n1) = nth_error l i.
Proof.
  unfold list_segment.
  rewrite list_suffix_nth; try assumption.
  apply list_prefix_nth.
  assumption.
Qed.

Lemma list_segment_app
  {A : Type}
  (l : list A)
  (n1 n2 n3 : nat)
  (H12 : n1 <= n2)
  (H23 : n2 <= n3)
  : list_segment l n1 n2 ++ list_segment l n2 n3 = list_segment l n1 n3.
Proof.
  assert (Hle : n1 <= n3) by lia.
  specialize (list_prefix_segment_suffix l n1 n3 Hle); intro Hl1.
  specialize (list_prefix_segment_suffix l n2 n3 H23); intro Hl2.
  rewrite <- Hl2 in Hl1 at 4. clear Hl2.
  repeat rewrite app_assoc in Hl1.
  apply app_inv_tail in Hl1.
  specialize (list_prefix_suffix (list_prefix l n2) n1); intro Hl2.
  specialize (list_prefix_prefix l n1 n2 H12); intro Hl3.
  rewrite Hl3 in Hl2.
  rewrite <- Hl2 in Hl1.
  rewrite <- app_assoc in Hl1.
  apply app_inv_head in Hl1.
  symmetry.
  assumption.
Qed.

Lemma list_segment_singleton
  {A : Type}
  (l : list A)
  (n : nat)
  (a : A)
  (Hnth : nth_error l n = Some a)
  : list_segment l n (S n) = [a].
Proof.
  unfold list_segment.
  assert (Hle : S n <= length l)
    by (apply nth_error_length in Hnth; assumption).
  assert (Hlt : n < length (list_prefix l (S n)))
    by (rewrite list_prefix_length; try constructor; assumption).
  specialize (list_suffix_last (list_prefix l (S n)) n Hlt a); intro Hlast1.
  specialize (list_prefix_nth_last l n a Hnth a); intro Hlast2.
  rewrite <- Hlast2 in Hlast1.
  specialize (list_suffix_length (list_prefix l (S n)) n).
  rewrite list_prefix_length; try assumption.
  intro Hlength.
  assert (Hs: S n - n = 1) by lia.
  rewrite Hs in Hlength.
  remember (list_suffix (list_prefix l (S n)) n) as x.
  clear -Hlength Hlast1.
  destruct x; inversion Hlength.
  destruct x; inversion H0.
  simpl in Hlast1; subst; reflexivity.
Qed.

Lemma nth_error_map
  {A B : Type}
  (f : A -> B)
  (l : list A)
  (n : nat)
  : nth_error (List.map f l) n = option_map f (nth_error l n).
Proof.
  generalize dependent n.
  induction l; intros [|n]; try reflexivity; simpl.
  apply IHl.
Qed.

Lemma forall_finite
  {index : Type}
  {index_listing : list index}
  (Hfinite_index : Full index_listing)
  (P : index -> Prop)
  : (forall n : index, P n) <-> Forall P index_listing.
Proof.
  split; intros.
  - apply Forall_forall; intros. apply H.
  - rewrite Forall_forall in H.
    apply H. apply Hfinite_index.
Qed.

Lemma exists_finite
  {index : Type}
  {index_listing : list index}
  (Hfinite_index : Full index_listing)
  (P : index -> Prop)
  : (exists n : index, P n) <-> List.Exists P index_listing.
Proof.
  split; intros.
  - apply Exists_exists; intros.
    destruct H as [n H].
    exists n.
    split; try assumption.
    apply Hfinite_index.
  - rewrite Exists_exists in H.
    destruct H as [n [_ H]].
    exists n. assumption.
Qed.

Instance Exists_dec `{forall (a : A), Decision (P a)} l : Decision (Exists P l).
Proof.
  induction l.
  - right. intro Hl. inversion Hl.
  - destruct (decide (P a)) as [Pa | Pna].
    + left. left. assumption.
    + destruct IHl as [Pl | Pnl].
      * left. right. assumption.
      * right. intro Hl. inversion Hl; subst; contradiction.
Qed.

Definition map_option
  {A B : Type}
  (f : A -> option B)
  : list A -> list B
  :=
  fold_right
    (fun x lb =>
      match f x with
      | None => lb
      | Some b => b :: lb
      end
    )
    [].

Lemma map_option_length
  {A B : Type}
  (f : A -> option B)
  (l : list A)
  (Hfl : Forall (fun a => f a <> None) l)
  : length (map_option f l) = length l.
Proof.
  induction l; try reflexivity.
  inversion Hfl; subst.
  spec IHl H2.
  simpl.
  destruct (f a); try (elim H1; reflexivity).
  simpl. f_equal. assumption.
Qed.

Lemma map_option_nth
  {A B : Type}
  (f : A -> option B)
  (l : list A)
  (Hfl : Forall (fun a => f a <> None) l)
  (n := length l)
  (i : nat)
  (Hi : i < n)
  (dummya : A)
  (dummyb : B)
  : Some (nth i (map_option f l) dummyb) = f (nth i l dummya).
Proof.
  generalize dependent i.
  induction l; intros; simpl in *. { lia. }
  inversion Hfl. subst. spec IHl H2.
  destruct (f a) eqn: Hfa; try (elim H1; reflexivity).
  symmetry in Hfa.
  destruct i; try assumption.
  spec IHl i.
  spec IHl. { lia. }
  assumption.
Qed.

Lemma in_map_option
  {A B : Type}
  (f : A -> option B)
  (l : list A)
  (b : B)
  : In b (map_option f l) <-> exists a : A, In a l /\ f a = Some b.
Proof.
  split.
  - intro Hin.
    induction l; try inversion Hin.
    simpl in Hin. destruct (f a) eqn:Hfa.
    + destruct Hin as [Heq | Hin]; subst.
      * exists a.
        split; try assumption.
        left. reflexivity.
      * specialize (IHl Hin). destruct IHl as [a' [Hin' Hfa']].
        exists a'. split; try assumption.
        right. assumption.
    + specialize (IHl Hin). destruct IHl as [a' [Hin' Hfa']].
      exists a'. split; try assumption.
      right. assumption.
  - induction l; intros [a' [Hin' Hfa']]; try inversion Hin'; subst; clear Hin'.
    + simpl. rewrite Hfa'. left. reflexivity.
    + simpl. destruct (f a) eqn:Hfa.
      * right. apply IHl. exists a'. split; try assumption.
      * apply IHl. exists a'. split; try assumption.
Qed.

<<<<<<< HEAD
Definition cat_option
  {A : Type} :
  list (option A) -> list A :=
  fold_right 
    (fun h tl =>
     match h with
     | None => tl
     | Some a => a :: tl
     end
    )
  []. 
  
Local Lemma cat_option_map_option
  {A : Type} :
  cat_option = @map_option (option A) A id.
Proof.
  auto.
Qed.
  
Lemma cat_option_length
  {A : Type}
  (l : list (option A))
    (Hfl : Forall (fun a => a <> None) l)
  : length (cat_option l) = length l.
Proof.
  rewrite cat_option_map_option.
  apply map_option_length; intuition.
Qed.

Lemma cat_option_app
  {A : Type}
  (l1 l2 : list (option A)) :
  cat_option (l1 ++ l2) = cat_option l1 ++ cat_option l2.
Proof.
  induction l1.
  - simpl in *. intuition.
  - destruct a eqn : eq_a;
      simpl in *;
      rewrite IHl1;
      reflexivity.
Qed.

Lemma cat_option_nth
  {A : Type}
  (l : list (option A))
  (Hfl : Forall (fun a => a <> None) l)
  (n := length l)
  (i : nat)
  (Hi : i < n)
  (dummya : A)
  : Some (nth i (cat_option l) dummya) = (nth i l (Some dummya)).
Proof.
  rewrite cat_option_map_option.
  specialize (@map_option_nth (option A) A id l). simpl in *.
  intros. 
  unfold id in *.
  apply H.
  all : intuition.
Qed.

Lemma in_cat_option
  {A : Type}
  (l : list (option A))
  (a : A)
  : In a (cat_option l) <-> exists b : (option A), In b l /\ b = Some a.
Proof.
  rewrite cat_option_map_option.
  apply in_map_option.
=======
Lemma map_option_incl
  {A B : Type}
  (f : A -> option B)
  (l1 l2 : list A)
  (Hincl : incl l1 l2)
  : incl (map_option f l1) (map_option f l2).
Proof.
  intro b. repeat rewrite in_map_option.
  firstorder.
>>>>>>> a472cb91
Qed.

Lemma nth_error_eq
  {A : Type}
  (l1 l2 : list A)
  (Hnth: forall n : nat, nth_error l1 n = nth_error l2 n)
  : l1 = l2.
Proof.
  generalize dependent l2.
  induction l1; intros [| a2 l2] Hnth; try reflexivity.
  - specialize (Hnth 0); simpl in Hnth. inversion Hnth.
  - specialize (Hnth 0); simpl in Hnth. inversion Hnth.
  - assert (H0 := Hnth 0). simpl in H0.
    inversion H0; subst.
    f_equal.
    apply IHl1.
    intro n.
    specialize (Hnth (S n)).
    assumption.
Qed.

Lemma occurrences_ordering
  {A : Type}
  (a b : A)
  (la1 la2 lb1 lb2 : list A)
  (Heq : la1 ++ a :: la2 = lb1 ++ b :: lb2)
  (Ha : ~In a (b :: lb2))
  : exists lab : list A, lb1 = la1 ++ a :: lab.
Proof.
  generalize dependent lb2. generalize dependent la2.
  generalize dependent b. generalize dependent lb1.
  generalize dependent a.
  induction la1; intros; destruct lb1 as [|b0 lb1]; simpl in *
  ; inversion Heq; subst.
  - elim Ha. left. reflexivity.
  - exists lb1. reflexivity.
  - elim Ha. right. apply in_app_iff. right. left. reflexivity.
  - specialize (IHla1 a0 lb1 b la2 lb2 H1 Ha).
    destruct IHla1 as [la0b Hla0b].
    exists la0b. subst. reflexivity.
Qed.

Lemma exists_first
  {A : Type}
  (l : list A)
  (P : A -> Prop)
  (Pdec : forall a : A, {P a } + {~P a})
  (Hsomething : Exists P l) :
  exists (prefix : list A)
         (suffix : list A)
         (first : A),
         (P first) /\
         l = prefix ++ [first] ++ suffix /\
         ~Exists P prefix.
Proof.
  induction l.
  - inversion Hsomething.
  - destruct (Pdec a).
    + exists []. exists l. exists a. repeat split; try assumption.
      intro H; inversion H.
    + assert (Hl : Exists P l).
      { inversion Hsomething; subst; try (elim n; assumption). assumption. }
      specialize (IHl Hl).
      destruct IHl as [prefix [suffix [first [Hfirst [Heq Hprefix]]]]].
      exists (a :: prefix). exists suffix. exists first. repeat split; try assumption.
      * simpl. subst. reflexivity.
      * intro Hprefix'. inversion Hprefix'; try (elim n; assumption).
        elim Hprefix. assumption.
Qed.

Lemma in_fast
  {A : Type}
  (l : list A)
  (a : A)
  (b : A)
  (Hin : In a (b :: l))
  (Hneq : b <> a) :
  In a l.
Proof.
  destruct Hin.
  - subst. elim Hneq. reflexivity.
  - assumption.
Qed.

Lemma union_fold
  `{EqDecision A}
  (haystack : list (list A))
  (a : A) :
  In a (fold_right (set_union decide_eq) [] haystack)
  <->
  exists (needle : list A), (In a needle) /\ (In needle haystack).
Proof.
  split.
  - generalize dependent a.
    generalize dependent haystack.
    induction haystack.
    + intros.
      simpl in H.
      intuition.
    + intros.
      unfold fold_right in H.
      rewrite set_union_iff in H.
      destruct H.
      * exists a.
        split.
        assumption.
        simpl.
        left.
        reflexivity.
      * unfold fold_right in IHhaystack.
        specialize (IHhaystack a0 H).
        destruct IHhaystack as [needle [Hin1 Hin2]].
        exists needle.
        split.
        assumption.
        intuition.
   - generalize dependent a.
     generalize dependent haystack.
     induction haystack.
     + intros.
       simpl in *.
       destruct H as [_ [_ Hfalse]].
       assumption.
     + intros.
       destruct H as [needle [Hin Hin2]].
       destruct Hin2.
       * simpl.
         rewrite set_union_iff.
         left.
         rewrite H.
         assumption.
       * simpl.
         rewrite set_union_iff.
         right.
         specialize (IHhaystack a0).
         apply IHhaystack.
         exists needle.
         split;
         assumption.
Qed.

Fixpoint one_element_decompositions
  {A : Type}
  (l : list A)
  : list (list A * A * list A)
  :=
  match l with
  | [] => []
  | a :: l' =>
    ([], a, l')
    :: map
      (fun t => match t with (l1, b, l2) => (a :: l1, b, l2) end)
      (one_element_decompositions l')
  end.

Lemma in_one_element_decompositions_iff
  {A : Type}
  (l : list A)
  (pre suf : list A)
  (x : A)
  : In (pre, x, suf) (one_element_decompositions l)
  <-> pre ++ [x] ++ suf = l.
Proof.
  revert suf. revert x. revert pre.
  induction l; intros pre x suf; split; simpl; intro H.
  - inversion H.
  - specialize (app_cons_not_nil pre suf x)
    ; intro contra; elim contra. symmetry. assumption.
  - destruct H as [Heq | Hin].
    + inversion Heq. subst. simpl. reflexivity.
    + apply in_map_iff in Hin.
      destruct Hin as [x0 [Heq Hin]].
      destruct x0 as ((prex0,x0),sufx0).
      specialize (IHl prex0 x0 sufx0).
      apply IHl in Hin.
      subst l.
      inversion Heq. reflexivity.
  - destruct pre.
    + left. inversion H. reflexivity.
    + right. apply in_map_iff.
      rewrite <- app_comm_cons in H.
      inversion H. subst. clear H.
      exists (pre, x, suf).
      split; try reflexivity.
      apply IHl. reflexivity.
Qed.

Definition two_element_decompositions
  {A : Type}
  (l : list A)
  : list (list A * A * list A * A * list A)
  :=
  flat_map
    (fun t =>
      match t with
        (l1, e1, l2) =>
        map
          (fun t => match t with (l2',e2, l3) => (l1, e1, l2', e2, l3) end)
          (one_element_decompositions l2)
      end
    )
    (one_element_decompositions l).

Lemma in_two_element_decompositions_iff
  {A : Type}
  (l : list A)
  (pre mid suf : list A)
  (x y : A)
  : In (pre, x, mid, y, suf) (two_element_decompositions l)
  <-> pre ++ [x] ++ mid ++ [y] ++ suf = l.
Proof.
  unfold two_element_decompositions.
  rewrite in_flat_map.
  split.
  - intros [((pre', x'), sufx) [Hdecx Hin]].
    apply in_map_iff in Hin.
    destruct Hin as [((mid', y'), suf') [Hdec Hin]].
    inversion Hdec. subst. clear Hdec.
    apply in_one_element_decompositions_iff in Hdecx.
    apply in_one_element_decompositions_iff in Hin.
    subst sufx l. reflexivity.
  - remember (mid ++ [y] ++ suf) as sufx.
    intro H.
    exists (pre, x, sufx). apply in_one_element_decompositions_iff in H.
    split; try assumption.
    apply in_map_iff. exists (mid, y, suf).
    split; try reflexivity.
    apply in_one_element_decompositions_iff. symmetry. assumption.
Qed.

Lemma order_decompositions
  {A : Type}
  (pre1 suf1 pre2 suf2 : list A)
  (Heq : pre1 ++ suf1 = pre2 ++ suf2)
  : pre1 = pre2
  \/ (exists suf1', pre1 = pre2 ++ suf1')
  \/ (exists suf2', pre2 = pre1 ++ suf2').
Proof.
  remember (pre1 ++ suf1) as l.
  generalize dependent Heq.
  generalize dependent Heql.
  revert pre1 suf1 pre2 suf2.
  induction l; intros.
  - left.
    symmetry in Heql. apply app_eq_nil in Heql. destruct Heql as [Hpre1 _]. subst pre1.
    symmetry in Heq. apply app_eq_nil in Heq. destruct Heq as [Hpre2 _]. subst pre2.
    reflexivity.
  - destruct pre1 as [| a1 pre1]; destruct pre2 as [|a2 pre2].
    + left. reflexivity.
    + right. right. exists (a2 :: pre2). reflexivity.
    + right. left. exists (a1 :: pre1). reflexivity.
    + inversion Heql. subst a1. clear Heql.
      inversion Heq. subst a2. clear Heq.
      specialize (IHl pre1 suf1 pre2 suf2 H1 H2).
      destruct IHl as [Heq | [Hgt | Hlt]].
      * left. f_equal. assumption.
      * destruct Hgt as [suf1' Hgt].
        right. left. exists suf1'. simpl. f_equal. assumption.
      * destruct Hlt as [suf2' Hlt].
        right. right. exists suf2'. simpl. f_equal. assumption.
Qed.

Fixpoint zip_apply 
  {A B : Type}
  (lf : list (A -> B))
  (la : list A) :
  list B :=
  match lf, la with 
  | _, [] => []
  | [], _ => []
  | (hf :: tlf), (ha :: tla) => (hf ha) :: (zip_apply tlf tla)
  end.
  
Lemma zip_apply_app
  {A B : Type}
  (lf1 lf2 : list (A -> B))
  (la1 la2 : list A) 
  (Heq : length lf1 = length la1 /\ length lf2 = length la2) :
  zip_apply (lf1 ++ lf2) (la1 ++ la2) = (zip_apply lf1 la1) ++ (zip_apply lf2 la2).
Proof.
  generalize dependent la1.
  induction lf1.
  - intros. simpl in *.
    destruct Heq as [Heq _].
    symmetry in Heq.
    apply length_zero_iff_nil in Heq.
    rewrite Heq; simpl.
    reflexivity.
  - intros.
    destruct Heq as [Heqf Heqa].
    simpl.
    assert (Hne : la1 <> []). {
      simpl in Heqf.
      intros contra.
      apply length_zero_iff_nil in contra.
      lia.
    }
    
    destruct (la1 ++ la2) eqn : eq_la.
    + apply app_eq_nil in eq_la. intuition.
    + destruct la1. intuition.
      simpl.
      specialize (IHlf1 la1).
      spec IHlf1. {
        intuition.
      }
      simpl in eq_la.
      inversion eq_la.
      rewrite IHlf1.
      rewrite <- H0.
      reflexivity.
Qed.

Lemma in_zip_apply_if
  {A B : Type}
  (lf : list (A -> B))
  (la : list A) 
  (f : (A -> B)) 
  (a : A)
  (n : nat)
  (Hf : nth_error lf n = Some f)
  (Ha : nth_error la n = Some a) : 
  In (f a) (zip_apply lf la).
Proof.
  generalize dependent lf.
  generalize dependent la.
  induction n.
  - intros.
    simpl in *.
    destruct la; destruct lf.
    discriminate Ha.
    discriminate Ha.
    discriminate Hf.
    simpl.
    inversion Hf.
    inversion Ha.
    left.
    reflexivity.
  - intros.
    destruct la; destruct lf;
    simpl in *.
    discriminate Ha.
    discriminate Ha.
    discriminate Hf.
    specialize (IHn la Ha lf Hf).
    right.
    apply IHn.
Qed.

Lemma in_zip_apply_if2
  {A B : Type}
  (lf : list (A -> B))
  (la : list A) 
  (b : B)
  (Hin : In b (zip_apply lf la)) :
  exists (f : (A -> B))
         (a : A)
         (n : nat),
         nth_error lf n = Some f /\
         nth_error la n = Some a /\
         f a = b.
Proof.
  generalize dependent la.
  induction lf as [|f lf].
  - destruct la; simpl in *; intuition.
  - intros. 
    destruct la eqn : eq_la. simpl in *. intuition.
    simpl in *.
    destruct Hin.
    + exists f. 
      exists a.
      exists 0.
      repeat split.
      assumption.
    + specialize (IHlf l H).
      destruct IHlf as [f' [a' [n' H']]].
      exists f'.
      exists a'.
      exists (S n').
      repeat split; simpl; intuition.
Qed.

Lemma list_max_exists
   (l : list nat) 
   (nz : list_max l > 0) :
   In (list_max l) l.
Proof.
  induction l.
  - simpl in nz. lia.
  - simpl in *.
    destruct (a <=? (list_max l)) eqn : eq_leb.
    + assert (Init.Nat.max a (list_max l) = list_max l). {
         apply max_r.
         apply Nat.leb_le.
         assumption.
      }
      rewrite H in *.
      right.
      apply IHl.
      assumption.
    + assert (Init.Nat.max a (list_max l) = a). {
        apply leb_iff_conv in eq_leb.
        apply max_l.
        lia.
      }
      rewrite H in *.
      left.
      reflexivity. 
Qed.

Definition mode
  {A : Type}
  `{EqDecision A}
  (l : list A) : list A  :=
  let mode_value := list_max (List.map (count_occ decide_eq l) l) in
  filter (fun a => beq_nat (count_occ decide_eq l a) mode_value) l.

Lemma mode_not_empty
  {A : Type}
  `{EqDecision A}
  (l : list A)
  (Hne : l <> []) :
  mode l <> []. 
Proof.
  destruct l.
  elim Hne. reflexivity.
  remember (a :: l) as l'.
  remember (List.map (count_occ decide_eq l') l') as occurrences.
  
  assert (Hmaxp: list_max occurrences > 0). {
    rewrite Heqoccurrences.
    rewrite Heql'.
    simpl.
    rewrite decide_True.
    lia.
    reflexivity.
  }
  
  assert (exists a, (count_occ decide_eq l' a) = list_max occurrences). {
    assert (In (list_max occurrences) occurrences). {
      apply list_max_exists.
      rewrite Heqoccurrences.
      rewrite Heql'.
      rewrite Heqoccurrences in Hmaxp.
      rewrite Heql' in Hmaxp.
      assumption.
    }
    rewrite Heqoccurrences in H.
    rewrite in_map_iff in H.
    destruct H as [x [Heq Hin]].
    exists x.
    rewrite Heqoccurrences.
    assumption.
  }
  
  assert (exists a, In a (mode l')). {
    destruct H.
    exists x.
    specialize (count_occ_In decide_eq l' x).
    intros.
    destruct H0 as [_ H1].
    rewrite H in H1.
    specialize (H1 Hmaxp).
    unfold mode.
    apply filter_In.
    split.
    assumption.
    rewrite Heqoccurrences in H.
    rewrite H.
    symmetry.
    apply beq_nat_refl.
  }
  destruct H.
  intros contra.
  rewrite contra in H0.
  destruct H0.
  intuition.
Qed.

Fixpoint complete_prefix 
  {A : Type}
  `{EqDecision A}
  (l pref : list A) : option (list A) :=
  match l, pref with
  | [], [] => Some []
  | [], (b :: pref') => None
  | (a :: l'), [] => let res' := complete_prefix l' [] in
                     match res' with
                     | None => None
                     | Some s => Some (a :: s)
                     end
  | (a :: l'), (b :: pref') => match (decide_eq a b) with
                               | right _ => None
                               | _ => let res' := complete_prefix l' pref' in
                                      match res' with
                                      | None => None
                                      | Some s => Some s
                                      end
                               end
  end.

Lemma complete_prefix_empty 
  {A : Type}
  `{EqDecision A}
  (l : list A) :
  complete_prefix l [] = Some l.

Proof.
  induction l.
  - simpl. reflexivity.
  - simpl.
    destruct (complete_prefix l []).
    inversion IHl.
    reflexivity.
    discriminate IHl.
Qed.

Lemma complete_prefix_correct 
  {A : Type}
  `{EqDecision A}
  (l pref suff : list A) :
  l = pref ++ suff <->
  complete_prefix l pref = Some suff.
Proof.
  split.
  - generalize dependent suff.
    generalize dependent pref.
    induction l.
    + intros. simpl in *.
      destruct pref; destruct suff;
      try reflexivity;
      try discriminate H.
    + intros.
      unfold complete_prefix.
      destruct pref.
      * specialize (IHl [] l).
        spec IHl.
        intuition.
        unfold complete_prefix in IHl.
        rewrite IHl.
        rewrite H.
        f_equal.
      * destruct (decide (a = a0)) eqn : eq_d.
        specialize (IHl pref suff).
        unfold complete_prefix in IHl.
        rewrite IHl.
        reflexivity.
        simpl in H.
        inversion H.
        reflexivity.
        inversion H.
        elim n. assumption.
   - generalize dependent suff.
     generalize dependent pref.
     induction l; intros.
     + destruct pref; destruct suff;
       try intuition;
       try discriminate H.
     + destruct pref eqn : eq_pref.
       rewrite complete_prefix_empty in H.
       inversion H.
       intuition.
       simpl.
       simpl in H.
       destruct (decide (a = a0)).
       destruct (complete_prefix l l0) eqn : eq_cp.
       inversion H.
       rewrite e.
       f_equal.
       specialize (IHl l0 suff).
       spec IHl.
       rewrite eq_cp.
       f_equal. assumption.
       assumption.
       discriminate H.
       discriminate H.
Qed.

Definition complete_suffix 
  {A : Type}
  `{EqDecision A}
  (l suff : list A) : option (list A) :=
  let res := complete_prefix (rev l) (rev suff) in
  match res with
  | None => None
  | Some ls => Some (rev ls)
  end.
  
Lemma complete_suffix_correct 
  {A : Type}
  `{EqDecision A}
  (l pref suff : list A) :
  l = pref ++ suff <->
  complete_suffix l suff = Some pref.
Proof.
  unfold complete_suffix.
  split.
  - intros.
    destruct (complete_prefix (rev l) (rev suff)) eqn : eq_c.
    apply complete_prefix_correct in eq_c.
    rewrite H in eq_c.
    rewrite rev_app_distr in eq_c.
    assert (l0 = rev pref). {
      apply app_inv_head in eq_c.
      symmetry.
      assumption.
    }
    rewrite H0.
    f_equal.
    apply rev_involutive.
    assert (rev l = rev suff ++ rev pref). {
      apply rev_eq_app.
      rewrite rev_involutive.
      assumption.
    }
    apply complete_prefix_correct in H0.
    rewrite eq_c in H0.
    discriminate H0.
  - destruct (complete_prefix (rev l) (rev suff)) eqn : eq_c.
    intros.
    inversion H.
    apply complete_prefix_correct in eq_c.
    apply rev_eq_app in eq_c.
    rewrite rev_involutive in eq_c.
    assumption.
    intros.
    discriminate H.
Qed.

(** elements belonging to first type in a list of a sum type *)
Definition list_sum_project_left
  {A B : Type}
  (x : list (A + B))
  : list A
  :=
  map_option sum_project_left x.

(** elements belonging to second type in a list of a sum type *)
Definition list_sum_project_right
  {A B : Type}
  (x : list (A + B))
  : list B
  :=
  map_option sum_project_right x.<|MERGE_RESOLUTION|>--- conflicted
+++ resolved
@@ -1177,7 +1177,6 @@
       * apply IHl. exists a'. split; try assumption.
 Qed.
 
-<<<<<<< HEAD
 Definition cat_option
   {A : Type} :
   list (option A) -> list A :=
@@ -1246,7 +1245,8 @@
 Proof.
   rewrite cat_option_map_option.
   apply in_map_option.
-=======
+Qed.
+
 Lemma map_option_incl
   {A B : Type}
   (f : A -> option B)
@@ -1256,7 +1256,6 @@
 Proof.
   intro b. repeat rewrite in_map_option.
   firstorder.
->>>>>>> a472cb91
 Qed.
 
 Lemma nth_error_eq
