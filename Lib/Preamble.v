Require Import Reals Bool Relations RelationClasses List ListSet EqdepFacts ProofIrrelevance Eqdep_dec.
Import ListNotations.

Tactic Notation "spec" hyp(H) :=
  match type of H with ?a -> _ =>
  let H1 := fresh in (assert (H1: a);
  [|generalize (H H1); clear H H1; intro H]) end.
Tactic Notation "spec" hyp(H) constr(a) :=
  (generalize (H a); clear H; intro H).
Tactic Notation "spec" hyp(H) constr(a) constr(b) :=
  (generalize (H a b); clear H; intro H).
Tactic Notation "spec" hyp(H) constr(a) constr(b) constr(c) :=
  (generalize (H a b c); clear H; intro H).
Tactic Notation "spec" hyp(H) constr(a) constr(b) constr(c) constr(d) :=
  (generalize (H a b c d); clear H; intro H).
Tactic Notation "spec" hyp(H) constr(a) constr(b) constr(c) constr(d) constr(e) :=
  (generalize (H a b c d e); clear H; intro H).

Definition noneOrAll
  (op : option Prop)
  : Prop
  :=
  match op with
  | None => True
  | (Some p) => p
  end.

Lemma exist_eq
  {X}
  (P : X -> Prop)
  (a b : {x : X | P x})
  : a = b <-> proj1_sig a = proj1_sig b.
Proof.
  destruct a as [a Ha]; destruct b as [b Hb]; simpl.
  split; intros Heq.
  - inversion Heq. reflexivity.
  - subst. apply f_equal. apply proof_irrelevance.
Qed.

Class EqDec X :=
  eq_dec : forall x y : X, {x = y} + {x <> y}.

(* https://coq.discourse.group/t/writing-equality-decision-that-reduces-dec-x-x-for-opaque-x/551/2 *)

Lemma eq_dec_refl A (eq_dec : forall x y : A, {x = y} + {x <> y}) x :
  eq_dec x x = left eq_refl.
Proof.
  destruct (eq_dec x x) as [|[]]; trivial.
  f_equal.
  now apply K_dec_type with (P := fun prf => prf = eq_refl).
Qed.

Lemma nat_eq_dec : EqDec nat.
Proof.
  unfold EqDec. induction x; destruct y.
  - left. reflexivity.
  - right. intros C; inversion C.
  - right. intros C; inversion C.
  - specialize (IHx y). destruct IHx as [Heq | Hneq].
    + left. subst. reflexivity.
    + right. intros Heq. inversion Heq. contradiction.
Qed.

<<<<<<< HEAD
Lemma option_eq_dec 
   {X : Type} 
   (Xdec : EqDec X) : 
=======
Lemma option_eq_dec
   {X : Type}
   (Xdec : EqDec X) :
>>>>>>> bc731b8a
   EqDec (option X).
Proof.
  unfold EqDec.
  intros.
  destruct x; destruct y.
  - destruct (eq_dec x x0).
    * left.
      rewrite e.
      reflexivity.
    * right.
      intros contra.
      inversion contra.
      elim n.
      assumption.
   - right.
     discriminate.
   - right.
     discriminate.
   - left.
     reflexivity.
Qed.

Definition mid {X Y Z : Type} (xyz : X * Y * Z) : Y :=
  snd (fst xyz).

Lemma or_and_distr_left : forall A B C, (A /\ B) \/ C <-> (A \/ C) /\ (B \/ C).
Proof.
  intros; split; intro.
  - split; destruct H as [[HA HB] | HC]; (left; assumption) || right; assumption.
  - destruct H as [Hac Hbc].
    destruct Hac as [Ha | Hc]; try (right; assumption).
    destruct Hbc as [Hb | Hc]; try (right; assumption).
    left. split; assumption.
Qed.

Lemma not_ex_all_not
  {A : Type}
  (P : A -> Prop)
  (Hne : ~ (exists a : A, P a))
  : forall a:A, ~ P a.
Proof.
  intros a Hpa.
  apply Hne.
  exists a.
  assumption.
Qed.


Lemma mirror_reflect: forall X (f : X -> bool) (P : X -> Prop),
  (forall x : X, f x = true <-> P x) ->
  (forall x : X, f x = false <-> ~P x).
Proof.
  split; repeat intro.
  + rewrite <- H in H1. rewrite H0 in H1. discriminate.
  + specialize (H x). destruct (f x).
    exfalso. apply H0. rewrite <- H. reflexivity.
    reflexivity.
Qed.

Theorem mirror_reflect_curry :
  forall (X Y : Type) (f : X -> Y -> bool) (P : X -> Y -> Prop),
    (forall x y, f x y = true <-> P x y) ->
    (forall x y, f x y = false <-> ~ P x y).
Proof.
  intros.
  split; intros.
  intro H_absurd. apply H in H_absurd.
  rewrite H0 in H_absurd; discriminate.
  apply not_true_is_false.
  intro H_not. apply H in H_not.
  contradiction.
Qed.

Lemma eq_dec_if_true {A B: Type} (eq_dec : forall x y : A, {x = y} + {x <> y}) : forall (x y : A) (t e : B),
  x = y -> (if eq_dec x y then t else e) = t.
Proof.
  intros. destruct (eq_dec x y) eqn:Hcmp; try reflexivity.
  exfalso. apply n; apply H.
Qed.


Lemma eq_dec_if_false {A B: Type} (eq_dec : forall x y : A, {x = y} + {x <> y}) : forall (x y : A) (t e : B),
  x <> y -> (if eq_dec x y then t else e) = e.
Proof.
  intros. destruct (eq_dec x y) eqn:Hcmp; try reflexivity.
  exfalso. apply H; assumption.
Qed.

Class TotalOrder {A} (lt : relation A) : Prop :=
   totality : forall c1 c2, c1 = c2 \/ lt c1 c2 \/ lt c2 c1.

Class Injective {A B} (f : A -> B) : Prop :=
  injective : forall x y, f x = f y <-> x = y.

Class Commutative {A B : Type} (f : A -> A -> B) :=
  commutative : forall a1 a2, f a1 a2 = f a2 a1.

Class Decidable {A} (r : A -> Prop) :=
  dec : forall (a : A), r a \/ ~ r a.

Class PredicateFunction {A} (r : A -> Prop) (r_fn : A -> bool) : Prop :=
  {
    equiv : forall a, r a <-> r_fn a = true;
    predicate_function_dec :> Decidable r;
  }.

Definition predicate_not {A} (p : A -> Prop) : A -> Prop :=
  fun a => ~ p a.

Lemma predicate_function_neg {A} `{PredicateFunction A} :
  forall a, ~ r a <-> r_fn a = false.
Proof.
  intro a; split; intros.
  apply not_true_iff_false. intro Hnot.
  apply equiv in Hnot. contradiction.
  intro Hnot. apply not_true_iff_false in H0.
  apply H0. apply (equiv a). assumption.
Qed.

Class PredicateFunction2 {A B} (r : A -> B -> Prop) (r_fn : A -> B -> bool) : Prop :=
  predicate_function2 : forall a b, r a b <-> r_fn a b = true.

Lemma predicate_function2_neg : forall A B (r : A -> B -> Prop) (r_fn : A -> B -> bool),
  PredicateFunction2 r r_fn ->
  forall a b, ~ r a b <-> r_fn a b = false.
Proof.  intros. rewrite (H a b).   apply not_true_iff_false. Qed.

Lemma predicate_function2_decidable : forall A B (r : A -> B -> Prop) (r_fn : A -> B -> bool),
  PredicateFunction2 r r_fn ->
  forall a b, r a b \/ ~r a b.
Proof.
  intros. destruct (r_fn a b) eqn:Hr.
  - left. apply H. assumption.
  - right. apply (predicate_function2_neg _ _ _ _ H). assumption.
Qed.

(* Reflexivity of comparison operators *)
Class CompareReflexive {A} (compare : A -> A -> comparison) : Prop :=
    compare_eq : forall x y, compare x y = Eq <-> x = y.

(* About reflexive comparison operators *)
Lemma compare_eq_refl {A} `{CompareReflexive A} :
  forall x, compare x x = Eq.
Proof. intros; now apply H. Qed.

Lemma compare_eq_lt {A} `{CompareReflexive A} :
  forall x, ~ compare x x = Lt.
Proof.
  intros x Hnot.
  assert (compare x x = Eq) by apply compare_eq_refl.
  rewrite Hnot in H0; discriminate.
Qed.

Lemma compare_lt_neq {A} `{CompareReflexive A} :
  forall x y, compare x y = Lt -> x <> y.
Proof.
  intros x y Hcomp Hnot.
  subst. now apply (compare_eq_lt y).
Qed.

Lemma compare_eq_gt {A} `{CompareReflexive A} :
  forall x, ~ compare x x = Gt.
Proof.
  intros x Hnot.
  assert (compare x x = Eq) by apply compare_eq_refl.
  rewrite Hnot in H0; discriminate.
Qed.

Lemma compare_gt_neq {A} `{CompareReflexive A} :
  forall x y, compare x y = Gt -> x <> y.
Proof.
  intros x y H_comp H_not.
  subst. now apply compare_eq_gt in H_comp.
Qed.

(* Transitivity of comparison operators *)
Class CompareTransitive {A} (compare : A -> A -> comparison) : Prop :=
    compare_transitive : forall x y z comp, compare x y = comp ->
                                       compare y z = comp ->
                                       compare x z = comp.

(* Strict-orderedness of comparison operators *)
Class CompareStrictOrder {A} (compare : A -> A -> comparison) : Prop :=
  {
    StrictOrder_Reflexive :> CompareReflexive compare;
    StrictOrder_Transitive :> CompareTransitive compare;
  }.

(* Strictly-ordered comparisons give decidable equality *)
Lemma compare_eq_dec {A} `{CompareStrictOrder A} :
  forall x y : A, {x = y} + {x <> y}.
Proof.
  intros;
  destruct (compare x y) eqn:Hxy;
    (left; apply StrictOrder_Reflexive; assumption)
    || (right; intro; subst; [now apply compare_eq_lt in Hxy || now apply compare_eq_gt in Hxy]).
Qed.

Definition eq_bool {X} `{CompareStrictOrder X} (x y : X) : bool :=
  match compare_eq_dec x y with
  | left _ => true
  | right _ => false
  end.

(* Asymmetry of comparison operators *)
Class CompareAsymmetric {A} (compare : A -> A -> comparison) : Prop :=
    compare_asymmetric : forall x y, compare x y = Lt <-> compare y x = Gt.

(* Strictly-ordered comparisons give asymmetry *)
Lemma compare_asymmetric_intro {A} `{CompareStrictOrder A} :
  CompareAsymmetric compare.
Proof.
  intros. destruct H as [R TR]. intros; split; intros.
  - destruct (compare y x) eqn:Hyx; try reflexivity; exfalso.
    + apply R in Hyx; subst. now apply compare_eq_lt in H.
    + apply (TR _ _ _ _ Hyx) in H. now apply compare_eq_lt in H.
  - destruct (compare x y) eqn:Hyx; try reflexivity; exfalso.
    + apply R in Hyx; subst. now apply compare_eq_gt in H.
    + apply (TR _ _ _ _ Hyx) in H. now apply compare_eq_gt in H.
Qed.

Instance CompareStrictOrder_Asymmetric {A} (compare : A -> A -> comparison) `{CompareStrictOrder A compare} : CompareAsymmetric compare.
Proof.
  apply compare_asymmetric_intro.
Defined.

(* Defining a compare_lt predicate from a compare operator *)
Definition compare_lt {A} (compare : A -> A -> comparison) (x y : A) : Prop :=
  compare x y = Lt.

(* A series of properties about compare_lt *)
Lemma compare_lt_irreflexive {A} `{CompareReflexive A} :
  Irreflexive (compare_lt compare).
Proof.
  intros x Hlt.
  assert (compare x x = Eq) by apply compare_eq_refl.
  rewrite Hlt in H0; discriminate.
Qed.

Lemma compare_lt_transitive {A} `{CompareTransitive A} :
  Transitive (compare_lt compare).
Proof.
  intros x y z Hxy Hyz; now apply (H _ _ _ _ Hxy Hyz).
Qed.

Lemma compare_lt_strict_order {A} `{CompareStrictOrder A} :
  StrictOrder (compare_lt compare).
Proof.
  destruct H as [R T].
  split.
  - now apply compare_lt_irreflexive.
  - now apply compare_lt_transitive.
Qed.

Lemma compare_lt_asymmetric {A} `{CompareStrictOrder A} :
  Asymmetric (compare_lt compare).
Proof.
  intros.
  destruct H as [IR TR].
  intros x y Hxy Hyx. apply (TR _ _ _ _ Hxy) in Hyx.
  assert (compare x x = Eq) by (apply compare_eq; reflexivity).
  rewrite Hyx in H; discriminate.
Qed.

Lemma compare_lt_total_order {A} `{CompareStrictOrder A} :
  TotalOrder (compare_lt compare).
Proof.
  intros x y.
  assert (CSO := H).
  destruct H as [R TR].
  destruct (compare x y) eqn:Hcmp.
  - apply R in Hcmp. left. assumption.
  - right. left. assumption.
  - right. right. now apply compare_asymmetric_intro.
Qed.

(* We can easily obtain inhabitants of above Typeclasses using Program Definitions, for instance : *)
Program Definition make_compare_lt_asymmetric {A} `{CompareStrictOrder A} : Asymmetric (compare_lt compare).
Proof.
  exact compare_lt_asymmetric.
Defined.

(* A generic type class for inhabited types with a strictly ordered comparison operator *)
Class StrictlyComparable (X : Type) : Type :=
   {
     inhabited : X;
     compare : X -> X -> comparison;
     compare_strictorder :> CompareStrictOrder compare;
    }.

Lemma strictly_comparable_eq_dec
  {M : Type}
  (HM : StrictlyComparable M)
  : EqDec M.
Proof.
  intros x y.
  apply compare_eq_dec.
Qed.

Lemma compare_two_cases
  {M} `{Hsc : StrictlyComparable M}
  : forall m1 m2 : M,
    (compare m1 m2 = Eq /\ compare m2 m1 = Eq) \/
    (compare m1 m2 = Lt /\ compare m2 m1 = Gt) \/
    (compare m1 m2 = Gt /\ compare m2 m1 = Lt).
Proof.
  intros m1 m2.
  destruct (compare m1 m2) eqn:H_m.
  left. split; try reflexivity.
  rewrite compare_eq in H_m. subst.
  apply compare_eq_refl.
  right. left; split; try reflexivity.
  now apply compare_asymmetric.
  right; right; split; try reflexivity.
  now apply compare_asymmetric.
Qed.

Tactic Notation "case_pair" constr(about_M) constr(m1) constr(m2) :=
  assert (H_fresh := @compare_two_cases _ about_M m1 m2);
  destruct H_fresh as [[H_eq1 H_eq2] | [[H_lt H_gt] | [H_gt H_lt]]].

Lemma sigify_eq_dec {X : Type} `{StrictlyComparable X} :
  forall (P : X -> Prop),
    forall (x1 x2 : {x | P x}), {x1 = x2} + {x1 <> x2}.
Proof.
  intros P x1 x2;
    destruct x1 as [x1 about_x1];
    destruct x2 as [x2 about_x2].
  simpl.
  destruct (compare_eq_dec x1 x2) as [left | right].
  left. apply exist_eq; assumption.
  right. intro Hnot. apply exist_eq in Hnot.
  contradiction.
Qed.

Program Definition sigify_compare {X} `{StrictlyComparable X} (P : X -> Prop) : {x | P x} -> {x | P x} -> comparison := _.
Next Obligation.
  exact (compare X0 X1).
Defined.

(* StrictlyComparable option type *)
Definition option_compare
  {X : Type}
  (compare : X -> X -> comparison)
  (ox oy : option X)
  : comparison
  :=
  match ox, oy with
  | None, None => Eq
  | None, _ => Lt
  | _, None => Gt
  | Some x, Some y => compare x y
  end.

Lemma option_compare_reflexive
  (X : Type)
  {Xsc : StrictlyComparable X}
  : CompareReflexive (option_compare compare).
Proof.
  intros [x|] [y|]; simpl; split; intro H; inversion H; try reflexivity.
  - f_equal. apply StrictOrder_Reflexive in H. assumption.
  - apply StrictOrder_Reflexive. reflexivity.
Qed.

Lemma option_compare_transitive
  (X : Type)
  {Xsc : StrictlyComparable X}
  : CompareTransitive (option_compare compare).
Proof.
  intros [x|] [y|] [z|] [| |]; simpl; intros Hxy Hyz; try discriminate; try reflexivity.
  - apply (StrictOrder_Transitive x y z _); assumption.
  - apply (StrictOrder_Transitive x y z _); assumption.
  - apply (StrictOrder_Transitive x y z _); assumption.
Qed.

Lemma strictorder_option
  {X: Type}
  (Xsc : StrictlyComparable X)
  : CompareStrictOrder (option_compare compare).
Proof.
  split; exact (option_compare_reflexive X) || exact (option_compare_transitive X).
Qed.

(* Now we can have the following for free : *)
Instance OptionStrictlyComparable
  (X : Type)
  {Xsc : StrictlyComparable X}
  : StrictlyComparable (option X) :=
  { inhabited := None;
    compare := option_compare compare;
    compare_strictorder := strictorder_option Xsc;
  }.

(* Composing StrictlyComparable types *)
(* Constructing the compare function *)
Definition compare_compose (X Y : Type) `{StrictlyComparable X} `{StrictlyComparable Y} : (X * Y) -> (X * Y) -> comparison :=
  fun p1 p2 =>
    match p1, p2 with
    | (x1, y1), (x2, y2) => match compare x1 x2 with
                           | Eq => match compare y1 y2 with
                                  | Eq => Eq
                                  | _ => compare y1 y2
                                  end
                           | _ => compare x1 x2
                           end
    end.

(* Constructing the inhabited proof *)
Lemma inhabited_compose {X Y : Type} `{HscX : StrictlyComparable X} `{HscY : StrictlyComparable Y}
  : X * Y.
Proof.
  remember (@inhabited _ HscX ) as x.
  remember (@inhabited _ HscY) as y.
  exact (x,y).
Qed.

(* Constructing the strictorder proof *)
Lemma reflexive_compose {X Y : Type} `{StrictlyComparable X} `{StrictlyComparable Y} : CompareReflexive (compare_compose X Y).
Proof.
  intros (x1, y1) (x2, y2).
  split; intros.
  simpl in H1.
  destruct (compare x1 x2) eqn:H_x;
    destruct (compare y1 y2) eqn: H_y;
    try discriminate.
  apply StrictOrder_Reflexive in H_x;
    apply StrictOrder_Reflexive in H_y.
  subst; reflexivity.
  inversion H1; subst.
  simpl; do 2 rewrite compare_eq_refl; reflexivity.
Qed.

Lemma compare_compose_lt {X Y : Type} `{StrictlyComparable X} `{StrictlyComparable Y} : forall (x1 x2 : X) (y1 y2 : Y) (c : comparison),
  compare_compose X Y (x1, y1) (x2, y2) = c ->
  compare x1 x2 = c \/
  x1 = x2 /\ compare y1 y2 = c.
Proof.
  intros x1 x2 y1 y2 c H_12.
  simpl in H_12.
  destruct (compare x1 x2) eqn:H_x; try (left; assumption).
  right. split. now apply StrictOrder_Reflexive in H_x.
  destruct (compare y1 y2) eqn:H_y; try discriminate; assumption.
Qed.

Lemma transitive_compose {X Y : Type} `{StrictlyComparable X} `{StrictlyComparable Y} : CompareTransitive (compare_compose X Y).
Proof.
  intros (x1, y1) (x2, y2) (x3, y3) comp H12 H23.
  destruct comp eqn:H_comp; try
  (apply reflexive_compose;
   apply reflexive_compose in H12;
     apply reflexive_compose in H23;
     inversion H12; inversion H23; subst; reflexivity).
  - rewrite <- H_comp in *;
    assert (H_useful := compare_compose_lt x1 x2 y1 y2 comp H12);
    assert (H_useful' := compare_compose_lt x2 x3 y2 y3 comp H23).
    destruct H_useful as [left | right];
    destruct H_useful' as [left' | right'].
    assert (compare x1 x3 = comp) by (apply (StrictOrder_Transitive x1 x2 x3 comp left left'); assumption).
    simpl; rewrite H1; subst; reflexivity.
    destruct right'; subst.
    simpl; rewrite left; reflexivity.
    destruct right; subst.
    simpl; rewrite left'; reflexivity.
    destruct right; destruct right'; subst.
    assert (compare y1 y3 = Lt) by (apply (StrictOrder_Transitive y1 y2 y3 Lt); assumption).
    simpl; rewrite compare_eq_refl; simpl in H12; rewrite H1; reflexivity.
  - rewrite <- H_comp in *;
    assert (H_useful := compare_compose_lt x1 x2 y1 y2 comp H12);
    assert (H_useful' := compare_compose_lt x2 x3 y2 y3 comp H23).
    destruct H_useful as [left | right];
    destruct H_useful' as [left' | right'].
    assert (compare x1 x3 = comp) by (apply (StrictOrder_Transitive x1 x2 x3 comp left left'); assumption).
    simpl; rewrite H1; subst; reflexivity.
    destruct right'; subst.
    simpl; rewrite left; reflexivity.
    destruct right; subst.
    simpl; rewrite left'; reflexivity.
    destruct right; destruct right'; subst.
    assert (compare y1 y3 = Gt) by (apply (StrictOrder_Transitive y1 y2 y3 Gt); assumption).
    simpl; rewrite compare_eq_refl; simpl in H12; rewrite H1; reflexivity.
Qed.

Lemma strictorder_compose {X Y : Type} `{StrictlyComparable X} `{StrictlyComparable Y} : CompareStrictOrder (compare_compose X Y).
Proof.
  split; exact reflexive_compose || exact transitive_compose.
Qed.

(* Now we can have the following for free : *)
Instance ComposeStrictlyComparable (X Y : Type) `{StrictlyComparable X} `{StrictlyComparable Y} : StrictlyComparable (X * Y) :=
  { inhabited := inhabited_compose;
    compare := compare_compose X Y;
    compare_strictorder := strictorder_compose;
  }.

Instance TripleStrictlyComparable (X Y Z : Type) `{StrictlyComparable X} `{StrictlyComparable Y} `{StrictlyComparable Z} : StrictlyComparable (X * Y * Z) :=
  { inhabited := inhabited_compose;
    compare := compare_compose (X * Y) Z;
    compare_strictorder := strictorder_compose;
  }.

Definition triple_strictly_comparable_proj1_inhabited
  {X Y Z} `{HscXYZ : StrictlyComparable (X * Y * Z)}
  : X.
Proof.
  destruct HscXYZ as [((x, y), z) _ _].
  exact x.
Defined.

Definition triple_strictly_comparable_proj1_compare
  {X Y Z} `{HscXYZ : StrictlyComparable (X * Y * Z)}
  (x1 x2 : X) : comparison.
Proof.
  destruct HscXYZ as [((x, y), z) compare _].
  exact (compare (x1, y, z) (x2, y, z)).
Defined.

Lemma triple_strictly_comparable_proj1_strictorder
  {X Y Z} `{HscXYZ : StrictlyComparable (X * Y * Z)}
  : CompareStrictOrder (@triple_strictly_comparable_proj1_compare X Y Z HscXYZ).
Proof.
  split.
  - intros x y.
      unfold triple_strictly_comparable_proj1_compare.
      destruct HscXYZ.
      destruct inhabited0 as [(x0, y0) z0].
    split; intro.
    + apply StrictOrder_Reflexive in H. inversion H. reflexivity.
    + subst. apply StrictOrder_Reflexive . reflexivity.
  - intros x1 x2 x3 cmp.
    unfold triple_strictly_comparable_proj1_compare.
    destruct HscXYZ.
    destruct inhabited0 as [(x0, y0) z0].
    apply StrictOrder_Transitive.
Qed.

Definition triple_strictly_comparable_proj1
  {X Y Z} (HscT :  StrictlyComparable (X * Y * Z))
  : StrictlyComparable X
  :=
  {| inhabited := triple_strictly_comparable_proj1_inhabited;
    compare := triple_strictly_comparable_proj1_compare;
    compare_strictorder := triple_strictly_comparable_proj1_strictorder;
  |}.

Definition triple_strictly_comparable_proj2_inhabited
  {X Y Z} `{HscXYZ : StrictlyComparable (X * Y * Z)}
  : Y.
Proof.
  destruct HscXYZ as [[(x, y) z] _ _].
  exact y.
Defined.

Definition triple_strictly_comparable_proj2_compare
  {X Y Z} `{HscXYZ : StrictlyComparable (X * Y * Z)}
  (y1 y2 : Y) : comparison.
Proof.
  destruct HscXYZ as [[(x, y) z] compare _].
  exact (compare (x, y1, z) (x, y2, z)).
Defined.

Lemma triple_strictly_comparable_proj2_strictorder
  {X Y Z} `{HscXYZ : StrictlyComparable (X * Y * Z)}
  : CompareStrictOrder (@triple_strictly_comparable_proj2_compare X Y Z HscXYZ).
Proof.
  split.
  - intros x y.
      unfold triple_strictly_comparable_proj2_compare.
      destruct HscXYZ.
      destruct inhabited0 as [(x0, y0) z0].
    split; intro.
    + apply StrictOrder_Reflexive in H. inversion H. reflexivity.
    + subst. apply StrictOrder_Reflexive . reflexivity.
  - intros x1 x2 x3 cmp.
    unfold triple_strictly_comparable_proj2_compare.
    destruct HscXYZ.
    destruct inhabited0 as [(x0, y0) z0].
    apply StrictOrder_Transitive.
Qed.

Definition triple_strictly_comparable_proj2
  {X Y Z} (HscT :  StrictlyComparable (X * Y * Z))
  : StrictlyComparable Y
  :=
  {| inhabited := triple_strictly_comparable_proj2_inhabited;
    compare := triple_strictly_comparable_proj2_compare;
    compare_strictorder := triple_strictly_comparable_proj2_strictorder;
  |}.

Definition triple_strictly_comparable_proj3_inhabited
  {X Y Z} `{HscXYZ : StrictlyComparable (X * Y * Z)}
  : Z.
Proof.
  destruct HscXYZ as [[(x, y) z] _ _].
  exact z.
Defined.

Definition triple_strictly_comparable_proj3_compare
  {X Y Z} `{HscXYZ : StrictlyComparable (X * Y * Z)}
  (z1 z2 : Z) : comparison.
Proof.
  destruct HscXYZ as [[(x, y) z] compare _].
  exact (compare (x, y, z1) (x, y, z2)).
Defined.

Lemma triple_strictly_comparable_proj3_strictorder
  {X Y Z} `{HscXYZ : StrictlyComparable (X * Y * Z)}
  : CompareStrictOrder (@triple_strictly_comparable_proj3_compare X Y Z HscXYZ).
Proof.
  split.
  - intros x y.
      unfold triple_strictly_comparable_proj3_compare.
      destruct HscXYZ.
      destruct inhabited0 as [(x0, y0) z0].
    split; intro.
    + apply StrictOrder_Reflexive in H. inversion H. reflexivity.
    + subst. apply StrictOrder_Reflexive . reflexivity.
  - intros x1 x2 x3 cmp.
    unfold triple_strictly_comparable_proj3_compare.
    destruct HscXYZ.
    destruct inhabited0 as [(x0, y0) z0].
    apply StrictOrder_Transitive.
Qed.

Definition triple_strictly_comparable_proj3
  {X Y Z} (HscT :  StrictlyComparable (X * Y * Z))
  : StrictlyComparable Z
  :=
  {| inhabited := triple_strictly_comparable_proj3_inhabited;
    compare := triple_strictly_comparable_proj3_compare;
    compare_strictorder := triple_strictly_comparable_proj3_strictorder;
  |}.


Definition bounding (P : nat -> Prop)
  :=  {n1 : nat | forall (n2 : nat), n1 <= n2 -> ~P n2}.

Definition liveness (P : nat -> Prop)
  := forall (n1 : nat), { n2 : nat | n1 <= n2 /\ P n2}.

Definition liveness_dec (P : nat -> Prop)
  := forall (n1 : nat), { n2 : nat | n1 <= n2 /\ P n2} + {~exists n2:nat, n1 <= n2 /\ P n2}.

Definition min_liveness (P : nat -> Prop)
  := forall (n1 : nat), { n2 : nat | n1 <= n2 /\ P n2
               /\ forall (n3 : nat), n2 <= n3 /\ P n3 -> n2 <= n3}.

Lemma not_bounding_impl_liveness
  (P : nat -> Prop)
  (Hdec : liveness_dec P)
  (Hnbound : ~exists n1:nat, forall (n2:nat), n1 <= n2 -> ~P n2)
  : liveness P.
Proof.
  intros n1.
  specialize (Hdec n1).
  destruct Hdec as [Hex | Hnex]; try assumption.
  specialize (not_ex_all_not _ Hnbound); simpl; clear Hnbound; intro Hnbound.
  specialize (Hnbound n1).
  elim Hnbound.
  intros n2 Hleq HnP.
  apply Hnex.
  exists n2.
  split; assumption.
Qed.

Definition predicate_to_function
  {A : Type}
  {P : A -> Prop}
  (decP : forall a:A, {P a} + {~P a})
  (a : A)
  : bool
  := match decP a with
  | left _ => true
  | _ => false
  end.<|MERGE_RESOLUTION|>--- conflicted
+++ resolved
@@ -61,15 +61,9 @@
     + right. intros Heq. inversion Heq. contradiction.
 Qed.
 
-<<<<<<< HEAD
-Lemma option_eq_dec 
-   {X : Type} 
-   (Xdec : EqDec X) : 
-=======
 Lemma option_eq_dec
    {X : Type}
    (Xdec : EqDec X) :
->>>>>>> bc731b8a
    EqDec (option X).
 Proof.
   unfold EqDec.
