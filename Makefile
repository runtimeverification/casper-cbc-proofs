--- conflicted
+++ resolved
@@ -3,12 +3,8 @@
 
 COQ_FLAG = -Q "." Casper
 
-<<<<<<< HEAD
-SOURCE := preamble.v ListExtras.v ListSetExtras.v RealsExtras.v sorted_lists.v protocol.v common.v definitions.v fullnode.v lightnode.v binary.v ctl.v vlsm.v two_vlsms.v indexed_vlsm.v composed_vlsm.v composed_vlsm_projections.v indexed_vlsm_projections.v
-=======
-SOURCE := preamble.v ListExtras.v ListSetExtras.v RealsExtras.v sorted_lists.v protocol.v common.v definitions.v fullnode.v lightnode.v binary.v ctl.v vlsm.v two_vlsms.v list_of_vlsms.v indexed_vlsm.v composed_vlsm.v composed_vlsm_projections.v indexed_vlsm_projections.v commute.v 
+SOURCE := preamble.v ListExtras.v ListSetExtras.v RealsExtras.v sorted_lists.v protocol.v common.v definitions.v fullnode.v lightnode.v binary.v ctl.v vlsm.v two_vlsms.v indexed_vlsm.v composed_vlsm.v composed_vlsm_projections.v indexed_vlsm_projections.v commute.v 
 
->>>>>>> cc8e6b9f
 VO_FILE := $(shell find "." -type f -name '*.vo')
 GLOB_FILE := $(shell find "." -type f -name '*.glob')
 AUX_FILE := $(shell find "." -type f -name '*.vo.aux')
