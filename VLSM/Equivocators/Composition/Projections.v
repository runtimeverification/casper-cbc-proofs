Require Import
  List Coq.Vectors.Fin FinFun
  Arith.Compare_dec Lia
  Program
  Coq.Logic.JMeq
  .
Import ListNotations.
From CasperCBC
  Require Import
    Preamble ListExtras FinExtras
    VLSM.Common VLSM.Composition VLSM.ProjectionTraces VLSM.Equivocation
    VLSM.Equivocators.Common VLSM.Equivocators.Projections
    VLSM.Equivocators.MessageProperties
    VLSM.Equivocators.Composition.Common
    .

Section equivocators_composition_projections.

Context {message : Type}
  {equiv_index : Type}
  (index := equiv_index)
  {IndEqDec : EqDecision index}
  (IM : index -> VLSM message)
  (Hbs : forall i : index, has_been_sent_capability (IM i))
  {i0 : Inhabited index}
  (X := free_composite_vlsm IM)
  {index_listing : list index}
  (finite_index : Listing index_listing)
  (equivocator_descriptors := equivocator_descriptors IM)
  (equivocators_no_equivocations_vlsm := equivocators_no_equivocations_vlsm IM Hbs finite_index)
  (equivocators_state_project := equivocators_state_project IM)
  (equivocator_IM := equivocator_IM IM)
  (equivocator_descriptors_update := equivocator_descriptors_update IM)
  (proper_equivocator_descriptors := proper_equivocator_descriptors IM)
  (equivocators_free_vlsm := free_composite_vlsm equivocator_IM)
  (pre_loaded_equivocators := pre_loaded_with_all_messages_vlsm equivocators_free_vlsm)
  (equivocators_free_Hbs : has_been_sent_capability equivocators_free_vlsm := composite_has_been_sent_capability equivocator_IM (free_constraint equivocator_IM) finite_index (equivocator_Hbs IM Hbs))
  .

Existing Instance equivocators_free_Hbs.

Definition equivocators_transition_item_project
  (eqv_descriptors : equivocator_descriptors)
  (item : composite_transition_item equivocator_IM)
  : option (option (composite_transition_item IM) * equivocator_descriptors)
  :=
  let sx := equivocators_state_project eqv_descriptors (destination item) in
  let eqv := projT1 (l item) in
  let deqv := eqv_descriptors eqv in
  match
    equivocator_vlsm_transition_item_project
      (IM eqv)
      (composite_transition_item_projection equivocator_IM item)
      deqv
      with
  | Some (Some item', deqv') =>
    Some
      (Some (@Build_transition_item message (@type message X)
        (existT (fun n : index => vlabel (IM n)) eqv (l item'))
        (input item) sx (output item))
      , equivocator_descriptors_update eqv_descriptors eqv deqv')
  | Some (None, deqv') => Some (None, equivocator_descriptors_update eqv_descriptors eqv deqv')
  | None => None
  end.

Lemma equivocators_transition_item_project_proper_descriptor
  (eqv_descriptors : equivocator_descriptors)
  (item : composite_transition_item equivocator_IM)
  (i := projT1 (l item))
  (Hproper : proper_descriptor (IM i) (eqv_descriptors i) (destination item i))
  : equivocators_transition_item_project eqv_descriptors item <> None.
Proof.
  unfold equivocators_transition_item_project.
  intro contra.
  elim
    (equivocator_transition_item_project_proper (IM (projT1 (l item)))
      (composite_transition_item_projection equivocator_IM item)
      (eqv_descriptors (projT1 (l item))) Hproper).
  destruct
    (equivocator_vlsm_transition_item_project (IM (projT1 (l item)))
    (composite_transition_item_projection equivocator_IM item)
    (eqv_descriptors (projT1 (l item))))
  ; [|reflexivity].
  destruct p. destruct o; congruence.
Qed.

Lemma equivocators_transition_item_project_proper
  (eqv_descriptors : equivocator_descriptors)
  (item : composite_transition_item equivocator_IM)
  (Hproper : proper_equivocator_descriptors eqv_descriptors (destination item))
  : equivocators_transition_item_project eqv_descriptors item <> None.
Proof.
  apply equivocators_transition_item_project_proper_descriptor.
  apply Hproper.
Qed.

Lemma equivocators_transition_item_project_proper_descriptor_characterization
  (eqv_descriptors : equivocator_descriptors)
  (item : composite_transition_item equivocator_IM)
  (i := projT1 (l item))
  (Hproper : proper_descriptor (IM i) (eqv_descriptors i) (destination item i))
  : exists oitem eqv_descriptors',
    equivocators_transition_item_project eqv_descriptors item = Some (oitem, eqv_descriptors')
    /\ match oitem with
      | Some itemx =>
        existT _ i (fst (projT2 (l item))) = l itemx /\  input item = input itemx /\ output item = output itemx /\
        (equivocators_state_project eqv_descriptors (destination item) = destination itemx)
      | None => True
      end
    /\ forall
      (s : composite_state equivocator_IM)
<<<<<<< HEAD
      (Hv : composite_valid equivocator_IM (l item) (s, input item))
=======
      (Hv : free_composite_valid equivocator_IM (l item) (s, input item))
>>>>>>> 118fc8c0
      (Ht : composite_transition equivocator_IM (l item) (s, input item) = (destination item, output item)),
      proper_descriptor (IM i) (eqv_descriptors' i) (s i) /\
      eqv_descriptors' = equivocator_descriptors_update eqv_descriptors i (eqv_descriptors' i) /\
      s = state_update equivocator_IM (destination item) i (s i) /\
      match oitem with
      | Some itemx =>
        forall (sx : composite_state IM)
          (Hsx : sx = equivocators_state_project eqv_descriptors' s),
<<<<<<< HEAD
          composite_valid IM (l itemx) (sx, input itemx) /\
=======
          free_composite_valid IM (l itemx) (sx, input itemx) /\
>>>>>>> 118fc8c0
          composite_transition IM (l itemx) (sx, input itemx) = (destination itemx, output itemx)
      | None =>
        equivocators_state_project eqv_descriptors (destination item) = equivocators_state_project eqv_descriptors' s
      end.
Proof.
  destruct
    (equivocator_transition_item_project_proper_characterization (IM i)
      (composite_transition_item_projection equivocator_IM item)
      (eqv_descriptors i) Hproper)
    as [oitemi [eqv_descriptorsi' [Hoitemi [Hitemx H]]]].
  unfold i in *. clear i.
  unfold equivocators_transition_item_project.
  rewrite Hoitemi. clear Hoitemi.
  destruct item. simpl in *. destruct l as (i, li). simpl in *.
  destruct oitemi as [itemi'|]; eexists _; eexists _; (split; [reflexivity|])
  ; destruct li as (li, di); simpl in *;
  [ destruct Hitemx as [Hli [Hinputi [Houtputi Hdestinationi]]]
  ; rewrite Hli; subst; split; [repeat split|]
  | split; [exact I|]]
  ; intros
  ; match type of Ht with
    | (let (_, _) := ?t in _ ) = _ =>
      destruct t as (si', om') eqn:Ht'
    end
  ; inversion Ht; subst; clear Ht
  ; rewrite state_update_eq in H
  ; specialize (H _ Hv Ht')
  ; simpl in *
  ; destruct H as [Hproper' H]
  .
  - repeat split.
    + unfold equivocator_descriptors_update. rewrite equivocator_descriptors_update_eq. assumption.
    + unfold equivocator_descriptors_update. rewrite equivocator_descriptors_update_eq. reflexivity.
    + apply functional_extensionality_dep. intro j.
      destruct (decide (j = i)).
      * subst. rewrite state_update_eq. reflexivity.
      * repeat (rewrite state_update_neq; [| assumption]). reflexivity.
    + subst. specialize (H _ eq_refl). destruct H as [Hvx Htx].
      unfold equivocators_state_project. unfold Common.equivocators_state_project.
      unfold equivocator_descriptors_update.
      rewrite equivocator_descriptors_update_eq.
      assumption.
    + subst. specialize (H _ eq_refl). destruct H as [Hvx Htx].
      unfold equivocators_state_project. unfold Common.equivocators_state_project.
      unfold equivocator_descriptors_update.
      rewrite equivocator_descriptors_update_eq.
      simpl in *. rewrite Htx. f_equal.
      apply functional_extensionality_dep.
      intro eqv.
      destruct (decide (eqv = i)).
      * subst. repeat rewrite state_update_eq.
        rewrite state_update_eq in Hdestinationi. symmetry. assumption.
      * repeat (rewrite state_update_neq; [|assumption]).
        rewrite equivocator_descriptors_update_neq; [|assumption].
        reflexivity.
  - repeat split.
    + unfold equivocator_descriptors_update. rewrite equivocator_descriptors_update_eq. assumption.
    + unfold equivocator_descriptors_update. rewrite equivocator_descriptors_update_eq. reflexivity.
    + apply functional_extensionality_dep. intro j.
      destruct (decide (j = i)).
      * subst. rewrite state_update_eq. reflexivity.
      * repeat (rewrite state_update_neq; [| assumption]). reflexivity.
    + apply functional_extensionality_dep.
      intro eqv.
      unfold equivocators_state_project. unfold Common.equivocators_state_project.
      unfold equivocator_descriptors_update.
      destruct (decide (eqv = i)).
      * subst. rewrite state_update_eq. rewrite equivocator_descriptors_update_eq. assumption.
      * rewrite state_update_neq; [|assumption].
        rewrite equivocator_descriptors_update_neq; [|assumption].
        reflexivity.
Qed.

Lemma equivocators_transition_item_project_proper_characterization
  (eqv_descriptors : equivocator_descriptors)
  (item : composite_transition_item equivocator_IM)
  (Hproper : proper_equivocator_descriptors eqv_descriptors (destination item))
  : exists oitem eqv_descriptors',
    equivocators_transition_item_project eqv_descriptors item = Some (oitem, eqv_descriptors')
    /\ match oitem with
      | Some itemx =>
        existT _ (projT1 (l item)) (fst (projT2 (l item))) = l itemx /\  input item = input itemx /\ output item = output itemx /\
        (equivocators_state_project eqv_descriptors (destination item) = destination itemx)
      | None => True
      end
    /\ forall
      (s : composite_state equivocator_IM)
<<<<<<< HEAD
      (Hv : composite_valid equivocator_IM (l item) (s, input item))
=======
      (Hv : free_composite_valid equivocator_IM (l item) (s, input item))
>>>>>>> 118fc8c0
      (Ht : composite_transition equivocator_IM (l item) (s, input item) = (destination item, output item)),
      proper_equivocator_descriptors eqv_descriptors' s /\
      match oitem with
      | Some itemx =>
        forall (sx : composite_state IM)
          (Hsx : sx = equivocators_state_project eqv_descriptors' s),
<<<<<<< HEAD
          composite_valid IM (l itemx) (sx, input itemx) /\
=======
          free_composite_valid IM (l itemx) (sx, input itemx) /\
>>>>>>> 118fc8c0
          composite_transition IM (l itemx) (sx, input itemx) = (destination itemx, output itemx)
      | None =>
        equivocators_state_project eqv_descriptors (destination item) = equivocators_state_project eqv_descriptors' s
      end.
Proof.
  destruct
    (equivocators_transition_item_project_proper_descriptor_characterization eqv_descriptors item (Hproper (projT1 (l item))))
    as [oitem [eqv_descriptors' [Hoitem [Hitemx H]]]].
  exists oitem, eqv_descriptors'. split; [assumption|].
  split; [assumption|].
  intros.
  specialize (H s Hv Ht). clear Hv Ht Hoitem.
  destruct H as [Hproperi' [Heqv' [Hs H]]].
  split; [|assumption]. clear H.
  intro eqv.
  destruct (decide (eqv = (projT1 (l item)))).
  - subst. assumption.
  - rewrite Heqv'. rewrite Hs.
    rewrite state_update_neq; [|assumption].
    unfold proper_descriptor. unfold equivocator_descriptors_update.
    rewrite equivocator_descriptors_update_neq; [|assumption].
    apply Hproper.
Qed.

Definition equivocators_trace_project_folder
  (item : composite_transition_item equivocator_IM)
  (result: option (list (composite_transition_item IM) * equivocator_descriptors))
  : option (list (composite_transition_item IM) * equivocator_descriptors)
  :=
  match result with
  | None => None
  | Some (r, idescriptor) =>
    match equivocators_transition_item_project idescriptor item with
    | None => None
    | Some (None, odescriptor) => Some (r, odescriptor)
    | Some (Some item', odescriptor) => Some (item' :: r, odescriptor)
    end
  end.

Lemma equivocators_trace_project_fold_None
  (tr : list (composite_transition_item equivocator_IM))
  : fold_right equivocators_trace_project_folder None tr = None.
Proof.
  induction tr; [reflexivity|]. simpl. rewrite IHtr. reflexivity.
Qed.

Lemma equivocators_trace_project_folder_additive_iff
  (tr : list (composite_transition_item equivocator_IM))
  (itrX : list (composite_transition_item IM))
  (ieqv_descriptors eqv_descriptors : equivocator_descriptors)
  (trX' : list (composite_transition_item IM))
  : fold_right equivocators_trace_project_folder (Some (itrX, ieqv_descriptors)) tr
    = Some (trX', eqv_descriptors)
  <-> exists trX : list (composite_transition_item IM),
    fold_right equivocators_trace_project_folder (Some ([], ieqv_descriptors)) tr
      = Some (trX, eqv_descriptors)
    /\ trX' = trX ++ itrX.
Proof.
  revert trX' eqv_descriptors.
  induction tr; intros.
  - simpl. split; intro Htr.
    + inversion Htr. subst. exists []. split; reflexivity.
    + destruct Htr as [trX [HtrX HtrX']]. subst. inversion HtrX. reflexivity.
  - simpl.
    remember (fold_right equivocators_trace_project_folder (Some (itrX, ieqv_descriptors)) tr)
      as pr_itrX_tr.
    remember (fold_right equivocators_trace_project_folder (Some ([], ieqv_descriptors)) tr)
      as pr_tr.
    split.
    + intro Htr.
      destruct pr_itrX_tr as [(tr1,e1)|] ; [|inversion Htr].
      specialize (IHtr tr1 e1). apply proj1 in IHtr. specialize (IHtr eq_refl).
      destruct IHtr as [trX [Hpr_tr Htr1]].
      rewrite Hpr_tr in *. rewrite Htr1 in *.
      simpl in Htr. simpl.
      destruct (equivocators_transition_item_project e1 a)
        as [(oitem, eqv_descriptors'')|] eqn:Ha; [|congruence].
      destruct oitem; inversion Htr; eexists _; split; reflexivity.
    + intros [trX [Htr HtrX']].
      subst trX'.
      destruct pr_tr as [(tr1, e1)|]; [|inversion Htr].
      specialize (IHtr (tr1 ++ itrX) e1). apply proj2 in IHtr.
      spec IHtr. { eexists _.  split; reflexivity. }
      rewrite IHtr.
      simpl in *.
      destruct (equivocators_transition_item_project e1 a)
        as [(oitem, odescriptor)|] eqn:Ha
      ; [|discriminate Htr].
      destruct oitem as [item'|]; inversion Htr; reflexivity.
Qed.

Lemma equivocators_trace_project_folder_additive
  (tr : list (composite_transition_item equivocator_IM))
  (itrX trX : list (composite_transition_item IM))
  (ieqv_descriptors eqv_descriptors : equivocator_descriptors)
  (Htr : fold_right equivocators_trace_project_folder (Some ([], ieqv_descriptors)) tr
    = Some (trX, eqv_descriptors))
  : fold_right equivocators_trace_project_folder (Some (itrX, ieqv_descriptors)) tr
    = Some (trX ++ itrX, eqv_descriptors).
Proof.
  apply equivocators_trace_project_folder_additive_iff.
  exists trX. split; [assumption|reflexivity].
Qed.

(**
The projection of an [equivocators] trace is obtained by traversing the
trace from right to left guided by the descriptors produced by
[equivocators_transition_item_project] and gathering all non-empty
[transition_item]s it produces.
*)
Definition equivocators_trace_project
  (eqv_descriptors : equivocator_descriptors)
  (tr : list (composite_transition_item equivocator_IM))
  : option (list (composite_transition_item IM) * equivocator_descriptors)
  :=
  fold_right
    equivocators_trace_project_folder
    (Some ([], eqv_descriptors))
    tr.

Lemma equivocators_trace_project_app_iff
  (pre suf : list (composite_transition_item equivocator_IM))
  (ieqv_descriptors eqv_descriptors : equivocator_descriptors)
  (trX : list (composite_transition_item IM))
  : equivocators_trace_project eqv_descriptors (pre ++ suf)
    = Some (trX, ieqv_descriptors)
  <-> exists
    (preX sufX : list (composite_transition_item IM))
    (eqv_descriptors' : equivocator_descriptors),
    equivocators_trace_project eqv_descriptors suf = Some (sufX, eqv_descriptors') /\
    equivocators_trace_project eqv_descriptors' pre = Some (preX, ieqv_descriptors) /\
    trX = preX ++ sufX.
Proof.
  unfold equivocators_trace_project.
  rewrite fold_right_app.
  simpl.
  match goal with
  |- fold_right _ ?r _ = _ <-> _ => remember r as r_sufX
  end.
  destruct r_sufX as [(sufX, eqv_descriptors')|]
  ; [
    | rewrite equivocators_trace_project_fold_None; split;
      [intro contra; congruence| intros [preX [sufX [eqv_descriptors' [contra _]]]]; congruence]
    ].
  specialize (equivocators_trace_project_folder_additive_iff pre sufX eqv_descriptors' ieqv_descriptors trX)
    as Hadd.
  rewrite Hadd.
  split.
  - intros [preX [HpreX HtrX]]. exists preX, sufX, eqv_descriptors'. split; [reflexivity|].
    split; assumption.
  - intros [preX [_sufX [_eqv_descriptors' [Heq [Hpre HtrX]]]]].
    exists preX. inversion Heq. subst _sufX _eqv_descriptors'.
    split; assumption.
Qed.

Lemma equivocators_trace_project_finite_trace_projection_list_commute
  (i : index)
  (final_choice initial_choice : equivocator_descriptors)
  (eqv_initial : MachineDescriptor (IM i))
  (tr : list (composite_transition_item equivocator_IM))
  (trX : list (composite_transition_item IM))
  (trXi : list (vtransition_item (IM i)))
  (eqv_final := final_choice i)
  (Hproject_tr : equivocators_trace_project final_choice tr = Some (trX, initial_choice))
  (Hproject_tri :
    equivocator_vlsm_trace_project (IM i)
      (finite_trace_projection_list equivocator_IM i tr) eqv_final
    = Some (trXi, eqv_initial))
  : initial_choice i = eqv_initial /\
    finite_trace_projection_list IM i trX = trXi.
Proof.
  generalize dependent trXi. generalize dependent trX.
  generalize dependent final_choice.
  induction tr using rev_ind; intros.
  - simpl in Hproject_tr. inversion Hproject_tr. subst.
    clear Hproject_tr.
    simpl in Hproject_tri.
    inversion Hproject_tri. subst. split; reflexivity.
  - unfold equivocators_trace_project in Hproject_tr.
    rewrite fold_right_app in Hproject_tr.
    match type of Hproject_tr with
    | fold_right _ ?i _ = _ => destruct i as [(projectx,final_choice')|] eqn:Hproject_x
    end
    ; [|rewrite equivocators_trace_project_fold_None in Hproject_tr; inversion Hproject_tr].
    apply equivocators_trace_project_folder_additive_iff in Hproject_tr.
    destruct Hproject_tr as [trX0 [HtrX0 HtrX]].
    specialize (IHtr _ _ HtrX0).
    rewrite finite_trace_projection_list_app in Hproject_tri.
    apply equivocator_vlsm_trace_project_app in Hproject_tri.
    destruct Hproject_tri as [eqv_final' [trXi' [project_xi [HtrXi' [Hproject_xi HeqtrXi]]]]].
    assert (Hfinal'i : final_choice' i = eqv_final' /\ finite_trace_projection_list IM i projectx = project_xi).
    { clear - Hproject_x Hproject_xi.
      simpl in *.
      destruct (equivocators_transition_item_project final_choice x)
        as [(ox, final')|] eqn:Hpr_item_x
      ; [|congruence].
      unfold equivocators_transition_item_project in Hpr_item_x.
      unfold composite_transition_item_projection in Hpr_item_x.
      destruct (decide (i = projT1 (l x))).
      - subst i. simpl in Hproject_xi.
        unfold eqv_final in *.
        remember
          (equivocator_vlsm_transition_item_project (IM (projT1 (l x))) (composite_transition_item_projection_from_eq equivocator_IM x (projT1 (l x)) eq_refl) (final_choice (projT1 (l x))))
          as pr_item_x.
        destruct pr_item_x as [(oitem', descriptor')|]; [|discriminate Hproject_xi].
        destruct oitem' as [item'|]
        ; inversion Hproject_xi; subst descriptor' project_xi; clear Hproject_xi
        ; inversion Hpr_item_x; subst; clear Hpr_item_x
        ; inversion Hproject_x; subst; clear Hproject_x
        ; unfold equivocator_descriptors_update; rewrite equivocator_descriptors_update_eq
        ; [|split; reflexivity].
        split; [reflexivity|].
        symmetry in Heqpr_item_x.
        simpl. destruct x. simpl in *. destruct l as (i, li). simpl in *.
        destruct (decide (i = i)); [|congruence].
        f_equal.
        replace e with (@eq_refl _ i) by apply UIP. clear e.
        unfold composite_transition_item_projection_from_eq in *.
        simpl in *.
        destruct item'.
        apply equivocator_transition_item_project_inv_characterization in Heqpr_item_x.
        simpl in *.
        destruct Heqpr_item_x as [Hl [Hinput [Houtput Hdestination]]].
        subst. reflexivity.
      - simpl in Hproject_xi.
        unfold eqv_final in *.
        inversion Hproject_xi. subst. clear Hproject_xi.
        remember
          (equivocator_vlsm_transition_item_project (IM (projT1 (l x))) (composite_transition_item_projection_from_eq equivocator_IM x (projT1 (l x)) eq_refl) (final_choice (projT1 (l x))))
          as pr_item_x.
        destruct pr_item_x as [(oitem', descriptor')|]; [|discriminate Hpr_item_x].
        destruct oitem' as [item'|]
        ; inversion Hpr_item_x; subst; clear Hpr_item_x
        ; inversion Hproject_x; subst; clear Hproject_x
        ; unfold equivocator_descriptors_update; (rewrite equivocator_descriptors_update_neq ; [|assumption])
        ; [|split; reflexivity].
        split; [reflexivity|].
        simpl.
        destruct (decide (i = projT1 (l x))); congruence.
    }
    destruct Hfinal'i as [Hfinal'i Hpr_xi].
    rewrite <- Hfinal'i in HtrXi'.
    specialize (IHtr _ HtrXi').
    destruct IHtr as [Heqv_initial Hpr_trXi'].
    split; [assumption|].
    subst.
    rewrite finite_trace_projection_list_app.
    reflexivity.
Qed.

Section seeded_equivocators_protocol_trace_project.
<<<<<<< HEAD

Context
  (seed : message -> Prop)
  (FreeE := free_composite_vlsm equivocator_IM)
  (PreFreeE := pre_loaded_with_all_messages_vlsm FreeE)
  (SeededXE := seeded_equivocators_no_equivocation_vlsm IM Hbs finite_index seed)
  (SeededX := pre_loaded_vlsm X seed)
  .

Lemma seeded_equivocators_initial_message
  (m : message)
  (Hem : vinitial_message_prop SeededXE m)
  : vinitial_message_prop SeededX m.
Proof.
  destruct Hem as [[eqv [emi Hem]]|Hseed].
  - left. exists eqv. exists emi. assumption.
  - right. assumption.
Qed.

Lemma seeded_equivocators_incl_preloaded
  : VLSM_incl SeededXE PreFreeE.
Proof.
  apply composite_no_equivocation_vlsm_with_pre_loaded_incl_pre_loaded_with_all_messages.
Qed.

Lemma preloaded_equivocators_protocol_trace_from_project
  (final_choice : equivocator_descriptors)
  (is : composite_state equivocator_IM)
  (tr : list (composite_transition_item equivocator_IM))
  (final_state := last (map destination tr) is)
  (Hproper : proper_equivocator_descriptors final_choice final_state)
  (Htr : finite_protocol_trace_from pre_loaded_equivocators is tr)
  : exists
    (trX : list (composite_transition_item IM))
    (initial_choice : equivocator_descriptors),
    equivocators_trace_project final_choice tr = Some (trX, initial_choice).
Proof.
  generalize dependent final_choice.
  generalize dependent is.
  induction tr using rev_ind; intros.
  - exists []. simpl. exists final_choice. reflexivity.
  - apply finite_protocol_trace_from_app_iff in Htr.
    destruct Htr as [Htr Hx].
    specialize (IHtr _ Htr).
    specialize (equivocators_transition_item_project_proper_characterization final_choice x) as Hproperx.
    unfold final_state in Hproper.
    rewrite map_app in Hproper. simpl in Hproper. rewrite last_is_last in Hproper.
    spec Hproperx Hproper.
    destruct Hproperx as [oitem [final_choice' [Hprojectx [Hitemx Hproperx]]]].
    specialize (Hproperx (last (map destination tr) is)).
    unfold equivocators_trace_project.
    rewrite fold_right_app.
    match goal with
    |- context [fold_right _ ?fld _] => remember fld as foldx
    end.
    simpl in Heqfoldx.
    rewrite Hprojectx in Heqfoldx.
    inversion Hx. subst tl s' x. clear Hx.
    destruct H3 as [[_ [_ [Hv _]]] Ht].
    specialize (Hproperx Hv Ht). clear Hv Ht.
    destruct Hproperx as [Hproper' Hx].
    specialize (IHtr _ Hproper').
    destruct IHtr as [trX' [initial_choice Htr_project]].
    destruct oitem as [item|].
    + simpl in Hitemx. destruct Hitemx as [Hl [Hinput [Houtput Hdestination]]].
      specialize (Hx _ eq_refl).
      destruct Hx as [Hvx Htx].
      exists (trX' ++ [item]), initial_choice. subst foldx.
      rewrite equivocators_trace_project_folder_additive with (trX := trX') (eqv_descriptors := initial_choice)
      ; [|assumption].
      reflexivity.
    + exists trX'. exists initial_choice. subst foldx. assumption.
Qed.

Lemma preloaded_equivocators_protocol_trace_project_inv
  (final_choice : equivocator_descriptors)
  (is : composite_state equivocator_IM)
  (tr : list (composite_transition_item equivocator_IM))
  (final_state := last (map destination tr) is)
  (Htr : finite_protocol_trace pre_loaded_equivocators is tr)
  (trX : list (composite_transition_item IM))
  (initial_choice : equivocator_descriptors)
  (Hproject: equivocators_trace_project final_choice tr = Some (trX, initial_choice))
  (Hproper : proper_equivocator_descriptors initial_choice is)
  : proper_equivocator_descriptors final_choice final_state.
Proof.
  revert Hproject. revert trX Htr final_choice.
  induction tr using rev_ind; intros; [inversion Hproject; assumption|].
  destruct Htr as [Htr Hinit].
  apply finite_protocol_trace_from_app_iff in Htr.
  destruct Htr as [Htr Hx].
  unfold equivocators_trace_project in Hproject.
  rewrite fold_right_app in Hproject.
  match type of Hproject with
  | fold_right _ ?f _ = _ => remember f as project_x
  end.
  simpl in Heqproject_x.
  destruct project_x as [(x', x_choice)|]
  ; [|rewrite equivocators_trace_project_fold_None in Hproject; congruence].
  destruct (equivocators_transition_item_project final_choice x) as [(oitem', ditem')|]
    eqn:Hproject_x
  ; [|congruence].
  apply (equivocators_trace_project_folder_additive_iff tr x' x_choice initial_choice trX)
  in Hproject.
  destruct Hproject as [trX' [Hproject_x' HeqtrX]].
  specialize (IHtr trX' (conj Htr Hinit) _ Hproject_x').
  inversion Hx. subst. clear Hx.
  unfold equivocators_transition_item_project in Hproject_x.
  simpl in Hproject_x.
  unfold composite_transition_item_projection in Hproject_x. simpl in Hproject_x.
  unfold composite_transition_item_projection_from_eq in Hproject_x. simpl in Hproject_x.
  unfold eq_rect_r in Hproject_x. simpl in Hproject_x.
  match type of Hproject_x with
  | context [equivocator_vlsm_transition_item_project ?X ?i ?c] => remember (equivocator_vlsm_transition_item_project X i c)  as projecti
  end.
  destruct projecti as [(oitem'', ditem'')|]; [|congruence].
  unfold equivocator_vlsm_transition_item_project in Heqprojecti.
  unfold final_state in *. clear final_state.
  rewrite map_app. simpl. rewrite last_is_last.
  destruct (final_choice (projT1 l)) as [sn| j fj] eqn:Hfinali.
  - inversion Heqprojecti. subst. clear Heqprojecti.
    inversion Hproject_x. subst; clear Hproject_x.
    inversion Heqproject_x. subst. clear Heqproject_x.
    intro e. specialize (IHtr e).
    destruct (decide (e = projT1 l)).
    + subst.
      unfold equivocator_descriptors_update in IHtr. rewrite equivocator_descriptors_update_eq in IHtr.
      rewrite Hfinali. assumption.
    + unfold equivocator_descriptors_update in IHtr.
      rewrite equivocator_descriptors_update_neq in IHtr
      ; [|assumption].
      destruct H3 as [Hv Ht].
      simpl in Ht. unfold vtransition in Ht. simpl in Ht.
      destruct l as (i, li).
      match type of Ht with
      | (let (_,_) := ?t in _) = _ => destruct t as (si', om')
      end.
      inversion Ht. subst. simpl in n.
      rewrite state_update_neq; [|assumption]. assumption.
  - destruct l as (i, (li, di)).
    unfold projT2 in Heqprojecti.
    unfold projT1 in Heqprojecti.
    destruct (s i) as (nsi, bsi) eqn:Hsi.
    destruct (le_lt_dec (S nsi) j); [congruence|].
    destruct H3 as [Hv Ht].
    simpl in Ht. unfold vtransition in Ht. simpl in Ht.
    match type of Ht with
    | (let (_,_) := ?t in _) = _ => destruct t as (si', om') eqn:Ht'
    end.
    inversion Ht. subst. clear Ht.
    destruct di as [ndi | idi ifi]
    ; [destruct (nat_eq_dec (S j) (S nsi))
      | destruct ifi; [destruct (nat_eq_dec (S j) (S nsi))| destruct (nat_eq_dec idi j)]]
    ; inversion Heqprojecti; subst; clear Heqprojecti
    ; inversion Hproject_x; subst; clear Hproject_x
    ; inversion Heqproject_x; subst; clear Heqproject_x
    ; intro eqv; specialize (IHtr eqv)
    ; (destruct (decide (eqv = i))
      ; [subst eqv
        ; unfold equivocator_descriptors_update in IHtr; rewrite equivocator_descriptors_update_eq in IHtr
        ; simpl in *; rewrite Hfinali; rewrite Hsi; simpl; assumption
        |
        unfold equivocator_descriptors_update in IHtr
        ; rewrite equivocator_descriptors_update_neq in IHtr
        ; [|assumption]
        ; rewrite state_update_neq; [|assumption]
        ; assumption
        ]
      ).
Qed.

Lemma equivocators_trace_project_output_reflecting_inv
  (is: composite_state equivocator_IM)
  (tr: list (composite_transition_item equivocator_IM))
  (Htr: finite_protocol_trace_from (pre_loaded_with_all_messages_vlsm (free_composite_vlsm equivocator_IM)) is tr)
  (m : message)
  (Hbbs : Exists (field_selector output m) tr)
  : exists
    (final_choice initial_choice : equivocator_descriptors)
    (trX: list (composite_transition_item IM)),
    proper_equivocator_descriptors final_choice (last (map destination tr) is) /\
    equivocators_trace_project final_choice tr = Some (trX, initial_choice) /\
    Exists (field_selector output m) trX.
Proof.
  apply Exists_exists in Hbbs.
  destruct Hbbs as [item [Hitem Hm]]. simpl in Hm.
  apply (finite_trace_projection_list_in  equivocator_IM (free_constraint equivocator_IM)) in Hitem.
  destruct item. simpl in *. destruct l as (i, li). simpl in *.
  specialize
    (preloaded_finite_ptrace_projection equivocator_IM (free_constraint equivocator_IM) i _ _ Htr)
    as Htri.
  specialize
    (equivocator_vlsm_trace_project_output_reflecting_inv (IM i) _ _ Htri m) as Hex.
  spec Hex.
  { apply Exists_exists. eexists _. split;[exact Hitem|].
    subst. reflexivity.
  }
  destruct Hex as [eqv_final [eqv_init [Heqv_init [Heqv_final [trXi [Hprojecti Hex]]]]]].
  specialize
    (preloaded_finite_trace_projection_last_state equivocator_IM (free_constraint equivocator_IM) i _ _ Htr)
    as Hlst.
  simpl in Hlst,Heqv_final. rewrite Hlst in Heqv_final. clear Hlst.
  match type of Heqv_final with
  | proper_descriptor _ _ (?l i) => remember l as final
  end.
  remember (equivocator_descriptors_update (zero_choice IM) i eqv_final) as final_choice.
  assert (Hfinal_choice : proper_equivocator_descriptors final_choice final).
  { intro eqv. subst final_choice.
    destruct (decide (eqv = i)).
    - subst i.
      unfold equivocator_descriptors_update.  rewrite equivocator_descriptors_update_eq.
      assumption.
    - unfold equivocator_descriptors_update.
      rewrite equivocator_descriptors_update_neq
      ; [|assumption].
      apply zero_choice_proper. assumption.
  }
  exists final_choice.
  subst final.
  destruct (preloaded_equivocators_protocol_trace_from_project  _ _ _ Hfinal_choice Htr)
    as [trX [initial_choice Hproject_tr]].
  exists initial_choice, trX. split; [assumption|]. split; [assumption|].
  specialize
    (equivocators_trace_project_finite_trace_projection_list_commute i final_choice initial_choice
      eqv_init tr trX trXi Hproject_tr)
    as Hcommute.
  assert (Hfinali : final_choice i = eqv_final).
  { subst. apply equivocator_descriptors_update_eq. }
  rewrite Hfinali in Hcommute.
  spec Hcommute Hprojecti.
  destruct Hcommute as [Hiniti Hcommute].
  clear -Hex Hcommute. subst.
  apply Exists_exists in Hex. destruct Hex as [x [Hx Hm]].
  apply (finite_trace_projection_list_in_rev IM) in Hx.
  destruct Hx as [itemX [Houtput [_ [_ [_ [_ HitemX]]]]]].
  apply Exists_exists. exists itemX. split; [assumption|].
  simpl in *. rewrite Houtput. assumption.
Qed.

Lemma seeded_equivocators_protocol_trace_project
  (final_choice : equivocator_descriptors)
  (is : vstate equivocators_no_equivocations_vlsm)
  (tr : list (composite_transition_item equivocator_IM))
  (final_state := last (map destination tr) is)
  (Hproper : proper_equivocator_descriptors final_choice final_state)
  (Htr : finite_protocol_trace SeededXE is tr)
  : exists
    (trX : list (composite_transition_item IM))
    (initial_choice : equivocator_descriptors)
    (isX := equivocators_state_project initial_choice is)
    (final_stateX := last (map destination trX) isX),
    proper_equivocator_descriptors initial_choice is /\
    equivocators_trace_project final_choice tr = Some (trX, initial_choice) /\
    equivocators_state_project final_choice final_state = final_stateX /\
    finite_protocol_trace SeededX isX trX.
Proof.
  remember (length tr) as len_tr.
  generalize dependent final_choice. generalize dependent tr.
  induction len_tr using (well_founded_induction Wf_nat.lt_wf); intros.
  subst len_tr.
  destruct_list_last tr tr' lst Htr_lst.
  - clear H. subst. unfold final_state in *. exists [], final_choice.
    split; [assumption|]. split; [reflexivity|]. split; [reflexivity|].
    remember (equivocators_state_project final_choice is) as isx.
    cut (vinitial_state_prop X isx).
    { intro. split; [|assumption]. constructor.
      apply protocol_state_prop_iff. left.
      exists (exist _ _ H). reflexivity.
    }
    subst.
    apply equivocators_initial_state_project; [|assumption].
    apply Htr.
  - specialize (H (length tr')) as H'.
    spec H'. { rewrite app_length. simpl. lia. }
    destruct Htr as [Htr Hinit].
    apply finite_protocol_trace_from_app_iff in Htr.
    destruct Htr as [Htr Hlst].
    specialize (H' tr' (conj Htr Hinit) eq_refl).
    specialize (equivocators_transition_item_project_proper_characterization final_choice lst) as Hproperx.
    unfold final_state in Hproper. rewrite Htr_lst in Hproper.
    rewrite map_app in Hproper. simpl in Hproper. rewrite last_is_last in Hproper.
    spec Hproperx Hproper.
    destruct Hproperx as [oitem [final_choice' [Hprojectx [Hitemx Hproperx]]]].
    specialize (Hproperx (last (map destination tr') is)).
    unfold equivocators_trace_project.
    rewrite fold_right_app.
    match goal with
    |- context [fold_right _ ?fld _] => remember fld as foldx
    end.
    simpl in Heqfoldx.
    rewrite Hprojectx in Heqfoldx.
    inversion Hlst. subst tl s' lst.
    destruct H4 as [[Hs [Hiom [Hv Hc]]] Ht].
    specialize (Hproperx Hv Ht). clear Hv Ht.
    destruct Hproperx as [Hproper' Hx].
    specialize (H' _ Hproper').
    destruct H' as [trX' [initial_choice [Hproper_initial [Htr_project [Hstate_project HtrX']]]]].
    destruct oitem as [item|].
    +  simpl in Hitemx. destruct Hitemx as [Hl [Hinput [Houtput Hdestination]]].
      specialize (Hx _ eq_refl).
      destruct Hx as [Hvx Htx].
      exists (trX' ++ [item]), initial_choice. subst foldx.
      rewrite equivocators_trace_project_folder_additive with (trX := trX') (eqv_descriptors := initial_choice)
      ; [|assumption].
      split; [assumption|].
      split; [reflexivity|].
      rewrite map_app. simpl. rewrite last_is_last.
      unfold final_state. subst tr. rewrite map_app. simpl. rewrite last_is_last.
      split; [assumption|].
      destruct HtrX' as [HtrX' His].
      split; [|assumption].
      apply finite_protocol_trace_from_app_iff.
      split; [assumption|].
      change [item] with ([] ++ [item]).
      match goal with
      |- finite_protocol_trace_from _ ?l _ => remember l as lst
      end.
      destruct item.
      assert (Hplst : protocol_state_prop SeededX lst).
      { apply finite_ptrace_last_pstate in HtrX'. subst. assumption. }
      apply (extend_right_finite_trace_from SeededX lst []); [constructor; assumption|].
      simpl in Hl. subst.
      simpl in Htx,Hvx,Hstate_project.
      rewrite Hstate_project in Hvx, Htx.
      destruct input as [input|]
      ; [|repeat split; [assumption| apply option_protocol_message_None |assumption| assumption]].
      simpl in Hc.
      specialize (seeded_equivocators_initial_message input) as Hinput.
      unfold vinitial_message_prop in Hinput at 1. simpl in Hinput.
      destruct Hc as [Hc _]. apply or_comm in Hc.
      destruct Hc as [Hinit_input | Hno_equiv]
      ; [apply Hinput in Hinit_input|]
      ; [repeat split; [assumption| |assumption|assumption]|].
      { apply initial_message_is_protocol. assumption. }
      clear Hinput.
      assert
        (Hs_free : protocol_state_prop PreFreeE (last (map Common.destination tr') is)).
      { clear -Hs.
        apply VLSM_incl_protocol_state with (machine SeededXE)
        ; [|assumption].
        apply seeded_equivocators_incl_preloaded.
      }

=======

Context
  (seed : message -> Prop)
  (FreeE := free_composite_vlsm equivocator_IM)
  (PreFreeE := pre_loaded_with_all_messages_vlsm FreeE)
  (SeededXE := seeded_equivocators_no_equivocation_vlsm IM Hbs finite_index seed)
  (SeededX := vlsm_add_initial_messages X seed)
  .

Lemma seeded_equivocators_initial_message
  (m : message)
  (Hem : vinitial_message_prop SeededXE m)
  : vinitial_message_prop SeededX m.
Proof.
  destruct Hem as [[eqv [emi Hem]]|Hseed].
  - left. exists eqv. exists emi. assumption.
  - right. assumption.
Qed.

Lemma seeded_equivocators_incl_preloaded
  : VLSM_incl SeededXE PreFreeE.
Proof.
  apply seeded_equivocators_incl_preloaded.
Qed.

Lemma preloaded_equivocators_protocol_trace_from_project
  (final_choice : equivocator_descriptors)
  (is : composite_state equivocator_IM)
  (tr : list (composite_transition_item equivocator_IM))
  (final_state := last (map destination tr) is)
  (Hproper : proper_equivocator_descriptors final_choice final_state)
  (Htr : finite_protocol_trace_from pre_loaded_equivocators is tr)
  : exists
    (trX : list (composite_transition_item IM))
    (initial_choice : equivocator_descriptors),
    equivocators_trace_project final_choice tr = Some (trX, initial_choice).
Proof.
  generalize dependent final_choice.
  generalize dependent is.
  induction tr using rev_ind; intros.
  - exists []. simpl. exists final_choice. reflexivity.
  - apply finite_protocol_trace_from_app_iff in Htr.
    destruct Htr as [Htr Hx].
    specialize (IHtr _ Htr).
    specialize (equivocators_transition_item_project_proper_characterization final_choice x) as Hproperx.
    unfold final_state in Hproper.
    rewrite map_app in Hproper. simpl in Hproper. rewrite last_is_last in Hproper.
    spec Hproperx Hproper.
    destruct Hproperx as [oitem [final_choice' [Hprojectx [Hitemx Hproperx]]]].
    specialize (Hproperx (last (map destination tr) is)).
    unfold equivocators_trace_project.
    rewrite fold_right_app.
    match goal with
    |- context [fold_right _ ?fld _] => remember fld as foldx
    end.
    simpl in Heqfoldx.
    rewrite Hprojectx in Heqfoldx.
    inversion Hx. subst tl s' x. clear Hx.
    destruct H3 as [[_ [_ [Hv _]]] Ht].
    specialize (Hproperx Hv Ht). clear Hv Ht.
    destruct Hproperx as [Hproper' Hx].
    specialize (IHtr _ Hproper').
    destruct IHtr as [trX' [initial_choice Htr_project]].
    destruct oitem as [item|].
    + simpl in Hitemx. destruct Hitemx as [Hl [Hinput [Houtput Hdestination]]].
      specialize (Hx _ eq_refl).
      destruct Hx as [Hvx Htx].
      exists (trX' ++ [item]), initial_choice. subst foldx.
      rewrite equivocators_trace_project_folder_additive with (trX := trX') (eqv_descriptors := initial_choice)
      ; [|assumption].
      reflexivity.
    + exists trX'. exists initial_choice. subst foldx. assumption.
Qed.

Lemma preloaded_equivocators_protocol_trace_project_inv
  (final_choice : equivocator_descriptors)
  (is : composite_state equivocator_IM)
  (tr : list (composite_transition_item equivocator_IM))
  (final_state := last (map destination tr) is)
  (Htr : finite_protocol_trace pre_loaded_equivocators is tr)
  (trX : list (composite_transition_item IM))
  (initial_choice : equivocator_descriptors)
  (Hproject: equivocators_trace_project final_choice tr = Some (trX, initial_choice))
  (Hproper : proper_equivocator_descriptors initial_choice is)
  : proper_equivocator_descriptors final_choice final_state.
Proof.
  revert Hproject. revert trX Htr final_choice.
  induction tr using rev_ind; intros; [inversion Hproject; assumption|].
  destruct Htr as [Htr Hinit].
  apply finite_protocol_trace_from_app_iff in Htr.
  destruct Htr as [Htr Hx].
  unfold equivocators_trace_project in Hproject.
  rewrite fold_right_app in Hproject.
  match type of Hproject with
  | fold_right _ ?f _ = _ => remember f as project_x
  end.
  simpl in Heqproject_x.
  destruct project_x as [(x', x_choice)|]
  ; [|rewrite equivocators_trace_project_fold_None in Hproject; congruence].
  destruct (equivocators_transition_item_project final_choice x) as [(oitem', ditem')|]
    eqn:Hproject_x
  ; [|congruence].
  apply (equivocators_trace_project_folder_additive_iff tr x' x_choice initial_choice trX)
  in Hproject.
  destruct Hproject as [trX' [Hproject_x' HeqtrX]].
  specialize (IHtr trX' (conj Htr Hinit) _ Hproject_x').
  inversion Hx. subst. clear Hx.
  unfold equivocators_transition_item_project in Hproject_x.
  simpl in Hproject_x.
  unfold composite_transition_item_projection in Hproject_x. simpl in Hproject_x.
  unfold composite_transition_item_projection_from_eq in Hproject_x. simpl in Hproject_x.
  unfold eq_rect_r in Hproject_x. simpl in Hproject_x.
  match type of Hproject_x with
  | context [equivocator_vlsm_transition_item_project ?X ?i ?c] => remember (equivocator_vlsm_transition_item_project X i c)  as projecti
  end.
  destruct projecti as [(oitem'', ditem'')|]; [|congruence].
  unfold equivocator_vlsm_transition_item_project in Heqprojecti.
  unfold final_state in *. clear final_state.
  rewrite map_app. simpl. rewrite last_is_last.
  destruct (final_choice (projT1 l)) as [sn| j fj] eqn:Hfinali.
  - inversion Heqprojecti. subst. clear Heqprojecti.
    inversion Hproject_x. subst; clear Hproject_x.
    inversion Heqproject_x. subst. clear Heqproject_x.
    intro e. specialize (IHtr e).
    destruct (decide (e = projT1 l)).
    + subst.
      unfold equivocator_descriptors_update in IHtr. rewrite equivocator_descriptors_update_eq in IHtr.
      rewrite Hfinali. assumption.
    + unfold equivocator_descriptors_update in IHtr.
      rewrite equivocator_descriptors_update_neq in IHtr
      ; [|assumption].
      destruct H3 as [Hv Ht].
      simpl in Ht. unfold vtransition in Ht. simpl in Ht.
      destruct l as (i, li).
      match type of Ht with
      | (let (_,_) := ?t in _) = _ => destruct t as (si', om')
      end.
      inversion Ht. subst. simpl in n.
      rewrite state_update_neq; [|assumption]. assumption.
  - destruct l as (i, (li, di)).
    unfold projT2 in Heqprojecti.
    unfold projT1 in Heqprojecti.
    destruct (s i) as (nsi, bsi) eqn:Hsi.
    destruct (le_lt_dec (S nsi) j); [congruence|].
    destruct H3 as [Hv Ht].
    simpl in Ht. unfold vtransition in Ht. simpl in Ht.
    match type of Ht with
    | (let (_,_) := ?t in _) = _ => destruct t as (si', om') eqn:Ht'
    end.
    inversion Ht. subst. clear Ht.
    destruct di as [ndi | idi ifi]
    ; [destruct (nat_eq_dec (S j) (S nsi))
      | destruct ifi; [destruct (nat_eq_dec (S j) (S nsi))| destruct (nat_eq_dec idi j)]]
    ; inversion Heqprojecti; subst; clear Heqprojecti
    ; inversion Hproject_x; subst; clear Hproject_x
    ; inversion Heqproject_x; subst; clear Heqproject_x
    ; intro eqv; specialize (IHtr eqv)
    ; (destruct (decide (eqv = i))
      ; [subst eqv
        ; unfold equivocator_descriptors_update in IHtr; rewrite equivocator_descriptors_update_eq in IHtr
        ; simpl in *; rewrite Hfinali; rewrite Hsi; simpl; assumption
        |
        unfold equivocator_descriptors_update in IHtr
        ; rewrite equivocator_descriptors_update_neq in IHtr
        ; [|assumption]
        ; rewrite state_update_neq; [|assumption]
        ; assumption
        ]
      ).
Qed.

Lemma equivocators_trace_project_output_reflecting_inv
  (is: composite_state equivocator_IM)
  (tr: list (composite_transition_item equivocator_IM))
  (Htr: finite_protocol_trace_from (pre_loaded_with_all_messages_vlsm (free_composite_vlsm equivocator_IM)) is tr)
  (m : message)
  (Hbbs : Exists (field_selector output m) tr)
  : exists
    (final_choice initial_choice : equivocator_descriptors)
    (trX: list (composite_transition_item IM)),
    proper_equivocator_descriptors final_choice (last (map destination tr) is) /\
    equivocators_trace_project final_choice tr = Some (trX, initial_choice) /\
    Exists (field_selector output m) trX.
Proof.
  apply Exists_exists in Hbbs.
  destruct Hbbs as [item [Hitem Hm]]. simpl in Hm.
  apply (finite_trace_projection_list_in  equivocator_IM (free_constraint equivocator_IM)) in Hitem.
  destruct item. simpl in *. destruct l as (i, li). simpl in *.
  specialize
    (preloaded_finite_ptrace_projection equivocator_IM (free_constraint equivocator_IM) i _ _ Htr)
    as Htri.
  specialize
    (equivocator_vlsm_trace_project_output_reflecting_inv (IM i) _ _ Htri m) as Hex.
  spec Hex.
  { apply Exists_exists. eexists _. split;[exact Hitem|].
    subst. reflexivity.
  }
  destruct Hex as [eqv_final [eqv_init [Heqv_init [Heqv_final [trXi [Hprojecti Hex]]]]]].
  specialize
    (preloaded_finite_trace_projection_last_state equivocator_IM (free_constraint equivocator_IM) i _ _ Htr)
    as Hlst.
  simpl in Hlst,Heqv_final. rewrite Hlst in Heqv_final. clear Hlst.
  match type of Heqv_final with
  | proper_descriptor _ _ (?l i) => remember l as final
  end.
  remember (equivocator_descriptors_update (zero_choice IM) i eqv_final) as final_choice.
  assert (Hfinal_choice : proper_equivocator_descriptors final_choice final).
  { intro eqv. subst final_choice.
    destruct (decide (eqv = i)).
    - subst i.
      unfold equivocator_descriptors_update.  rewrite equivocator_descriptors_update_eq.
      assumption.
    - unfold equivocator_descriptors_update.
      rewrite equivocator_descriptors_update_neq
      ; [|assumption].
      apply zero_choice_proper. assumption.
  }
  exists final_choice.
  subst final.
  destruct (preloaded_equivocators_protocol_trace_from_project  _ _ _ Hfinal_choice Htr)
    as [trX [initial_choice Hproject_tr]].
  exists initial_choice, trX. split; [assumption|]. split; [assumption|].
  specialize
    (equivocators_trace_project_finite_trace_projection_list_commute i final_choice initial_choice
      eqv_init tr trX trXi Hproject_tr)
    as Hcommute.
  assert (Hfinali : final_choice i = eqv_final).
  { subst. apply equivocator_descriptors_update_eq. }
  rewrite Hfinali in Hcommute.
  spec Hcommute Hprojecti.
  destruct Hcommute as [Hiniti Hcommute].
  clear -Hex Hcommute. subst.
  apply Exists_exists in Hex. destruct Hex as [x [Hx Hm]].
  apply (finite_trace_projection_list_in_rev IM) in Hx.
  destruct Hx as [itemX [Houtput [_ [_ [_ [_ HitemX]]]]]].
  apply Exists_exists. exists itemX. split; [assumption|].
  simpl in *. rewrite Houtput. assumption.
Qed.

Lemma seeded_equivocators_protocol_trace_project
  (final_choice : equivocator_descriptors)
  (is : vstate equivocators_no_equivocations_vlsm)
  (tr : list (composite_transition_item equivocator_IM))
  (final_state := last (map destination tr) is)
  (Hproper : proper_equivocator_descriptors final_choice final_state)
  (Htr : finite_protocol_trace SeededXE is tr)
  : exists
    (trX : list (composite_transition_item IM))
    (initial_choice : equivocator_descriptors)
    (isX := equivocators_state_project initial_choice is)
    (final_stateX := last (map destination trX) isX),
    proper_equivocator_descriptors initial_choice is /\
    equivocators_trace_project final_choice tr = Some (trX, initial_choice) /\
    equivocators_state_project final_choice final_state = final_stateX /\
    finite_protocol_trace SeededX isX trX.
Proof.
  remember (length tr) as len_tr.
  generalize dependent final_choice. generalize dependent tr.
  induction len_tr using (well_founded_induction Wf_nat.lt_wf); intros.
  subst len_tr.
  destruct_list_last tr tr' lst Htr_lst.
  - clear H. subst. unfold final_state in *. exists [], final_choice.
    split; [assumption|]. split; [reflexivity|]. split; [reflexivity|].
    remember (equivocators_state_project final_choice is) as isx.
    cut (vinitial_state_prop X isx).
    { intro. split; [|assumption]. constructor.
      apply protocol_state_prop_iff. left.
      exists (exist _ _ H). reflexivity.
    }
    subst.
    apply equivocators_initial_state_project; [|assumption].
    apply Htr.
  - specialize (H (length tr')) as H'.
    spec H'. { rewrite app_length. simpl. lia. }
    destruct Htr as [Htr Hinit].
    apply finite_protocol_trace_from_app_iff in Htr.
    destruct Htr as [Htr Hlst].
    specialize (H' tr' (conj Htr Hinit) eq_refl).
    specialize (equivocators_transition_item_project_proper_characterization final_choice lst) as Hproperx.
    unfold final_state in Hproper. rewrite Htr_lst in Hproper.
    rewrite map_app in Hproper. simpl in Hproper. rewrite last_is_last in Hproper.
    spec Hproperx Hproper.
    destruct Hproperx as [oitem [final_choice' [Hprojectx [Hitemx Hproperx]]]].
    specialize (Hproperx (last (map destination tr') is)).
    unfold equivocators_trace_project.
    rewrite fold_right_app.
    match goal with
    |- context [fold_right _ ?fld _] => remember fld as foldx
    end.
    simpl in Heqfoldx.
    rewrite Hprojectx in Heqfoldx.
    inversion Hlst. subst tl s' lst.
    destruct H4 as [[Hs [Hiom [Hv Hc]]] Ht].
    specialize (Hproperx Hv Ht). clear Hv Ht.
    destruct Hproperx as [Hproper' Hx].
    specialize (H' _ Hproper').
    destruct H' as [trX' [initial_choice [Hproper_initial [Htr_project [Hstate_project HtrX']]]]].
    destruct oitem as [item|].
    +  simpl in Hitemx. destruct Hitemx as [Hl [Hinput [Houtput Hdestination]]].
      specialize (Hx _ eq_refl).
      destruct Hx as [Hvx Htx].
      exists (trX' ++ [item]), initial_choice. subst foldx.
      rewrite equivocators_trace_project_folder_additive with (trX := trX') (eqv_descriptors := initial_choice)
      ; [|assumption].
      split; [assumption|].
      split; [reflexivity|].
      rewrite map_app. simpl. rewrite last_is_last.
      unfold final_state. subst tr. rewrite map_app. simpl. rewrite last_is_last.
      split; [assumption|].
      destruct HtrX' as [HtrX' His].
      split; [|assumption].
      apply finite_protocol_trace_from_app_iff.
      split; [assumption|].
      change [item] with ([] ++ [item]).
      match goal with
      |- finite_protocol_trace_from _ ?l _ => remember l as lst
      end.
      destruct item.
      assert (Hplst : protocol_state_prop SeededX lst).
      { apply finite_ptrace_last_pstate in HtrX'. subst. assumption. }
      apply (extend_right_finite_trace_from SeededX lst []); [constructor; assumption|].
      simpl in Hl. subst.
      simpl in Htx,Hvx,Hstate_project.
      rewrite Hstate_project in Hvx, Htx.
      destruct input as [input|]
      ; [|repeat split; [assumption| apply option_protocol_message_None |assumption| assumption]].

      destruct Hc as [Hc _].
      apply or_comm in Hc.
      specialize (seeded_equivocators_initial_message input) as Hinput.
      unfold vinitial_message_prop in Hinput at 1. simpl in Hinput.
      destruct Hc as [Hinit_input | Hno_equiv]
      ; [apply Hinput in Hinit_input|]
      ; [repeat split; [assumption| |assumption|assumption]|].
      { apply protocol_message_prop_iff. left. exists (exist _ _ Hinit_input).
        reflexivity.
      }
      clear Hinput.
      assert
        (Hs_free : protocol_state_prop PreFreeE (last (map Common.destination tr') is)).
      { clear -Hs.
        apply VLSM_incl_protocol_state with (machine SeededXE)
        ; [|assumption].
        apply seeded_equivocators_incl_preloaded.
      }

>>>>>>> 118fc8c0
      specialize
        (proper_sent _  _ Hs_free input) as Hall.
      apply Hall in Hno_equiv.
      specialize (Hno_equiv is tr').
      assert
        (Htr'pre : finite_protocol_trace PreFreeE is tr').
      {  split; [|assumption].
        apply (VLSM_incl_finite_protocol_trace_from _ _ seeded_equivocators_incl_preloaded).
        assumption.
      }
      specialize (Hno_equiv Htr'pre eq_refl).
      destruct (equivocators_trace_project_output_reflecting_inv _ _ (proj1 Htr'pre) _ Hno_equiv)
        as [final_choice_m [initial_choice_m [trXm [Hfinal_choice_m [Hproject_trXm Hex]]]]].
      specialize (H (length tr')).
      spec H. { rewrite app_length. simpl. lia. }
      specialize (H tr' (conj Htr Hinit) eq_refl final_choice_m Hfinal_choice_m).
      destruct H as [trXm' [initial_choice_m' [Hproper_initial_m [Hproject_trXm' [Hpr_fin_tr' HtrXm]]]]].
      simpl in *. rewrite Hproject_trXm in Hproject_trXm'.
      inversion Hproject_trXm'. subst trXm' initial_choice_m'. clear Hproject_trXm'.
      repeat split; [assumption| |assumption| assumption].
      apply option_protocol_message_Some.
      apply (protocol_trace_output_is_protocol _ _ _ (proj1 HtrXm) _ Hex).
    + exists trX'. exists initial_choice. subst foldx. split; [assumption|].
      split; [apply Htr_project|]. split; [|assumption].
      subst tr. clear -Hstate_project Hx.
      rewrite Hstate_project in Hx.
      rewrite <- Hx. f_equal. unfold final_state.
      rewrite map_app. simpl. rewrite last_is_last. reflexivity.
Qed.

Lemma seeded_equivocators_protocol_trace_from_project
  (final_choice : equivocator_descriptors)
  (is : vstate equivocators_no_equivocations_vlsm)
  (tr : list (composite_transition_item equivocator_IM))
  (final_state := last (map destination tr) is)
  (Hproper : proper_equivocator_descriptors final_choice final_state)
  (Htr : finite_protocol_trace_from SeededXE is tr)
  : exists
    (trX : list (composite_transition_item IM))
    (initial_choice : equivocator_descriptors)
    (isX := equivocators_state_project initial_choice is)
    (final_stateX := last (map destination trX) isX),
    proper_equivocator_descriptors initial_choice is /\
    equivocators_trace_project final_choice tr = Some (trX, initial_choice) /\
    equivocators_state_project final_choice final_state = final_stateX /\
    finite_protocol_trace_from SeededX isX trX.
Proof.
  apply finite_protocol_trace_from_complete_left in Htr as Htr'.
  destruct Htr' as [is0 [pre [Htr' His]]].
  apply (seeded_equivocators_protocol_trace_project final_choice) in Htr' as HtrX'
  ; [| rewrite map_app; rewrite last_app; subst; assumption].
  destruct HtrX' as [trX' [initial_choice' [Hinitial_choice' [Hproject' [Hstate_project HtrX']]]]].
  apply equivocators_trace_project_app_iff in Hproject'.
  destruct Hproject' as [preX [trX [initial_choice [Hproject_tr [Hproject_pre HeqtrX']]]]].
  subst trX'.
  destruct HtrX' as [HtrX' HinitX].
  apply finite_protocol_trace_from_app_iff in HtrX'.
  destruct HtrX' as [HpreX HtrX].
  exists trX. exists initial_choice.
  rewrite! map_app in Hstate_project.
  rewrite! last_app in Hstate_project.
  destruct Htr' as [Htr' Hinit].
  apply finite_protocol_trace_from_app_iff in Htr'.
  destruct Htr' as [Hpre _].
  assert (HprePre : finite_protocol_trace pre_loaded_equivocators is0 pre).
  { split; [|assumption].
    apply (VLSM_incl_finite_protocol_trace_from _ _ seeded_equivocators_incl_preloaded).
    assumption.
  }
  specialize
    (preloaded_equivocators_protocol_trace_project_inv initial_choice _ _ HprePre _ _ Hproject_pre Hinitial_choice')
    as Hinitial_choice.
  destruct
    (seeded_equivocators_protocol_trace_project _ _ _ Hinitial_choice (conj Hpre Hinit))
    as [_preX [_initial_choice' [_ [_Hproject_pre [Hpr_last_pre _]]]]].
  rewrite Hproject_pre in _Hproject_pre.
  inversion _Hproject_pre. subst _preX _initial_choice'. clear _Hproject_pre.
  subst is. unfold final_state in *. simpl in *. rewrite <- Hpr_last_pre in *.
  repeat (split; [assumption|]). split; [|assumption].
  match goal with
  |- ?p = _ =>
    match type of Hstate_project with
    | _ = ?l => replace p with l
    end
  end.
  f_equal. symmetry. assumption.
Qed.

End seeded_equivocators_protocol_trace_project.

Lemma equivocators_protocol_trace_from_project
  (final_choice : equivocator_descriptors)
  (is : vstate equivocators_no_equivocations_vlsm)
  (tr : list (composite_transition_item equivocator_IM))
  (final_state := last (map destination tr) is)
  (Hproper : proper_equivocator_descriptors final_choice final_state)
  (Htr : finite_protocol_trace_from equivocators_no_equivocations_vlsm is tr)
  : exists
    (trX : list (composite_transition_item IM))
    (initial_choice : equivocator_descriptors)
    (isX := equivocators_state_project initial_choice is)
    (final_stateX := last (map destination trX) isX),
    proper_equivocator_descriptors initial_choice is /\
    equivocators_trace_project final_choice tr = Some (trX, initial_choice) /\
    equivocators_state_project final_choice final_state = final_stateX /\
    finite_protocol_trace_from X isX trX.
Proof.
  specialize
    (seeded_equivocators_protocol_trace_from_project (fun m => False)
      final_choice is tr Hproper
    ) as Hproject.
  spec Hproject.
  { apply VLSM_incl_finite_protocol_trace_from; [|assumption].
<<<<<<< HEAD
    specialize (pre_loaded_with_false_composite_no_equivocation_vlsm_eq equivocator_IM (free_constraint equivocator_IM) (equivocator_Hbs IM Hbs) finite_index)
=======
    specialize (false_seeded_composite_no_equivocation_vlsm equivocator_IM (free_constraint equivocator_IM) (equivocator_Hbs IM Hbs) finite_index)
>>>>>>> 118fc8c0
      as Heq.
    match goal with
    |- VLSM_incl_part ?m1 ?m2 =>
      cut (VLSM_eq (mk_vlsm m2) (mk_vlsm m1))
    end
    ; [intro H; apply VLSM_eq_incl_iff in H; exact (proj2 H)|].
    assumption.
  }
  destruct Hproject as [trX [initial_choice [Hinitial_choice [Hproject_tr [Hproject_lst HtrX]]]]].
  exists trX, initial_choice.
<<<<<<< HEAD
  specialize (vlsm_is_pre_loaded_with_False X) as Heq.
=======
  specialize (vlsm_is_add_initial_False X) as Heq.
>>>>>>> 118fc8c0
  apply VLSM_eq_incl_iff in Heq.
  destruct Heq as [_ Hincl].
  apply (VLSM_incl_finite_protocol_trace_from _ _ Hincl) in HtrX.
  repeat split; assumption.
Qed.

End equivocators_composition_projections.<|MERGE_RESOLUTION|>--- conflicted
+++ resolved
@@ -109,11 +109,7 @@
       end
     /\ forall
       (s : composite_state equivocator_IM)
-<<<<<<< HEAD
       (Hv : composite_valid equivocator_IM (l item) (s, input item))
-=======
-      (Hv : free_composite_valid equivocator_IM (l item) (s, input item))
->>>>>>> 118fc8c0
       (Ht : composite_transition equivocator_IM (l item) (s, input item) = (destination item, output item)),
       proper_descriptor (IM i) (eqv_descriptors' i) (s i) /\
       eqv_descriptors' = equivocator_descriptors_update eqv_descriptors i (eqv_descriptors' i) /\
@@ -122,11 +118,7 @@
       | Some itemx =>
         forall (sx : composite_state IM)
           (Hsx : sx = equivocators_state_project eqv_descriptors' s),
-<<<<<<< HEAD
           composite_valid IM (l itemx) (sx, input itemx) /\
-=======
-          free_composite_valid IM (l itemx) (sx, input itemx) /\
->>>>>>> 118fc8c0
           composite_transition IM (l itemx) (sx, input itemx) = (destination itemx, output itemx)
       | None =>
         equivocators_state_project eqv_descriptors (destination item) = equivocators_state_project eqv_descriptors' s
@@ -214,22 +206,14 @@
       end
     /\ forall
       (s : composite_state equivocator_IM)
-<<<<<<< HEAD
       (Hv : composite_valid equivocator_IM (l item) (s, input item))
-=======
-      (Hv : free_composite_valid equivocator_IM (l item) (s, input item))
->>>>>>> 118fc8c0
       (Ht : composite_transition equivocator_IM (l item) (s, input item) = (destination item, output item)),
       proper_equivocator_descriptors eqv_descriptors' s /\
       match oitem with
       | Some itemx =>
         forall (sx : composite_state IM)
           (Hsx : sx = equivocators_state_project eqv_descriptors' s),
-<<<<<<< HEAD
           composite_valid IM (l itemx) (sx, input itemx) /\
-=======
-          free_composite_valid IM (l itemx) (sx, input itemx) /\
->>>>>>> 118fc8c0
           composite_transition IM (l itemx) (sx, input itemx) = (destination itemx, output itemx)
       | None =>
         equivocators_state_project eqv_descriptors (destination item) = equivocators_state_project eqv_descriptors' s
@@ -481,7 +465,6 @@
 Qed.
 
 Section seeded_equivocators_protocol_trace_project.
-<<<<<<< HEAD
 
 Context
   (seed : message -> Prop)
@@ -504,7 +487,7 @@
 Lemma seeded_equivocators_incl_preloaded
   : VLSM_incl SeededXE PreFreeE.
 Proof.
-  apply composite_no_equivocation_vlsm_with_pre_loaded_incl_pre_loaded_with_all_messages.
+  apply seeded_equivocators_incl_preloaded.
 Qed.
 
 Lemma preloaded_equivocators_protocol_trace_from_project
@@ -808,350 +791,6 @@
       rewrite Hstate_project in Hvx, Htx.
       destruct input as [input|]
       ; [|repeat split; [assumption| apply option_protocol_message_None |assumption| assumption]].
-      simpl in Hc.
-      specialize (seeded_equivocators_initial_message input) as Hinput.
-      unfold vinitial_message_prop in Hinput at 1. simpl in Hinput.
-      destruct Hc as [Hc _]. apply or_comm in Hc.
-      destruct Hc as [Hinit_input | Hno_equiv]
-      ; [apply Hinput in Hinit_input|]
-      ; [repeat split; [assumption| |assumption|assumption]|].
-      { apply initial_message_is_protocol. assumption. }
-      clear Hinput.
-      assert
-        (Hs_free : protocol_state_prop PreFreeE (last (map Common.destination tr') is)).
-      { clear -Hs.
-        apply VLSM_incl_protocol_state with (machine SeededXE)
-        ; [|assumption].
-        apply seeded_equivocators_incl_preloaded.
-      }
-
-=======
-
-Context
-  (seed : message -> Prop)
-  (FreeE := free_composite_vlsm equivocator_IM)
-  (PreFreeE := pre_loaded_with_all_messages_vlsm FreeE)
-  (SeededXE := seeded_equivocators_no_equivocation_vlsm IM Hbs finite_index seed)
-  (SeededX := vlsm_add_initial_messages X seed)
-  .
-
-Lemma seeded_equivocators_initial_message
-  (m : message)
-  (Hem : vinitial_message_prop SeededXE m)
-  : vinitial_message_prop SeededX m.
-Proof.
-  destruct Hem as [[eqv [emi Hem]]|Hseed].
-  - left. exists eqv. exists emi. assumption.
-  - right. assumption.
-Qed.
-
-Lemma seeded_equivocators_incl_preloaded
-  : VLSM_incl SeededXE PreFreeE.
-Proof.
-  apply seeded_equivocators_incl_preloaded.
-Qed.
-
-Lemma preloaded_equivocators_protocol_trace_from_project
-  (final_choice : equivocator_descriptors)
-  (is : composite_state equivocator_IM)
-  (tr : list (composite_transition_item equivocator_IM))
-  (final_state := last (map destination tr) is)
-  (Hproper : proper_equivocator_descriptors final_choice final_state)
-  (Htr : finite_protocol_trace_from pre_loaded_equivocators is tr)
-  : exists
-    (trX : list (composite_transition_item IM))
-    (initial_choice : equivocator_descriptors),
-    equivocators_trace_project final_choice tr = Some (trX, initial_choice).
-Proof.
-  generalize dependent final_choice.
-  generalize dependent is.
-  induction tr using rev_ind; intros.
-  - exists []. simpl. exists final_choice. reflexivity.
-  - apply finite_protocol_trace_from_app_iff in Htr.
-    destruct Htr as [Htr Hx].
-    specialize (IHtr _ Htr).
-    specialize (equivocators_transition_item_project_proper_characterization final_choice x) as Hproperx.
-    unfold final_state in Hproper.
-    rewrite map_app in Hproper. simpl in Hproper. rewrite last_is_last in Hproper.
-    spec Hproperx Hproper.
-    destruct Hproperx as [oitem [final_choice' [Hprojectx [Hitemx Hproperx]]]].
-    specialize (Hproperx (last (map destination tr) is)).
-    unfold equivocators_trace_project.
-    rewrite fold_right_app.
-    match goal with
-    |- context [fold_right _ ?fld _] => remember fld as foldx
-    end.
-    simpl in Heqfoldx.
-    rewrite Hprojectx in Heqfoldx.
-    inversion Hx. subst tl s' x. clear Hx.
-    destruct H3 as [[_ [_ [Hv _]]] Ht].
-    specialize (Hproperx Hv Ht). clear Hv Ht.
-    destruct Hproperx as [Hproper' Hx].
-    specialize (IHtr _ Hproper').
-    destruct IHtr as [trX' [initial_choice Htr_project]].
-    destruct oitem as [item|].
-    + simpl in Hitemx. destruct Hitemx as [Hl [Hinput [Houtput Hdestination]]].
-      specialize (Hx _ eq_refl).
-      destruct Hx as [Hvx Htx].
-      exists (trX' ++ [item]), initial_choice. subst foldx.
-      rewrite equivocators_trace_project_folder_additive with (trX := trX') (eqv_descriptors := initial_choice)
-      ; [|assumption].
-      reflexivity.
-    + exists trX'. exists initial_choice. subst foldx. assumption.
-Qed.
-
-Lemma preloaded_equivocators_protocol_trace_project_inv
-  (final_choice : equivocator_descriptors)
-  (is : composite_state equivocator_IM)
-  (tr : list (composite_transition_item equivocator_IM))
-  (final_state := last (map destination tr) is)
-  (Htr : finite_protocol_trace pre_loaded_equivocators is tr)
-  (trX : list (composite_transition_item IM))
-  (initial_choice : equivocator_descriptors)
-  (Hproject: equivocators_trace_project final_choice tr = Some (trX, initial_choice))
-  (Hproper : proper_equivocator_descriptors initial_choice is)
-  : proper_equivocator_descriptors final_choice final_state.
-Proof.
-  revert Hproject. revert trX Htr final_choice.
-  induction tr using rev_ind; intros; [inversion Hproject; assumption|].
-  destruct Htr as [Htr Hinit].
-  apply finite_protocol_trace_from_app_iff in Htr.
-  destruct Htr as [Htr Hx].
-  unfold equivocators_trace_project in Hproject.
-  rewrite fold_right_app in Hproject.
-  match type of Hproject with
-  | fold_right _ ?f _ = _ => remember f as project_x
-  end.
-  simpl in Heqproject_x.
-  destruct project_x as [(x', x_choice)|]
-  ; [|rewrite equivocators_trace_project_fold_None in Hproject; congruence].
-  destruct (equivocators_transition_item_project final_choice x) as [(oitem', ditem')|]
-    eqn:Hproject_x
-  ; [|congruence].
-  apply (equivocators_trace_project_folder_additive_iff tr x' x_choice initial_choice trX)
-  in Hproject.
-  destruct Hproject as [trX' [Hproject_x' HeqtrX]].
-  specialize (IHtr trX' (conj Htr Hinit) _ Hproject_x').
-  inversion Hx. subst. clear Hx.
-  unfold equivocators_transition_item_project in Hproject_x.
-  simpl in Hproject_x.
-  unfold composite_transition_item_projection in Hproject_x. simpl in Hproject_x.
-  unfold composite_transition_item_projection_from_eq in Hproject_x. simpl in Hproject_x.
-  unfold eq_rect_r in Hproject_x. simpl in Hproject_x.
-  match type of Hproject_x with
-  | context [equivocator_vlsm_transition_item_project ?X ?i ?c] => remember (equivocator_vlsm_transition_item_project X i c)  as projecti
-  end.
-  destruct projecti as [(oitem'', ditem'')|]; [|congruence].
-  unfold equivocator_vlsm_transition_item_project in Heqprojecti.
-  unfold final_state in *. clear final_state.
-  rewrite map_app. simpl. rewrite last_is_last.
-  destruct (final_choice (projT1 l)) as [sn| j fj] eqn:Hfinali.
-  - inversion Heqprojecti. subst. clear Heqprojecti.
-    inversion Hproject_x. subst; clear Hproject_x.
-    inversion Heqproject_x. subst. clear Heqproject_x.
-    intro e. specialize (IHtr e).
-    destruct (decide (e = projT1 l)).
-    + subst.
-      unfold equivocator_descriptors_update in IHtr. rewrite equivocator_descriptors_update_eq in IHtr.
-      rewrite Hfinali. assumption.
-    + unfold equivocator_descriptors_update in IHtr.
-      rewrite equivocator_descriptors_update_neq in IHtr
-      ; [|assumption].
-      destruct H3 as [Hv Ht].
-      simpl in Ht. unfold vtransition in Ht. simpl in Ht.
-      destruct l as (i, li).
-      match type of Ht with
-      | (let (_,_) := ?t in _) = _ => destruct t as (si', om')
-      end.
-      inversion Ht. subst. simpl in n.
-      rewrite state_update_neq; [|assumption]. assumption.
-  - destruct l as (i, (li, di)).
-    unfold projT2 in Heqprojecti.
-    unfold projT1 in Heqprojecti.
-    destruct (s i) as (nsi, bsi) eqn:Hsi.
-    destruct (le_lt_dec (S nsi) j); [congruence|].
-    destruct H3 as [Hv Ht].
-    simpl in Ht. unfold vtransition in Ht. simpl in Ht.
-    match type of Ht with
-    | (let (_,_) := ?t in _) = _ => destruct t as (si', om') eqn:Ht'
-    end.
-    inversion Ht. subst. clear Ht.
-    destruct di as [ndi | idi ifi]
-    ; [destruct (nat_eq_dec (S j) (S nsi))
-      | destruct ifi; [destruct (nat_eq_dec (S j) (S nsi))| destruct (nat_eq_dec idi j)]]
-    ; inversion Heqprojecti; subst; clear Heqprojecti
-    ; inversion Hproject_x; subst; clear Hproject_x
-    ; inversion Heqproject_x; subst; clear Heqproject_x
-    ; intro eqv; specialize (IHtr eqv)
-    ; (destruct (decide (eqv = i))
-      ; [subst eqv
-        ; unfold equivocator_descriptors_update in IHtr; rewrite equivocator_descriptors_update_eq in IHtr
-        ; simpl in *; rewrite Hfinali; rewrite Hsi; simpl; assumption
-        |
-        unfold equivocator_descriptors_update in IHtr
-        ; rewrite equivocator_descriptors_update_neq in IHtr
-        ; [|assumption]
-        ; rewrite state_update_neq; [|assumption]
-        ; assumption
-        ]
-      ).
-Qed.
-
-Lemma equivocators_trace_project_output_reflecting_inv
-  (is: composite_state equivocator_IM)
-  (tr: list (composite_transition_item equivocator_IM))
-  (Htr: finite_protocol_trace_from (pre_loaded_with_all_messages_vlsm (free_composite_vlsm equivocator_IM)) is tr)
-  (m : message)
-  (Hbbs : Exists (field_selector output m) tr)
-  : exists
-    (final_choice initial_choice : equivocator_descriptors)
-    (trX: list (composite_transition_item IM)),
-    proper_equivocator_descriptors final_choice (last (map destination tr) is) /\
-    equivocators_trace_project final_choice tr = Some (trX, initial_choice) /\
-    Exists (field_selector output m) trX.
-Proof.
-  apply Exists_exists in Hbbs.
-  destruct Hbbs as [item [Hitem Hm]]. simpl in Hm.
-  apply (finite_trace_projection_list_in  equivocator_IM (free_constraint equivocator_IM)) in Hitem.
-  destruct item. simpl in *. destruct l as (i, li). simpl in *.
-  specialize
-    (preloaded_finite_ptrace_projection equivocator_IM (free_constraint equivocator_IM) i _ _ Htr)
-    as Htri.
-  specialize
-    (equivocator_vlsm_trace_project_output_reflecting_inv (IM i) _ _ Htri m) as Hex.
-  spec Hex.
-  { apply Exists_exists. eexists _. split;[exact Hitem|].
-    subst. reflexivity.
-  }
-  destruct Hex as [eqv_final [eqv_init [Heqv_init [Heqv_final [trXi [Hprojecti Hex]]]]]].
-  specialize
-    (preloaded_finite_trace_projection_last_state equivocator_IM (free_constraint equivocator_IM) i _ _ Htr)
-    as Hlst.
-  simpl in Hlst,Heqv_final. rewrite Hlst in Heqv_final. clear Hlst.
-  match type of Heqv_final with
-  | proper_descriptor _ _ (?l i) => remember l as final
-  end.
-  remember (equivocator_descriptors_update (zero_choice IM) i eqv_final) as final_choice.
-  assert (Hfinal_choice : proper_equivocator_descriptors final_choice final).
-  { intro eqv. subst final_choice.
-    destruct (decide (eqv = i)).
-    - subst i.
-      unfold equivocator_descriptors_update.  rewrite equivocator_descriptors_update_eq.
-      assumption.
-    - unfold equivocator_descriptors_update.
-      rewrite equivocator_descriptors_update_neq
-      ; [|assumption].
-      apply zero_choice_proper. assumption.
-  }
-  exists final_choice.
-  subst final.
-  destruct (preloaded_equivocators_protocol_trace_from_project  _ _ _ Hfinal_choice Htr)
-    as [trX [initial_choice Hproject_tr]].
-  exists initial_choice, trX. split; [assumption|]. split; [assumption|].
-  specialize
-    (equivocators_trace_project_finite_trace_projection_list_commute i final_choice initial_choice
-      eqv_init tr trX trXi Hproject_tr)
-    as Hcommute.
-  assert (Hfinali : final_choice i = eqv_final).
-  { subst. apply equivocator_descriptors_update_eq. }
-  rewrite Hfinali in Hcommute.
-  spec Hcommute Hprojecti.
-  destruct Hcommute as [Hiniti Hcommute].
-  clear -Hex Hcommute. subst.
-  apply Exists_exists in Hex. destruct Hex as [x [Hx Hm]].
-  apply (finite_trace_projection_list_in_rev IM) in Hx.
-  destruct Hx as [itemX [Houtput [_ [_ [_ [_ HitemX]]]]]].
-  apply Exists_exists. exists itemX. split; [assumption|].
-  simpl in *. rewrite Houtput. assumption.
-Qed.
-
-Lemma seeded_equivocators_protocol_trace_project
-  (final_choice : equivocator_descriptors)
-  (is : vstate equivocators_no_equivocations_vlsm)
-  (tr : list (composite_transition_item equivocator_IM))
-  (final_state := last (map destination tr) is)
-  (Hproper : proper_equivocator_descriptors final_choice final_state)
-  (Htr : finite_protocol_trace SeededXE is tr)
-  : exists
-    (trX : list (composite_transition_item IM))
-    (initial_choice : equivocator_descriptors)
-    (isX := equivocators_state_project initial_choice is)
-    (final_stateX := last (map destination trX) isX),
-    proper_equivocator_descriptors initial_choice is /\
-    equivocators_trace_project final_choice tr = Some (trX, initial_choice) /\
-    equivocators_state_project final_choice final_state = final_stateX /\
-    finite_protocol_trace SeededX isX trX.
-Proof.
-  remember (length tr) as len_tr.
-  generalize dependent final_choice. generalize dependent tr.
-  induction len_tr using (well_founded_induction Wf_nat.lt_wf); intros.
-  subst len_tr.
-  destruct_list_last tr tr' lst Htr_lst.
-  - clear H. subst. unfold final_state in *. exists [], final_choice.
-    split; [assumption|]. split; [reflexivity|]. split; [reflexivity|].
-    remember (equivocators_state_project final_choice is) as isx.
-    cut (vinitial_state_prop X isx).
-    { intro. split; [|assumption]. constructor.
-      apply protocol_state_prop_iff. left.
-      exists (exist _ _ H). reflexivity.
-    }
-    subst.
-    apply equivocators_initial_state_project; [|assumption].
-    apply Htr.
-  - specialize (H (length tr')) as H'.
-    spec H'. { rewrite app_length. simpl. lia. }
-    destruct Htr as [Htr Hinit].
-    apply finite_protocol_trace_from_app_iff in Htr.
-    destruct Htr as [Htr Hlst].
-    specialize (H' tr' (conj Htr Hinit) eq_refl).
-    specialize (equivocators_transition_item_project_proper_characterization final_choice lst) as Hproperx.
-    unfold final_state in Hproper. rewrite Htr_lst in Hproper.
-    rewrite map_app in Hproper. simpl in Hproper. rewrite last_is_last in Hproper.
-    spec Hproperx Hproper.
-    destruct Hproperx as [oitem [final_choice' [Hprojectx [Hitemx Hproperx]]]].
-    specialize (Hproperx (last (map destination tr') is)).
-    unfold equivocators_trace_project.
-    rewrite fold_right_app.
-    match goal with
-    |- context [fold_right _ ?fld _] => remember fld as foldx
-    end.
-    simpl in Heqfoldx.
-    rewrite Hprojectx in Heqfoldx.
-    inversion Hlst. subst tl s' lst.
-    destruct H4 as [[Hs [Hiom [Hv Hc]]] Ht].
-    specialize (Hproperx Hv Ht). clear Hv Ht.
-    destruct Hproperx as [Hproper' Hx].
-    specialize (H' _ Hproper').
-    destruct H' as [trX' [initial_choice [Hproper_initial [Htr_project [Hstate_project HtrX']]]]].
-    destruct oitem as [item|].
-    +  simpl in Hitemx. destruct Hitemx as [Hl [Hinput [Houtput Hdestination]]].
-      specialize (Hx _ eq_refl).
-      destruct Hx as [Hvx Htx].
-      exists (trX' ++ [item]), initial_choice. subst foldx.
-      rewrite equivocators_trace_project_folder_additive with (trX := trX') (eqv_descriptors := initial_choice)
-      ; [|assumption].
-      split; [assumption|].
-      split; [reflexivity|].
-      rewrite map_app. simpl. rewrite last_is_last.
-      unfold final_state. subst tr. rewrite map_app. simpl. rewrite last_is_last.
-      split; [assumption|].
-      destruct HtrX' as [HtrX' His].
-      split; [|assumption].
-      apply finite_protocol_trace_from_app_iff.
-      split; [assumption|].
-      change [item] with ([] ++ [item]).
-      match goal with
-      |- finite_protocol_trace_from _ ?l _ => remember l as lst
-      end.
-      destruct item.
-      assert (Hplst : protocol_state_prop SeededX lst).
-      { apply finite_ptrace_last_pstate in HtrX'. subst. assumption. }
-      apply (extend_right_finite_trace_from SeededX lst []); [constructor; assumption|].
-      simpl in Hl. subst.
-      simpl in Htx,Hvx,Hstate_project.
-      rewrite Hstate_project in Hvx, Htx.
-      destruct input as [input|]
-      ; [|repeat split; [assumption| apply option_protocol_message_None |assumption| assumption]].
 
       destruct Hc as [Hc _].
       apply or_comm in Hc.
@@ -1172,7 +811,6 @@
         apply seeded_equivocators_incl_preloaded.
       }
 
->>>>>>> 118fc8c0
       specialize
         (proper_sent _  _ Hs_free input) as Hall.
       apply Hall in Hno_equiv.
@@ -1286,11 +924,7 @@
     ) as Hproject.
   spec Hproject.
   { apply VLSM_incl_finite_protocol_trace_from; [|assumption].
-<<<<<<< HEAD
-    specialize (pre_loaded_with_false_composite_no_equivocation_vlsm_eq equivocator_IM (free_constraint equivocator_IM) (equivocator_Hbs IM Hbs) finite_index)
-=======
-    specialize (false_seeded_composite_no_equivocation_vlsm equivocator_IM (free_constraint equivocator_IM) (equivocator_Hbs IM Hbs) finite_index)
->>>>>>> 118fc8c0
+    specialize (false_composite_no_equivocation_vlsm_with_pre_loaded equivocator_IM (free_constraint equivocator_IM) (equivocator_Hbs IM Hbs) finite_index)
       as Heq.
     match goal with
     |- VLSM_incl_part ?m1 ?m2 =>
@@ -1301,11 +935,7 @@
   }
   destruct Hproject as [trX [initial_choice [Hinitial_choice [Hproject_tr [Hproject_lst HtrX]]]]].
   exists trX, initial_choice.
-<<<<<<< HEAD
   specialize (vlsm_is_pre_loaded_with_False X) as Heq.
-=======
-  specialize (vlsm_is_add_initial_False X) as Heq.
->>>>>>> 118fc8c0
   apply VLSM_eq_incl_iff in Heq.
   destruct Heq as [_ Hincl].
   apply (VLSM_incl_finite_protocol_trace_from _ _ Hincl) in HtrX.
