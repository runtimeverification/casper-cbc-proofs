Require Import
  List Coq.Vectors.Fin FinFun
  Arith.Compare_dec Lia
  Program
  Coq.Logic.JMeq
  .
Import ListNotations.
From CasperCBC
  Require Import
    Preamble ListExtras FinExtras
    VLSM.Common VLSM.Composition VLSM.ProjectionTraces VLSM.Equivocation
    VLSM.Equivocators.Common VLSM.Equivocators.Projections
    VLSM.Equivocators.MessageProperties
    VLSM.Equivocators.Composition.Common
    .

Section equivocators_composition_projections.

Context {message : Type}
  {equiv_index : Type}
  (index := equiv_index)
  {IndEqDec : EqDecision index}
  (IM : index -> VLSM message)
  (Hbs : forall i : index, has_been_sent_capability (IM i))
  {i0 : Inhabited index}
  (X := free_composite_vlsm IM)
  {index_listing : list index}
  (finite_index : Listing index_listing)
  (equivocator_descriptors := equivocator_descriptors IM)
  (equivocators_no_equivocations_vlsm := equivocators_no_equivocations_vlsm IM Hbs finite_index)
  (equivocators_state_project := equivocators_state_project IM)
  (equivocator_IM := equivocator_IM IM)
  (equivocator_descriptors_update := equivocator_descriptors_update IM)
  (proper_equivocator_descriptors := proper_equivocator_descriptors IM)
  (equivocators_free_vlsm := free_composite_vlsm equivocator_IM)
  (pre_loaded_equivocators := pre_loaded_with_all_messages_vlsm equivocators_free_vlsm)
  (equivocators_free_Hbs : has_been_sent_capability equivocators_free_vlsm := composite_has_been_sent_capability equivocator_IM (free_constraint equivocator_IM) finite_index (equivocator_Hbs IM Hbs))
  .

Existing Instance equivocators_free_Hbs.

Definition equivocators_transition_item_project
  (eqv_descriptors : equivocator_descriptors)
  (item : composite_transition_item equivocator_IM)
  : option (option (composite_transition_item IM) * equivocator_descriptors)
  :=
  let sx := equivocators_state_project eqv_descriptors (destination item) in
  let eqv := projT1 (l item) in
  let deqv := eqv_descriptors eqv in
  match
    equivocator_vlsm_transition_item_project
      (IM eqv)
      (composite_transition_item_projection equivocator_IM item)
      deqv
      with
  | Some (Some item', deqv') =>
    Some
      (Some (@Build_transition_item message (@type message X)
        (existT (fun n : index => vlabel (IM n)) eqv (l item'))
        (input item) sx (output item))
      , equivocator_descriptors_update eqv_descriptors eqv deqv')
  | Some (None, deqv') => Some (None, equivocator_descriptors_update eqv_descriptors eqv deqv')
  | None => None
  end.

Lemma equivocators_transition_item_project_zero_descriptor
  (choice : equivocators_choice)
  (item : composite_transition_item equivocator_IM)
  oitem ichoice
  s
  (Ht : composite_transition equivocator_IM (l item) (s, input item) = (destination item, output item))
  (Hv : composite_valid equivocator_IM (l item) (s, input item))
  (Hpr : equivocators_transition_item_project choice item = Some (oitem, ichoice))
  : forall i, choice i = Existing _ 0 false -> ichoice i = Existing _ 0 false.
Proof.
  intros i Hi.
  unfold equivocators_transition_item_project in Hpr.
  destruct (decide (i = projT1 (l item))).
  -  subst i. rewrite Hi in Hpr.
    specialize
      (equivocators_vlsm_transition_item_project_zero_descriptor (IM (projT1 (l item)))
        (composite_transition_item_projection equivocator_IM item)
        (s (projT1 (l item)))
      ) as Hpr_item.
    remember (composite_transition_item_projection equivocator_IM item) as pr_item.
    spec Hpr_item.
    {
      clear -Ht Heqpr_item.
      destruct item. simpl in *.
      destruct l as (i, li).
      unfold projT1 .
      match type of Ht with
      | (let (_, _) := ?t in _) = _ => destruct t as (si', om') eqn:Hti
      end.
      inversion Ht. subst. simpl.
      unfold eq_rect_r. simpl.
      rewrite state_update_eq. assumption.
    }
    spec Hpr_item.
    {
      clear -Hv Heqpr_item.
      destruct item. simpl in *.
      destruct l as (i, li).
      unfold projT1 .
      subst. simpl.
      unfold eq_rect_r. simpl. assumption.
    }
    destruct Hpr_item as [oitem' Hpr_item].
    rewrite Hpr_item in Hpr.
    destruct oitem'; inversion Hpr
    ; unfold equivocators_choice_update; rewrite equivocators_choice_update_eq; reflexivity.
  -
  destruct
    (equivocator_vlsm_transition_item_project (IM (projT1 (l item)))
      (composite_transition_item_projection equivocator_IM item)
      (choice (projT1 (l item))))
    eqn: Hpr'; [|congruence].
  destruct p.
  destruct o; inversion Hpr
  ; unfold equivocators_choice_update; rewrite equivocators_choice_update_neq; assumption.
Qed.

Lemma equivocators_transition_item_project_proper_descriptor
  (eqv_descriptors : equivocator_descriptors)
  (item : composite_transition_item equivocator_IM)
  (i := projT1 (l item))
  (Hproper : proper_descriptor (IM i) (eqv_descriptors i) (destination item i))
  : equivocators_transition_item_project eqv_descriptors item <> None.
Proof.
  unfold equivocators_transition_item_project.
  intro contra.
  elim
    (equivocator_transition_item_project_proper (IM (projT1 (l item)))
      (composite_transition_item_projection equivocator_IM item)
      (eqv_descriptors (projT1 (l item))) Hproper).
  destruct
    (equivocator_vlsm_transition_item_project (IM (projT1 (l item)))
    (composite_transition_item_projection equivocator_IM item)
    (eqv_descriptors (projT1 (l item))))
  ; [|reflexivity].
  destruct p. destruct o; congruence.
Qed.

Lemma equivocators_transition_item_project_proper
  (eqv_descriptors : equivocator_descriptors)
  (item : composite_transition_item equivocator_IM)
  (Hproper : proper_equivocator_descriptors eqv_descriptors (destination item))
  : equivocators_transition_item_project eqv_descriptors item <> None.
Proof.
  apply equivocators_transition_item_project_proper_descriptor.
  apply Hproper.
Qed.

Lemma equivocators_transition_item_project_proper_descriptor_characterization
  (eqv_descriptors : equivocator_descriptors)
  (item : composite_transition_item equivocator_IM)
  (i := projT1 (l item))
  (Hproper : proper_descriptor (IM i) (eqv_descriptors i) (destination item i))
  : exists oitem eqv_descriptors',
    equivocators_transition_item_project eqv_descriptors item = Some (oitem, eqv_descriptors')
    /\ match oitem with
      | Some itemx =>
        existT _ i (fst (projT2 (l item))) = l itemx /\  input item = input itemx /\ output item = output itemx /\
        (equivocators_state_project eqv_descriptors (destination item) = destination itemx)
      | None => True
      end
    /\ forall
      (s : composite_state equivocator_IM)
      (Hv : composite_valid equivocator_IM (l item) (s, input item))
      (Ht : composite_transition equivocator_IM (l item) (s, input item) = (destination item, output item)),
      proper_descriptor (IM i) (eqv_descriptors' i) (s i) /\
      eqv_descriptors' = equivocator_descriptors_update eqv_descriptors i (eqv_descriptors' i) /\
      s = state_update equivocator_IM (destination item) i (s i) /\
      match oitem with
      | Some itemx =>
        forall (sx : composite_state IM)
          (Hsx : sx = equivocators_state_project eqv_descriptors' s),
          composite_valid IM (l itemx) (sx, input itemx) /\
          composite_transition IM (l itemx) (sx, input itemx) = (destination itemx, output itemx)
      | None =>
        equivocators_state_project eqv_descriptors (destination item) = equivocators_state_project eqv_descriptors' s
      end.
Proof.
  destruct
    (equivocator_transition_item_project_proper_characterization (IM i)
      (composite_transition_item_projection equivocator_IM item)
      (eqv_descriptors i) Hproper)
    as [oitemi [eqv_descriptorsi' [Hoitemi [Hitemx H]]]].
  unfold i in *. clear i.
  unfold equivocators_transition_item_project.
  rewrite Hoitemi. clear Hoitemi.
  destruct item. simpl in *. destruct l as (i, li). simpl in *.
  destruct oitemi as [itemi'|]; eexists _; eexists _; (split; [reflexivity|])
  ; destruct li as (li, di); simpl in *;
  [ destruct Hitemx as [Hli [Hinputi [Houtputi Hdestinationi]]]
  ; rewrite Hli; subst; split; [repeat split|]
  | split; [exact I|]]
  ; intros
  ; match type of Ht with
    | (let (_, _) := ?t in _ ) = _ =>
      destruct t as (si', om') eqn:Ht'
    end
  ; inversion Ht; subst; clear Ht
  ; rewrite state_update_eq in H
  ; specialize (H _ Hv Ht')
  ; simpl in *
  ; destruct H as [Hproper' H]
  .
  - repeat split.
    + unfold equivocator_descriptors_update. rewrite equivocator_descriptors_update_eq. assumption.
    + unfold equivocator_descriptors_update. rewrite equivocator_descriptors_update_eq. reflexivity.
    + apply functional_extensionality_dep. intro j.
      destruct (decide (j = i)).
      * subst. rewrite state_update_eq. reflexivity.
      * repeat (rewrite state_update_neq; [| assumption]). reflexivity.
    + subst. specialize (H _ eq_refl). destruct H as [Hvx Htx].
      unfold equivocators_state_project. unfold Common.equivocators_state_project.
      unfold equivocator_descriptors_update.
      rewrite equivocator_descriptors_update_eq.
      assumption.
    + subst. specialize (H _ eq_refl). destruct H as [Hvx Htx].
      unfold equivocators_state_project. unfold Common.equivocators_state_project.
      unfold equivocator_descriptors_update.
      rewrite equivocator_descriptors_update_eq.
      simpl in *. rewrite Htx. f_equal.
      apply functional_extensionality_dep.
      intro eqv.
      destruct (decide (eqv = i)).
      * subst. repeat rewrite state_update_eq.
        rewrite state_update_eq in Hdestinationi. symmetry. assumption.
      * repeat (rewrite state_update_neq; [|assumption]).
        rewrite equivocator_descriptors_update_neq; [|assumption].
        reflexivity.
  - repeat split.
    + unfold equivocator_descriptors_update. rewrite equivocator_descriptors_update_eq. assumption.
    + unfold equivocator_descriptors_update. rewrite equivocator_descriptors_update_eq. reflexivity.
    + apply functional_extensionality_dep. intro j.
      destruct (decide (j = i)).
      * subst. rewrite state_update_eq. reflexivity.
      * repeat (rewrite state_update_neq; [| assumption]). reflexivity.
    + apply functional_extensionality_dep.
      intro eqv.
      unfold equivocators_state_project. unfold Common.equivocators_state_project.
      unfold equivocator_descriptors_update.
      destruct (decide (eqv = i)).
      * subst. rewrite state_update_eq. rewrite equivocator_descriptors_update_eq. assumption.
      * rewrite state_update_neq; [|assumption].
        rewrite equivocator_descriptors_update_neq; [|assumption].
        reflexivity.
Qed.

Lemma equivocators_transition_item_project_proper_characterization
  (eqv_descriptors : equivocator_descriptors)
  (item : composite_transition_item equivocator_IM)
  (Hproper : proper_equivocator_descriptors eqv_descriptors (destination item))
  : exists oitem eqv_descriptors',
    equivocators_transition_item_project eqv_descriptors item = Some (oitem, eqv_descriptors')
    /\ match oitem with
      | Some itemx =>
        existT _ (projT1 (l item)) (fst (projT2 (l item))) = l itemx /\  input item = input itemx /\ output item = output itemx /\
        (equivocators_state_project eqv_descriptors (destination item) = destination itemx)
      | None => True
      end
    /\ forall
      (s : composite_state equivocator_IM)
      (Hv : composite_valid equivocator_IM (l item) (s, input item))
      (Ht : composite_transition equivocator_IM (l item) (s, input item) = (destination item, output item)),
      proper_equivocator_descriptors eqv_descriptors' s /\
      match oitem with
      | Some itemx =>
        forall (sx : composite_state IM)
          (Hsx : sx = equivocators_state_project eqv_descriptors' s),
          composite_valid IM (l itemx) (sx, input itemx) /\
          composite_transition IM (l itemx) (sx, input itemx) = (destination itemx, output itemx)
      | None =>
        equivocators_state_project eqv_descriptors (destination item) = equivocators_state_project eqv_descriptors' s
      end.
Proof.
  destruct
    (equivocators_transition_item_project_proper_descriptor_characterization eqv_descriptors item (Hproper (projT1 (l item))))
    as [oitem [eqv_descriptors' [Hoitem [Hitemx H]]]].
  exists oitem, eqv_descriptors'. split; [assumption|].
  split; [assumption|].
  intros.
  specialize (H s Hv Ht). clear Hv Ht Hoitem.
  destruct H as [Hproperi' [Heqv' [Hs H]]].
  split; [|assumption]. clear H.
  intro eqv.
  destruct (decide (eqv = (projT1 (l item)))).
  - subst. assumption.
  - rewrite Heqv'. rewrite Hs.
    rewrite state_update_neq; [|assumption].
    unfold proper_descriptor. unfold equivocator_descriptors_update.
    rewrite equivocator_descriptors_update_neq; [|assumption].
    apply Hproper.
Qed.

Definition equivocators_trace_project_folder
  (item : composite_transition_item equivocator_IM)
  (result: option (list (composite_transition_item IM) * equivocator_descriptors))
  : option (list (composite_transition_item IM) * equivocator_descriptors)
  :=
  match result with
  | None => None
  | Some (r, idescriptor) =>
    match equivocators_transition_item_project idescriptor item with
    | None => None
    | Some (None, odescriptor) => Some (r, odescriptor)
    | Some (Some item', odescriptor) => Some (item' :: r, odescriptor)
    end
  end.

Lemma equivocators_trace_project_fold_None
  (tr : list (composite_transition_item equivocator_IM))
  : fold_right equivocators_trace_project_folder None tr = None.
Proof.
  induction tr; [reflexivity|]. simpl. rewrite IHtr. reflexivity.
Qed.

Lemma equivocators_trace_project_folder_additive_iff
  (tr : list (composite_transition_item equivocator_IM))
  (itrX : list (composite_transition_item IM))
  (ieqv_descriptors eqv_descriptors : equivocator_descriptors)
  (trX' : list (composite_transition_item IM))
  : fold_right equivocators_trace_project_folder (Some (itrX, ieqv_descriptors)) tr
    = Some (trX', eqv_descriptors)
  <-> exists trX : list (composite_transition_item IM),
    fold_right equivocators_trace_project_folder (Some ([], ieqv_descriptors)) tr
      = Some (trX, eqv_descriptors)
    /\ trX' = trX ++ itrX.
Proof.
  revert trX' eqv_descriptors.
  induction tr; intros.
  - simpl. split; intro Htr.
    + inversion Htr. subst. exists []. split; reflexivity.
    + destruct Htr as [trX [HtrX HtrX']]. subst. inversion HtrX. reflexivity.
  - simpl.
    remember (fold_right equivocators_trace_project_folder (Some (itrX, ieqv_descriptors)) tr)
      as pr_itrX_tr.
    remember (fold_right equivocators_trace_project_folder (Some ([], ieqv_descriptors)) tr)
      as pr_tr.
    split.
    + intro Htr.
      destruct pr_itrX_tr as [(tr1,e1)|] ; [|inversion Htr].
      specialize (IHtr tr1 e1). apply proj1 in IHtr. specialize (IHtr eq_refl).
      destruct IHtr as [trX [Hpr_tr Htr1]].
      rewrite Hpr_tr in *. rewrite Htr1 in *.
      simpl in Htr. simpl.
      destruct (equivocators_transition_item_project e1 a)
        as [(oitem, eqv_descriptors'')|] eqn:Ha; [|congruence].
      destruct oitem; inversion Htr; eexists _; split; reflexivity.
    + intros [trX [Htr HtrX']].
      subst trX'.
      destruct pr_tr as [(tr1, e1)|]; [|inversion Htr].
      specialize (IHtr (tr1 ++ itrX) e1). apply proj2 in IHtr.
      spec IHtr. { eexists _.  split; reflexivity. }
      rewrite IHtr.
      simpl in *.
      destruct (equivocators_transition_item_project e1 a)
        as [(oitem, odescriptor)|] eqn:Ha
      ; [|discriminate Htr].
      destruct oitem as [item'|]; inversion Htr; reflexivity.
Qed.

Lemma equivocators_trace_project_folder_additive
  (tr : list (composite_transition_item equivocator_IM))
  (itrX trX : list (composite_transition_item IM))
  (ieqv_descriptors eqv_descriptors : equivocator_descriptors)
  (Htr : fold_right equivocators_trace_project_folder (Some ([], ieqv_descriptors)) tr
    = Some (trX, eqv_descriptors))
  : fold_right equivocators_trace_project_folder (Some (itrX, ieqv_descriptors)) tr
    = Some (trX ++ itrX, eqv_descriptors).
Proof.
  apply equivocators_trace_project_folder_additive_iff.
  exists trX. split; [assumption|reflexivity].
Qed.

(**
The projection of an [equivocators] trace is obtained by traversing the
trace from right to left guided by the descriptors produced by
[equivocators_transition_item_project] and gathering all non-empty
[transition_item]s it produces.
*)
Definition equivocators_trace_project
  (eqv_descriptors : equivocator_descriptors)
  (tr : list (composite_transition_item equivocator_IM))
  : option (list (composite_transition_item IM) * equivocator_descriptors)
  :=
  fold_right
    equivocators_trace_project_folder
    (Some ([], eqv_descriptors))
    tr.

Lemma equivocators_trace_project_app_iff
  (pre suf : list (composite_transition_item equivocator_IM))
  (ieqv_descriptors eqv_descriptors : equivocator_descriptors)
  (trX : list (composite_transition_item IM))
  : equivocators_trace_project eqv_descriptors (pre ++ suf)
    = Some (trX, ieqv_descriptors)
  <-> exists
    (preX sufX : list (composite_transition_item IM))
    (eqv_descriptors' : equivocator_descriptors),
    equivocators_trace_project eqv_descriptors suf = Some (sufX, eqv_descriptors') /\
    equivocators_trace_project eqv_descriptors' pre = Some (preX, ieqv_descriptors) /\
    trX = preX ++ sufX.
Proof.
  unfold equivocators_trace_project.
  rewrite fold_right_app.
  simpl.
  match goal with
  |- fold_right _ ?r _ = _ <-> _ => remember r as r_sufX
  end.
  destruct r_sufX as [(sufX, eqv_descriptors')|]
  ; [
    | rewrite equivocators_trace_project_fold_None; split;
      [intro contra; congruence| intros [preX [sufX [eqv_descriptors' [contra _]]]]; congruence]
    ].
  specialize (equivocators_trace_project_folder_additive_iff pre sufX eqv_descriptors' ieqv_descriptors trX)
    as Hadd.
  rewrite Hadd.
  split.
  - intros [preX [HpreX HtrX]]. exists preX, sufX, eqv_descriptors'. split; [reflexivity|].
    split; assumption.
  - intros [preX [_sufX [_eqv_descriptors' [Heq [Hpre HtrX]]]]].
    exists preX. inversion Heq. subst _sufX _eqv_descriptors'.
    split; assumption.
Qed.

Lemma equivocators_trace_project_finite_trace_projection_list_commute
  (i : index)
  (final_choice initial_choice : equivocator_descriptors)
  (eqv_initial : MachineDescriptor (IM i))
  (tr : list (composite_transition_item equivocator_IM))
  (trX : list (composite_transition_item IM))
  (trXi : list (vtransition_item (IM i)))
  (eqv_final := final_choice i)
  (Hproject_tr : equivocators_trace_project final_choice tr = Some (trX, initial_choice))
  (Hproject_tri :
    equivocator_vlsm_trace_project (IM i)
      (finite_trace_projection_list equivocator_IM i tr) eqv_final
    = Some (trXi, eqv_initial))
  : initial_choice i = eqv_initial /\
    finite_trace_projection_list IM i trX = trXi.
Proof.
  generalize dependent trXi. generalize dependent trX.
  generalize dependent final_choice.
  induction tr using rev_ind; intros.
  - simpl in Hproject_tr. inversion Hproject_tr. subst.
    clear Hproject_tr.
    simpl in Hproject_tri.
    inversion Hproject_tri. subst. split; reflexivity.
  - unfold equivocators_trace_project in Hproject_tr.
    rewrite fold_right_app in Hproject_tr.
    match type of Hproject_tr with
    | fold_right _ ?i _ = _ => destruct i as [(projectx,final_choice')|] eqn:Hproject_x
    end
    ; [|rewrite equivocators_trace_project_fold_None in Hproject_tr; inversion Hproject_tr].
    apply equivocators_trace_project_folder_additive_iff in Hproject_tr.
    destruct Hproject_tr as [trX0 [HtrX0 HtrX]].
    specialize (IHtr _ _ HtrX0).
    rewrite finite_trace_projection_list_app in Hproject_tri.
    apply equivocator_vlsm_trace_project_app in Hproject_tri.
    destruct Hproject_tri as [eqv_final' [trXi' [project_xi [HtrXi' [Hproject_xi HeqtrXi]]]]].
    assert (Hfinal'i : final_choice' i = eqv_final' /\ finite_trace_projection_list IM i projectx = project_xi).
    { clear - Hproject_x Hproject_xi.
      simpl in *.
      destruct (equivocators_transition_item_project final_choice x)
        as [(ox, final')|] eqn:Hpr_item_x
      ; [|congruence].
      unfold equivocators_transition_item_project in Hpr_item_x.
      unfold composite_transition_item_projection in Hpr_item_x.
      destruct (decide (i = projT1 (l x))).
      - subst i. simpl in Hproject_xi.
        unfold eqv_final in *.
        remember
          (equivocator_vlsm_transition_item_project (IM (projT1 (l x))) (composite_transition_item_projection_from_eq equivocator_IM x (projT1 (l x)) eq_refl) (final_choice (projT1 (l x))))
          as pr_item_x.
        destruct pr_item_x as [(oitem', descriptor')|]; [|discriminate Hproject_xi].
        destruct oitem' as [item'|]
        ; inversion Hproject_xi; subst descriptor' project_xi; clear Hproject_xi
        ; inversion Hpr_item_x; subst; clear Hpr_item_x
        ; inversion Hproject_x; subst; clear Hproject_x
        ; unfold equivocator_descriptors_update; rewrite equivocator_descriptors_update_eq
        ; [|split; reflexivity].
        split; [reflexivity|].
        symmetry in Heqpr_item_x.
        simpl. destruct x. simpl in *. destruct l as (i, li). simpl in *.
        destruct (decide (i = i)); [|congruence].
        f_equal.
        replace e with (@eq_refl _ i) by apply UIP. clear e.
        unfold composite_transition_item_projection_from_eq in *.
        simpl in *.
        destruct item'.
        apply equivocator_transition_item_project_inv_characterization in Heqpr_item_x.
        simpl in *.
        destruct Heqpr_item_x as [Hl [Hinput [Houtput Hdestination]]].
        subst. reflexivity.
      - simpl in Hproject_xi.
        unfold eqv_final in *.
        inversion Hproject_xi. subst. clear Hproject_xi.
        remember
          (equivocator_vlsm_transition_item_project (IM (projT1 (l x))) (composite_transition_item_projection_from_eq equivocator_IM x (projT1 (l x)) eq_refl) (final_choice (projT1 (l x))))
          as pr_item_x.
        destruct pr_item_x as [(oitem', descriptor')|]; [|discriminate Hpr_item_x].
        destruct oitem' as [item'|]
        ; inversion Hpr_item_x; subst; clear Hpr_item_x
        ; inversion Hproject_x; subst; clear Hproject_x
        ; unfold equivocator_descriptors_update; (rewrite equivocator_descriptors_update_neq ; [|assumption])
        ; [|split; reflexivity].
        split; [reflexivity|].
        simpl.
        destruct (decide (i = projT1 (l x))); congruence.
    }
    destruct Hfinal'i as [Hfinal'i Hpr_xi].
    rewrite <- Hfinal'i in HtrXi'.
    specialize (IHtr _ HtrXi').
    destruct IHtr as [Heqv_initial Hpr_trXi'].
    split; [assumption|].
    subst.
    rewrite finite_trace_projection_list_app.
    reflexivity.
Qed.

Section seeded_equivocators_protocol_trace_project.

Context
  (seed : message -> Prop)
  (FreeE := free_composite_vlsm equivocator_IM)
  (PreFreeE := pre_loaded_with_all_messages_vlsm FreeE)
  (SeededXE := seeded_equivocators_no_equivocation_vlsm IM Hbs finite_index seed)
  (SeededX := pre_loaded_vlsm X seed)
  .

Lemma seeded_equivocators_initial_message
  (m : message)
  (Hem : vinitial_message_prop SeededXE m)
  : vinitial_message_prop SeededX m.
Proof.
  destruct Hem as [[eqv [emi Hem]]|Hseed].
  - left. exists eqv. exists emi. assumption.
  - right. assumption.
Qed.

Lemma seeded_equivocators_incl_preloaded
  : VLSM_incl SeededXE PreFreeE.
Proof.
  apply composite_no_equivocation_vlsm_with_pre_loaded_incl_pre_loaded_with_all_messages.
Qed.

Lemma not_equivocating_equivocatos_choice_fixed_descriptor_is_0_projection
  (is : composite_state equivocator_IM)
  (tr : list (composite_transition_item equivocator_IM))
  (Htr : finite_protocol_trace_from PreFreeE is tr)
  (s := last (map destination tr) is)
  (choice : equivocators_choice)
  (ichoice : equivocators_choice)
  (trX : list (composite_transition_item IM))
  (HtrX : equivocators_trace_project choice tr = Some (trX, ichoice))
  : forall i, choice i = Existing _ 0 false -> ichoice i = Existing _ 0 false.
Proof.
  generalize dependent trX. generalize dependent choice.
  induction tr using rev_ind; intros
  ; [inversion HtrX; subst; apply H; assumption|].
  apply finite_protocol_trace_from_app_iff in Htr. destruct Htr as [Htr Hx].
  spec IHtr Htr.
  apply equivocators_trace_project_app_iff in HtrX.
  destruct HtrX as [trX' [xX [eqv_choice' [HxX [HtrX' HtrX]]]]].
  subst trX.
  subst s. 
  simpl in HxX.
  destruct (equivocators_transition_item_project choice x) as [(o, descriptor)|] eqn:Hpr; [|congruence].

  inversion Hx. subst. clear Hx H3.
  destruct H4 as [[_ [_ [Hv _]]] Ht].
  match type of Hv with
  | composite_valid _ _ (?l, _) => remember l as lst
  end.

  spec IHtr eqv_choice' trX' HtrX'.
  apply IHtr.

  specialize
    (equivocators_transition_item_project_zero_descriptor choice
      {| l := l; input := iom; destination := s; output := oom |}
      o descriptor
    )
    as Hzero.
  simpl in Hzero.
  specialize (Hzero _ Ht Hv Hpr).
  spec Hzero i H.
  destruct o; inversion HxX; subst; assumption. 
Qed.

Lemma preloaded_equivocators_protocol_trace_from_project
  (final_choice : equivocator_descriptors)
  (is : composite_state equivocator_IM)
  (tr : list (composite_transition_item equivocator_IM))
  (final_state := last (map destination tr) is)
  (Hproper : proper_equivocator_descriptors final_choice final_state)
  (Htr : finite_protocol_trace_from pre_loaded_equivocators is tr)
  : exists
    (trX : list (composite_transition_item IM))
<<<<<<< HEAD
    (initial_choice : equivocators_choice),
    equivocators_trace_project final_choice tr = Some (trX, initial_choice)
    /\ proper_equivocators_choice initial_choice is.
=======
    (initial_choice : equivocator_descriptors),
    equivocators_trace_project final_choice tr = Some (trX, initial_choice).
>>>>>>> a3101bc1
Proof.
  generalize dependent final_choice.
  generalize dependent is.
  induction tr using rev_ind; intros.
  - exists []. simpl. exists final_choice. split; [reflexivity| assumption].
  - apply finite_protocol_trace_from_app_iff in Htr.
    destruct Htr as [Htr Hx].
    specialize (IHtr _ Htr).
    specialize (equivocators_transition_item_project_proper_characterization final_choice x) as Hproperx.
    unfold final_state in Hproper.
    rewrite map_app in Hproper. simpl in Hproper. rewrite last_is_last in Hproper.
    spec Hproperx Hproper.
    destruct Hproperx as [oitem [final_choice' [Hprojectx [Hitemx Hproperx]]]].
    specialize (Hproperx (last (map destination tr) is)).
    unfold equivocators_trace_project.
    rewrite fold_right_app.
    match goal with
    |- context [fold_right _ ?fld _] => remember fld as foldx
    end.
    simpl in Heqfoldx.
    rewrite Hprojectx in Heqfoldx.
    inversion Hx. subst tl s' x. clear Hx.
    destruct H3 as [[_ [_ [Hv _]]] Ht].
    specialize (Hproperx Hv Ht). clear Hv Ht.
    destruct Hproperx as [Hproper' Hx].
    specialize (IHtr _ Hproper').
    destruct IHtr as [trX' [initial_choice [Htr_project Hproper_initial]]].
    destruct oitem as [item|].
    + simpl in Hitemx. destruct Hitemx as [Hl [Hinput [Houtput Hdestination]]].
      specialize (Hx _ eq_refl).
      destruct Hx as [Hvx Htx].
      exists (trX' ++ [item]), initial_choice. subst foldx.
      rewrite equivocators_trace_project_folder_additive with (trX := trX') (eqv_descriptors := initial_choice)
      ; [|assumption].
      split; [reflexivity| assumption].
    + exists trX'. exists initial_choice. subst foldx. split; assumption.
Qed.

Lemma preloaded_equivocators_protocol_trace_project_inv
  (final_choice : equivocator_descriptors)
  (is : composite_state equivocator_IM)
  (tr : list (composite_transition_item equivocator_IM))
  (final_state := last (map destination tr) is)
  (Htr : finite_protocol_trace pre_loaded_equivocators is tr)
  (trX : list (composite_transition_item IM))
  (initial_choice : equivocator_descriptors)
  (Hproject: equivocators_trace_project final_choice tr = Some (trX, initial_choice))
  (Hproper : proper_equivocator_descriptors initial_choice is)
  : proper_equivocator_descriptors final_choice final_state.
Proof.
  revert Hproject. revert trX Htr final_choice.
  induction tr using rev_ind; intros; [inversion Hproject; assumption|].
  destruct Htr as [Htr Hinit].
  apply finite_protocol_trace_from_app_iff in Htr.
  destruct Htr as [Htr Hx].
  unfold equivocators_trace_project in Hproject.
  rewrite fold_right_app in Hproject.
  match type of Hproject with
  | fold_right _ ?f _ = _ => remember f as project_x
  end.
  simpl in Heqproject_x.
  destruct project_x as [(x', x_choice)|]
  ; [|rewrite equivocators_trace_project_fold_None in Hproject; congruence].
  destruct (equivocators_transition_item_project final_choice x) as [(oitem', ditem')|]
    eqn:Hproject_x
  ; [|congruence].
  apply (equivocators_trace_project_folder_additive_iff tr x' x_choice initial_choice trX)
  in Hproject.
  destruct Hproject as [trX' [Hproject_x' HeqtrX]].
  specialize (IHtr trX' (conj Htr Hinit) _ Hproject_x').
  inversion Hx. subst. clear Hx.
  unfold equivocators_transition_item_project in Hproject_x.
  simpl in Hproject_x.
  unfold composite_transition_item_projection in Hproject_x. simpl in Hproject_x.
  unfold composite_transition_item_projection_from_eq in Hproject_x. simpl in Hproject_x.
  unfold eq_rect_r in Hproject_x. simpl in Hproject_x.
  match type of Hproject_x with
  | context [equivocator_vlsm_transition_item_project ?X ?i ?c] => remember (equivocator_vlsm_transition_item_project X i c)  as projecti
  end.
  destruct projecti as [(oitem'', ditem'')|]; [|congruence].
  unfold equivocator_vlsm_transition_item_project in Heqprojecti.
  unfold final_state in *. clear final_state.
  rewrite map_app. simpl. rewrite last_is_last.
  destruct (final_choice (projT1 l)) as [sn| j fj] eqn:Hfinali.
  - inversion Heqprojecti. subst. clear Heqprojecti.
    inversion Hproject_x. subst; clear Hproject_x.
    inversion Heqproject_x. subst. clear Heqproject_x.
    intro e. specialize (IHtr e).
    destruct (decide (e = projT1 l)).
    + subst.
      unfold equivocator_descriptors_update in IHtr. rewrite equivocator_descriptors_update_eq in IHtr.
      rewrite Hfinali. assumption.
    + unfold equivocator_descriptors_update in IHtr.
      rewrite equivocator_descriptors_update_neq in IHtr
      ; [|assumption].
      destruct H3 as [Hv Ht].
      simpl in Ht. unfold vtransition in Ht. simpl in Ht.
      destruct l as (i, li).
      match type of Ht with
      | (let (_,_) := ?t in _) = _ => destruct t as (si', om')
      end.
      inversion Ht. subst. simpl in n.
      rewrite state_update_neq; [|assumption]. assumption.
  - destruct l as (i, (li, di)).
    unfold projT2 in Heqprojecti.
    unfold projT1 in Heqprojecti.
    destruct (s i) as (nsi, bsi) eqn:Hsi.
    destruct (le_lt_dec (S nsi) j); [congruence|].
    destruct H3 as [Hv Ht].
    simpl in Ht. unfold vtransition in Ht. simpl in Ht.
    match type of Ht with
    | (let (_,_) := ?t in _) = _ => destruct t as (si', om') eqn:Ht'
    end.
    inversion Ht. subst. clear Ht.
    destruct di as [ndi | idi ifi]
    ; [destruct (nat_eq_dec (S j) (S nsi))
      | destruct ifi; [destruct (nat_eq_dec (S j) (S nsi))| destruct (nat_eq_dec idi j)]]
    ; inversion Heqprojecti; subst; clear Heqprojecti
    ; inversion Hproject_x; subst; clear Hproject_x
    ; inversion Heqproject_x; subst; clear Heqproject_x
    ; intro eqv; specialize (IHtr eqv)
    ; (destruct (decide (eqv = i))
      ; [subst eqv
        ; unfold equivocator_descriptors_update in IHtr; rewrite equivocator_descriptors_update_eq in IHtr
        ; simpl in *; rewrite Hfinali; rewrite Hsi; simpl; assumption
        |
        unfold equivocator_descriptors_update in IHtr
        ; rewrite equivocator_descriptors_update_neq in IHtr
        ; [|assumption]
        ; rewrite state_update_neq; [|assumption]
        ; assumption
        ]
      ).
Qed.

Lemma preloaded_equivocators_protocol_trace_project_proper_initial
  (is : composite_state equivocator_IM)
  (tr : list (composite_transition_item equivocator_IM))
  (final_state := last (map destination tr) is)
  (Htr : finite_protocol_trace_from pre_loaded_equivocators is tr)
  (final_choice : equivocators_choice)
  (trX : list (composite_transition_item IM))
  (initial_choice : equivocators_choice)
  (Hproject: equivocators_trace_project final_choice tr = Some (trX, initial_choice))
  (Hproper : proper_equivocators_choice final_choice final_state)
  : proper_equivocators_choice initial_choice is.
Proof.
  destruct
    (preloaded_equivocators_protocol_trace_from_project
      final_choice is tr Hproper Htr
    )
    as [_trX [_initial_choice [_Hproject Hiproper]]].
  rewrite Hproject in _Hproject.
  inversion _Hproject. subst _trX _initial_choice.
  assumption.
Qed.

Lemma equivocators_trace_project_output_reflecting_inv
  (is: composite_state equivocator_IM)
  (tr: list (composite_transition_item equivocator_IM))
  (Htr: finite_protocol_trace_from (pre_loaded_with_all_messages_vlsm (free_composite_vlsm equivocator_IM)) is tr)
  (m : message)
  (Hbbs : Exists (field_selector output m) tr)
  : exists
    (final_choice initial_choice : equivocator_descriptors)
    (trX: list (composite_transition_item IM)),
<<<<<<< HEAD
    not_equivocating_equivocators_choice IM final_choice (last (map destination tr) is) /\
=======
    proper_equivocator_descriptors final_choice (last (map destination tr) is) /\
>>>>>>> a3101bc1
    equivocators_trace_project final_choice tr = Some (trX, initial_choice) /\
    Exists (field_selector output m) trX.
Proof.
  apply Exists_exists in Hbbs.
  destruct Hbbs as [item [Hitem Hm]]. simpl in Hm.
  apply (finite_trace_projection_list_in  equivocator_IM (free_constraint equivocator_IM)) in Hitem.
  destruct item. simpl in *. destruct l as (i, li). simpl in *.
  specialize
    (preloaded_finite_ptrace_projection equivocator_IM (free_constraint equivocator_IM) i _ _ Htr)
    as Htri.
  specialize
    (equivocator_vlsm_trace_project_output_reflecting_inv (IM i) _ _ Htri m) as Hex.
  spec Hex.
  { apply Exists_exists. eexists _. split;[exact Hitem|].
    subst. reflexivity.
  }
  destruct Hex as [eqv_final [eqv_init [Heqv_init [Heqv_final [trXi [Hprojecti Hex]]]]]].
  specialize
    (preloaded_finite_trace_projection_last_state equivocator_IM (free_constraint equivocator_IM) i _ _ Htr)
    as Hlst.
  simpl in Hlst,Heqv_final. rewrite Hlst in Heqv_final. clear Hlst.
  match type of Heqv_final with
  | not_equivocating_descriptor _ _ (?l i) => remember l as final
  end.
<<<<<<< HEAD
  remember (equivocators_choice_update (zero_choice IM) i eqv_final) as final_choice.
  assert (Hfinal_choice : not_equivocating_equivocators_choice IM final_choice final).
=======
  remember (equivocator_descriptors_update (zero_choice IM) i eqv_final) as final_choice.
  assert (Hfinal_choice : proper_equivocator_descriptors final_choice final).
>>>>>>> a3101bc1
  { intro eqv. subst final_choice.
    destruct (decide (eqv = i)).
    - subst i.
      unfold equivocator_descriptors_update.  rewrite equivocator_descriptors_update_eq.
      assumption.
    - unfold equivocator_descriptors_update.
      rewrite equivocator_descriptors_update_neq
      ; [|assumption].
      apply zero_choice_proper. assumption.
  }
  exists final_choice.
  subst final.
  assert (Hfinal_choice_proper : proper_equivocators_choice final_choice (last (map Common.destination tr) is)).
  { apply not_equivocating_equivocators_choice_proper. assumption. }
  destruct (preloaded_equivocators_protocol_trace_from_project  _ _ _ Hfinal_choice_proper Htr)
    as [trX [initial_choice [Hproject_tr _]]].
  exists initial_choice, trX. split; [assumption|]. split; [assumption|].
  specialize
    (equivocators_trace_project_finite_trace_projection_list_commute i final_choice initial_choice
      eqv_init tr trX trXi Hproject_tr)
    as Hcommute.
  assert (Hfinali : final_choice i = eqv_final).
  { subst. apply equivocator_descriptors_update_eq. }
  rewrite Hfinali in Hcommute.
  spec Hcommute Hprojecti.
  destruct Hcommute as [Hiniti Hcommute].
  clear -Hex Hcommute. subst.
  apply Exists_exists in Hex. destruct Hex as [x [Hx Hm]].
  apply (finite_trace_projection_list_in_rev IM) in Hx.
  destruct Hx as [itemX [Houtput [_ [_ [_ [_ HitemX]]]]]].
  apply Exists_exists. exists itemX. split; [assumption|].
  simpl in *. rewrite Houtput. assumption.
Qed.

Lemma seeded_equivocators_protocol_trace_project
  (final_choice : equivocator_descriptors)
  (is : vstate equivocators_no_equivocations_vlsm)
  (tr : list (composite_transition_item equivocator_IM))
  (final_state := last (map destination tr) is)
  (Hproper : proper_equivocator_descriptors final_choice final_state)
  (Htr : finite_protocol_trace SeededXE is tr)
  : exists
    (trX : list (composite_transition_item IM))
    (initial_choice : equivocator_descriptors)
    (isX := equivocators_state_project initial_choice is)
    (final_stateX := last (map destination trX) isX),
    proper_equivocator_descriptors initial_choice is /\
    equivocators_trace_project final_choice tr = Some (trX, initial_choice) /\
    equivocators_state_project final_choice final_state = final_stateX /\
    finite_protocol_trace SeededX isX trX.
Proof.
  remember (length tr) as len_tr.
  generalize dependent final_choice. generalize dependent tr.
  induction len_tr using (well_founded_induction Wf_nat.lt_wf); intros.
  subst len_tr.
  destruct_list_last tr tr' lst Htr_lst.
  - clear H. subst. unfold final_state in *. exists [], final_choice.
    split; [assumption|]. split; [reflexivity|]. split; [reflexivity|].
    remember (equivocators_state_project final_choice is) as isx.
    cut (vinitial_state_prop X isx).
    { intro. split; [|assumption]. constructor.
      apply protocol_state_prop_iff. left.
      exists (exist _ _ H). reflexivity.
    }
    subst.
    apply equivocators_initial_state_project; [|assumption].
    apply Htr.
  - specialize (H (length tr')) as H'.
    spec H'. { rewrite app_length. simpl. lia. }
    destruct Htr as [Htr Hinit].
    apply finite_protocol_trace_from_app_iff in Htr.
    destruct Htr as [Htr Hlst].
    specialize (H' tr' (conj Htr Hinit) eq_refl).
    specialize (equivocators_transition_item_project_proper_characterization final_choice lst) as Hproperx.
    unfold final_state in Hproper. rewrite Htr_lst in Hproper.
    rewrite map_app in Hproper. simpl in Hproper. rewrite last_is_last in Hproper.
    spec Hproperx Hproper.
    destruct Hproperx as [oitem [final_choice' [Hprojectx [Hitemx Hproperx]]]].
    specialize (Hproperx (last (map destination tr') is)).
    unfold equivocators_trace_project.
    rewrite fold_right_app.
    match goal with
    |- context [fold_right _ ?fld _] => remember fld as foldx
    end.
    simpl in Heqfoldx.
    rewrite Hprojectx in Heqfoldx.
    inversion Hlst. subst tl s' lst.
    destruct H4 as [[Hs [Hiom [Hv Hc]]] Ht].
    specialize (Hproperx Hv Ht). clear Hv Ht.
    destruct Hproperx as [Hproper' Hx].
    specialize (H' _ Hproper').
    destruct H' as [trX' [initial_choice [Hproper_initial [Htr_project [Hstate_project HtrX']]]]].
    destruct oitem as [item|].
    +  simpl in Hitemx. destruct Hitemx as [Hl [Hinput [Houtput Hdestination]]].
      specialize (Hx _ eq_refl).
      destruct Hx as [Hvx Htx].
      exists (trX' ++ [item]), initial_choice. subst foldx.
      rewrite equivocators_trace_project_folder_additive with (trX := trX') (eqv_descriptors := initial_choice)
      ; [|assumption].
      split; [assumption|].
      split; [reflexivity|].
      rewrite map_app. simpl. rewrite last_is_last.
      unfold final_state. subst tr. rewrite map_app. simpl. rewrite last_is_last.
      split; [assumption|].
      destruct HtrX' as [HtrX' His].
      split; [|assumption].
      apply finite_protocol_trace_from_app_iff.
      split; [assumption|].
      change [item] with ([] ++ [item]).
      match goal with
      |- finite_protocol_trace_from _ ?l _ => remember l as lst
      end.
      destruct item.
      assert (Hplst : protocol_state_prop SeededX lst).
      { apply finite_ptrace_last_pstate in HtrX'. subst. assumption. }
      apply (extend_right_finite_trace_from SeededX lst []); [constructor; assumption|].
      simpl in Hl. subst.
      simpl in Htx,Hvx,Hstate_project.
      rewrite Hstate_project in Hvx, Htx.
      destruct input as [input|]
      ; [|repeat split; [assumption| apply option_protocol_message_None |assumption| assumption]].
      simpl in Hc.
      specialize (seeded_equivocators_initial_message input) as Hinput.
      unfold vinitial_message_prop in Hinput at 1. simpl in Hinput.
      destruct Hc as [Hc _]. apply or_comm in Hc.
      destruct Hc as [Hinit_input | Hno_equiv]
      ; [apply Hinput in Hinit_input|]
      ; [repeat split; [assumption| |assumption|assumption]|].
      { apply initial_message_is_protocol. assumption. }
      clear Hinput.
      assert
        (Hs_free : protocol_state_prop PreFreeE (last (map Common.destination tr') is)).
      { clear -Hs.
        apply VLSM_incl_protocol_state with (machine SeededXE)
        ; [|assumption].
        apply seeded_equivocators_incl_preloaded.
      }

      specialize
        (proper_sent _  _ Hs_free input) as Hall.
      apply Hall in Hno_equiv.
      specialize (Hno_equiv is tr').
      assert
        (Htr'pre : finite_protocol_trace PreFreeE is tr').
      {  split; [|assumption].
        apply (VLSM_incl_finite_protocol_trace_from _ _ seeded_equivocators_incl_preloaded).
        assumption.
      }
      specialize (Hno_equiv Htr'pre eq_refl).
      destruct (equivocators_trace_project_output_reflecting_inv _ _ (proj1 Htr'pre) _ Hno_equiv)
        as [final_choice_m [initial_choice_m [trXm [Hfinal_choice_m [Hproject_trXm Hex]]]]].
      specialize (H (length tr')).
      spec H. { rewrite app_length. simpl. lia. }
      assert (Hfinal_choice_m_proper : proper_equivocators_choice final_choice_m (last (map Common.destination tr') is))
        by (apply not_equivocating_equivocators_choice_proper; assumption).
      specialize (H tr' (conj Htr Hinit) eq_refl final_choice_m Hfinal_choice_m_proper).
      destruct H as [trXm' [initial_choice_m' [Hproper_initial_m [Hproject_trXm' [Hpr_fin_tr' HtrXm]]]]].
      simpl in *. rewrite Hproject_trXm in Hproject_trXm'.
      inversion Hproject_trXm'. subst trXm' initial_choice_m'. clear Hproject_trXm'.
      repeat split; [assumption| |assumption| assumption].
      apply option_protocol_message_Some.
      apply (protocol_trace_output_is_protocol _ _ _ (proj1 HtrXm) _ Hex).
    + exists trX'. exists initial_choice. subst foldx. split; [assumption|].
      split; [apply Htr_project|]. split; [|assumption].
      subst tr. clear -Hstate_project Hx.
      rewrite Hstate_project in Hx.
      rewrite <- Hx. f_equal. unfold final_state.
      rewrite map_app. simpl. rewrite last_is_last. reflexivity.
Qed.

Lemma seeded_equivocators_protocol_trace_from_project
  (final_choice : equivocator_descriptors)
  (is : vstate equivocators_no_equivocations_vlsm)
  (tr : list (composite_transition_item equivocator_IM))
  (final_state := last (map destination tr) is)
  (Hproper : proper_equivocator_descriptors final_choice final_state)
  (Htr : finite_protocol_trace_from SeededXE is tr)
  : exists
    (trX : list (composite_transition_item IM))
    (initial_choice : equivocator_descriptors)
    (isX := equivocators_state_project initial_choice is)
    (final_stateX := last (map destination trX) isX),
    proper_equivocator_descriptors initial_choice is /\
    equivocators_trace_project final_choice tr = Some (trX, initial_choice) /\
    equivocators_state_project final_choice final_state = final_stateX /\
    finite_protocol_trace_from SeededX isX trX.
Proof.
  apply finite_protocol_trace_from_complete_left in Htr as Htr'.
  destruct Htr' as [is0 [pre [Htr' His]]].
  apply (seeded_equivocators_protocol_trace_project final_choice) in Htr' as HtrX'
  ; [| rewrite map_app; rewrite last_app; subst; assumption].
  destruct HtrX' as [trX' [initial_choice' [Hinitial_choice' [Hproject' [Hstate_project HtrX']]]]].
  apply equivocators_trace_project_app_iff in Hproject'.
  destruct Hproject' as [preX [trX [initial_choice [Hproject_tr [Hproject_pre HeqtrX']]]]].
  subst trX'.
  destruct HtrX' as [HtrX' HinitX].
  apply finite_protocol_trace_from_app_iff in HtrX'.
  destruct HtrX' as [HpreX HtrX].
  exists trX. exists initial_choice.
  rewrite! map_app in Hstate_project.
  rewrite! last_app in Hstate_project.
  destruct Htr' as [Htr' Hinit].
  apply finite_protocol_trace_from_app_iff in Htr'.
  destruct Htr' as [Hpre _].
  assert (HprePre : finite_protocol_trace pre_loaded_equivocators is0 pre).
  { split; [|assumption].
    apply (VLSM_incl_finite_protocol_trace_from _ _ seeded_equivocators_incl_preloaded).
    assumption.
  }
  specialize
    (preloaded_equivocators_protocol_trace_project_inv initial_choice _ _ HprePre _ _ Hproject_pre Hinitial_choice')
    as Hinitial_choice.
  destruct
    (seeded_equivocators_protocol_trace_project _ _ _ Hinitial_choice (conj Hpre Hinit))
    as [_preX [_initial_choice' [_ [_Hproject_pre [Hpr_last_pre _]]]]].
  rewrite Hproject_pre in _Hproject_pre.
  inversion _Hproject_pre. subst _preX _initial_choice'. clear _Hproject_pre.
  subst is. unfold final_state in *. simpl in *. rewrite <- Hpr_last_pre in *.
  repeat (split; [assumption|]). split; [|assumption].
  match goal with
  |- ?p = _ =>
    match type of Hstate_project with
    | _ = ?l => replace p with l
    end
  end.
  f_equal. symmetry. assumption.
Qed.

End seeded_equivocators_protocol_trace_project.

Lemma equivocators_protocol_trace_from_project
  (final_choice : equivocator_descriptors)
  (is : vstate equivocators_no_equivocations_vlsm)
  (tr : list (composite_transition_item equivocator_IM))
  (final_state := last (map destination tr) is)
  (Hproper : proper_equivocator_descriptors final_choice final_state)
  (Htr : finite_protocol_trace_from equivocators_no_equivocations_vlsm is tr)
  : exists
    (trX : list (composite_transition_item IM))
    (initial_choice : equivocator_descriptors)
    (isX := equivocators_state_project initial_choice is)
    (final_stateX := last (map destination trX) isX),
    proper_equivocator_descriptors initial_choice is /\
    equivocators_trace_project final_choice tr = Some (trX, initial_choice) /\
    equivocators_state_project final_choice final_state = final_stateX /\
    finite_protocol_trace_from X isX trX.
Proof.
  specialize
    (seeded_equivocators_protocol_trace_from_project (fun m => False)
      final_choice is tr Hproper
    ) as Hproject.
  spec Hproject.
  { apply VLSM_incl_finite_protocol_trace_from; [|assumption].
    specialize (pre_loaded_with_false_composite_no_equivocation_vlsm_eq equivocator_IM (free_constraint equivocator_IM) (equivocator_Hbs IM Hbs) finite_index)
      as Heq.
    match goal with
    |- VLSM_incl_part ?m1 ?m2 =>
      cut (VLSM_eq (mk_vlsm m2) (mk_vlsm m1))
    end
    ; [intro H; apply VLSM_eq_incl_iff in H; exact (proj2 H)|].
    assumption.
  }
  destruct Hproject as [trX [initial_choice [Hinitial_choice [Hproject_tr [Hproject_lst HtrX]]]]].
  exists trX, initial_choice.
  specialize (vlsm_is_pre_loaded_with_False X) as Heq.
  apply VLSM_eq_incl_iff in Heq.
  destruct Heq as [_ Hincl].
  apply (VLSM_incl_finite_protocol_trace_from _ _ Hincl) in HtrX.
  repeat split; assumption.
Qed.

End equivocators_composition_projections.<|MERGE_RESOLUTION|>--- conflicted
+++ resolved
@@ -64,7 +64,7 @@
   end.
 
 Lemma equivocators_transition_item_project_zero_descriptor
-  (choice : equivocators_choice)
+  (choice : equivocator_descriptors)
   (item : composite_transition_item equivocator_IM)
   oitem ichoice
   s
@@ -108,7 +108,7 @@
     destruct Hpr_item as [oitem' Hpr_item].
     rewrite Hpr_item in Hpr.
     destruct oitem'; inversion Hpr
-    ; unfold equivocators_choice_update; rewrite equivocators_choice_update_eq; reflexivity.
+    ; unfold equivocator_descriptors_update; rewrite equivocator_descriptors_update_eq; reflexivity.
   -
   destruct
     (equivocator_vlsm_transition_item_project (IM (projT1 (l item)))
@@ -117,7 +117,7 @@
     eqn: Hpr'; [|congruence].
   destruct p.
   destruct o; inversion Hpr
-  ; unfold equivocators_choice_update; rewrite equivocators_choice_update_neq; assumption.
+  ; unfold equivocator_descriptors_update; rewrite equivocator_descriptors_update_neq; assumption.
 Qed.
 
 Lemma equivocators_transition_item_project_proper_descriptor
@@ -424,6 +424,63 @@
   - intros [preX [_sufX [_eqv_descriptors' [Heq [Hpre HtrX]]]]].
     exists preX. inversion Heq. subst _sufX _eqv_descriptors'.
     split; assumption.
+Qed.
+
+Lemma equivocators_trace_project_app_inv
+  (tr : list (composite_transition_item equivocator_IM))
+  (ieqv_descriptors eqv_descriptors : equivocator_descriptors)
+  (preX sufX : list (composite_transition_item IM))
+  : equivocators_trace_project eqv_descriptors tr
+    = Some (preX ++ sufX, ieqv_descriptors) ->
+  exists
+    (pre suf : list (composite_transition_item equivocator_IM))
+    (eqv_descriptors' : equivocator_descriptors),
+    equivocators_trace_project eqv_descriptors suf = Some (sufX, eqv_descriptors') /\
+    equivocators_trace_project eqv_descriptors' pre = Some (preX, ieqv_descriptors) /\
+    tr = pre ++ suf.
+Proof.
+  generalize dependent sufX. generalize dependent eqv_descriptors.
+  induction tr using rev_ind; intros eqv_descriptors sufX.
+  - simpl. intro H. inversion H as [[Hnil Heq]]. subst ieqv_descriptors.
+    symmetry in Hnil. apply app_eq_nil in Hnil. destruct Hnil; subst.
+    exists [], [], eqv_descriptors. repeat split.
+  - destruct_list_last sufX sufX' xX Heq_sufX; subst; intro H.
+    + exists (tr ++ [x]), [], eqv_descriptors.
+      split; [reflexivity|]. split; [|symmetry; apply app_nil_r].
+      rewrite app_nil_r in H. assumption.
+    + unfold equivocators_trace_project in H.
+      rewrite fold_right_app in H.
+      match type of H with
+      | fold_right _ ?r _ = _ => remember r as foldx
+      end.
+      destruct foldx as [(xXs, desc)|]
+      ; [|rewrite equivocators_trace_project_fold_None in H; congruence].
+      apply equivocators_trace_project_folder_additive_iff in H as H'.
+      destruct H' as [trX [H' Heq]].
+      simpl in Heqfoldx.
+      destruct (equivocators_transition_item_project eqv_descriptors x)
+        as [(o, odescriptor)|] eqn:Hpr_x; [| congruence].
+      destruct o; inversion Heqfoldx; subst; clear Heqfoldx.
+      * rewrite app_assoc in Heq. apply app_inj_tail in Heq.
+        destruct Heq as [Heq1 Heq2]. subst c trX.
+        specialize (IHtr _ _ H').
+        destruct IHtr as [pre [suf [eqv_descriptors' [Hpr_suf [Hpr_pre Heq_tr]]]]].
+        subst tr. exists pre, (suf ++ [x]), eqv_descriptors'.
+        repeat split; [| assumption | symmetry; apply app_assoc].
+        unfold equivocators_trace_project.
+        rewrite fold_right_app. simpl.
+        rewrite Hpr_x.
+        apply equivocators_trace_project_folder_additive. assumption.
+      * rewrite app_nil_r in Heq. subst trX.
+        specialize (IHtr _ _ H).
+        destruct IHtr as [pre [suf [eqv_descriptors' [Hpr_suf [Hpr_pre Htr_eq]]]]].
+        subst tr.
+        exists pre, (suf ++ [x]), eqv_descriptors'.
+        repeat split; [| assumption | symmetry; apply app_assoc].
+        unfold equivocators_trace_project.
+        rewrite fold_right_app. simpl.
+        rewrite Hpr_x.
+        assumption.
 Qed.
 
 Lemma equivocators_trace_project_finite_trace_projection_list_commute
@@ -552,8 +609,8 @@
   (tr : list (composite_transition_item equivocator_IM))
   (Htr : finite_protocol_trace_from PreFreeE is tr)
   (s := last (map destination tr) is)
-  (choice : equivocators_choice)
-  (ichoice : equivocators_choice)
+  (choice : equivocator_descriptors)
+  (ichoice : equivocator_descriptors)
   (trX : list (composite_transition_item IM))
   (HtrX : equivocators_trace_project choice tr = Some (trX, ichoice))
   : forall i, choice i = Existing _ 0 false -> ichoice i = Existing _ 0 false.
@@ -600,14 +657,9 @@
   (Htr : finite_protocol_trace_from pre_loaded_equivocators is tr)
   : exists
     (trX : list (composite_transition_item IM))
-<<<<<<< HEAD
-    (initial_choice : equivocators_choice),
+    (initial_choice : equivocator_descriptors),
     equivocators_trace_project final_choice tr = Some (trX, initial_choice)
-    /\ proper_equivocators_choice initial_choice is.
-=======
-    (initial_choice : equivocator_descriptors),
-    equivocators_trace_project final_choice tr = Some (trX, initial_choice).
->>>>>>> a3101bc1
+    /\ proper_equivocator_descriptors initial_choice is.
 Proof.
   generalize dependent final_choice.
   generalize dependent is.
@@ -748,12 +800,12 @@
   (tr : list (composite_transition_item equivocator_IM))
   (final_state := last (map destination tr) is)
   (Htr : finite_protocol_trace_from pre_loaded_equivocators is tr)
-  (final_choice : equivocators_choice)
+  (final_choice : equivocator_descriptors)
   (trX : list (composite_transition_item IM))
-  (initial_choice : equivocators_choice)
+  (initial_choice : equivocator_descriptors)
   (Hproject: equivocators_trace_project final_choice tr = Some (trX, initial_choice))
-  (Hproper : proper_equivocators_choice final_choice final_state)
-  : proper_equivocators_choice initial_choice is.
+  (Hproper : proper_equivocator_descriptors final_choice final_state)
+  : proper_equivocator_descriptors initial_choice is.
 Proof.
   destruct
     (preloaded_equivocators_protocol_trace_from_project
@@ -774,11 +826,7 @@
   : exists
     (final_choice initial_choice : equivocator_descriptors)
     (trX: list (composite_transition_item IM)),
-<<<<<<< HEAD
-    not_equivocating_equivocators_choice IM final_choice (last (map destination tr) is) /\
-=======
-    proper_equivocator_descriptors final_choice (last (map destination tr) is) /\
->>>>>>> a3101bc1
+    not_equivocating_equivocator_descriptors IM final_choice (last (map destination tr) is) /\
     equivocators_trace_project final_choice tr = Some (trX, initial_choice) /\
     Exists (field_selector output m) trX.
 Proof.
@@ -803,13 +851,8 @@
   match type of Heqv_final with
   | not_equivocating_descriptor _ _ (?l i) => remember l as final
   end.
-<<<<<<< HEAD
-  remember (equivocators_choice_update (zero_choice IM) i eqv_final) as final_choice.
-  assert (Hfinal_choice : not_equivocating_equivocators_choice IM final_choice final).
-=======
   remember (equivocator_descriptors_update (zero_choice IM) i eqv_final) as final_choice.
-  assert (Hfinal_choice : proper_equivocator_descriptors final_choice final).
->>>>>>> a3101bc1
+  assert (Hfinal_choice : not_equivocating_equivocator_descriptors IM final_choice final).
   { intro eqv. subst final_choice.
     destruct (decide (eqv = i)).
     - subst i.
@@ -822,8 +865,8 @@
   }
   exists final_choice.
   subst final.
-  assert (Hfinal_choice_proper : proper_equivocators_choice final_choice (last (map Common.destination tr) is)).
-  { apply not_equivocating_equivocators_choice_proper. assumption. }
+  assert (Hfinal_choice_proper : proper_equivocator_descriptors final_choice (last (map Common.destination tr) is)).
+  { apply not_equivocating_equivocator_descriptors_proper. assumption. }
   destruct (preloaded_equivocators_protocol_trace_from_project  _ _ _ Hfinal_choice_proper Htr)
     as [trX [initial_choice [Hproject_tr _]]].
   exists initial_choice, trX. split; [assumption|]. split; [assumption|].
@@ -963,8 +1006,8 @@
         as [final_choice_m [initial_choice_m [trXm [Hfinal_choice_m [Hproject_trXm Hex]]]]].
       specialize (H (length tr')).
       spec H. { rewrite app_length. simpl. lia. }
-      assert (Hfinal_choice_m_proper : proper_equivocators_choice final_choice_m (last (map Common.destination tr') is))
-        by (apply not_equivocating_equivocators_choice_proper; assumption).
+      assert (Hfinal_choice_m_proper : proper_equivocator_descriptors final_choice_m (last (map Common.destination tr') is))
+        by (apply not_equivocating_equivocator_descriptors_proper; assumption).
       specialize (H tr' (conj Htr Hinit) eq_refl final_choice_m Hfinal_choice_m_proper).
       destruct H as [trXm' [initial_choice_m' [Hproper_initial_m [Hproject_trXm' [Hpr_fin_tr' HtrXm]]]]].
       simpl in *. rewrite Hproject_trXm in Hproject_trXm'.
