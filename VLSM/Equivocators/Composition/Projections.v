--- conflicted
+++ resolved
@@ -8,7 +8,8 @@
 From CasperCBC
   Require Import
     Preamble ListExtras FinExtras
-    VLSM.Common VLSM.Composition VLSM.ProjectionTraces VLSM.Equivocation
+    VLSM.Common VLSM.Composition VLSM.ProjectionTraces VLSM.SubProjectionTraces
+    VLSM.Equivocation
     VLSM.Equivocators.Common VLSM.Equivocators.Projections
     VLSM.Equivocators.MessageProperties
     VLSM.Equivocators.Composition.Common
@@ -63,7 +64,6 @@
   | None => None
   end.
 
-<<<<<<< HEAD
 Lemma equivocators_transition_item_project_zero_descriptor
   (choice : equivocator_descriptors)
   (item : composite_transition_item equivocator_IM)
@@ -128,15 +128,6 @@
   (Hproper : proper_descriptor (IM i) (eqv_descriptors i) (destination item i))
   : equivocators_transition_item_project eqv_descriptors item <> None.
 Proof.
-=======
-Lemma equivocators_transition_item_project_proper_descriptor
-  (eqv_descriptors : equivocator_descriptors)
-  (item : composite_transition_item equivocator_IM)
-  (i := projT1 (l item))
-  (Hproper : proper_descriptor (IM i) (eqv_descriptors i) (destination item i))
-  : equivocators_transition_item_project eqv_descriptors item <> None.
-Proof.
->>>>>>> 411e16cd
   unfold equivocators_transition_item_project.
   intro contra.
   elim
@@ -159,6 +150,45 @@
 Proof.
   apply equivocators_transition_item_project_proper_descriptor.
   apply Hproper.
+Qed.
+
+Lemma equivocators_transition_item_project_zero_descriptor_no_equivocation
+  (eqv_descriptors : equivocator_descriptors)
+  (item : composite_transition_item equivocator_IM)
+  (i := projT1 (l item))
+  (Hzero : (eqv_descriptors i) = Existing _ 0 false)
+  (Hdest_i : is_singleton_state (IM i) (destination item i))
+  (s : composite_state equivocator_IM)
+  (Hv : composite_valid equivocator_IM (l item) (s, input item))
+  (Ht : composite_transition equivocator_IM (l item) (s, input item) = (destination item, output item))
+  (lx : composite_label IM :=  existT (fun i => vlabel (IM i)) i (fst (projT2 (l item))))
+  : equivocators_transition_item_project eqv_descriptors item =
+    Some (Some 
+      {| l := lx; input := input item; output := output item; 
+        destination := equivocators_state_project eqv_descriptors (destination item) |},
+      eqv_descriptors).
+Proof.
+  specialize
+    (no_equivocating_equivocator_transition_item_project (IM i)
+      (composite_transition_item_projection equivocator_IM item)
+      Hdest_i
+      (s i)
+    ) as Heqv_pr.
+  destruct item, l. simpl in Ht, Hv. simpl in i. subst i.
+  specialize (Heqv_pr Hv).
+  spec Heqv_pr.
+  { simpl. unfold eq_rect_r. simpl.
+    destruct (vtransition (equivocator_IM x) v (s x, input)) eqn:Hti.
+    clear -Ht Hti.
+    inversion Ht. rewrite state_update_eq. subst. assumption.
+  }
+  unfold equivocators_transition_item_project.
+  unfold l. unfold projT1.
+  rewrite Hzero.
+  rewrite Heqv_pr.
+  repeat f_equal.
+  apply equivocator_descriptors_update_id.
+  assumption.
 Qed.
 
 Lemma equivocators_transition_item_project_proper_descriptor_characterization
@@ -435,8 +465,66 @@
     exists preX. inversion Heq. subst _sufX _eqv_descriptors'.
     split; assumption.
 Qed.
-
-<<<<<<< HEAD
+ 
+Lemma equivocators_trace_project_app_inv_item
+  (tr : list (composite_transition_item equivocator_IM))
+  (ieqv_descriptors eqv_descriptors : equivocator_descriptors)
+  (preX sufX : list (composite_transition_item IM))
+  (itemX : composite_transition_item IM)
+  : equivocators_trace_project eqv_descriptors tr
+    = Some (preX ++ [itemX] ++ sufX, ieqv_descriptors) ->
+  exists
+    (pre suf : list (composite_transition_item equivocator_IM))
+    (item : (composite_transition_item equivocator_IM))
+    (item_descriptors pre_descriptors : equivocator_descriptors),
+    equivocators_trace_project eqv_descriptors suf = Some (sufX, item_descriptors) /\
+    equivocators_transition_item_project item_descriptors item = Some (Some itemX, pre_descriptors) /\
+    equivocators_trace_project pre_descriptors pre = Some (preX, ieqv_descriptors) /\
+    tr = pre ++ [item] ++ suf.
+Proof.
+  generalize dependent sufX. generalize dependent eqv_descriptors.
+  induction tr using rev_ind; intros eqv_descriptors sufX.
+  - simpl. intro H. inversion H as [[Hnil Heq]]. destruct preX; inversion Hnil.
+  - intro H. apply equivocators_trace_project_app_iff in H.
+    destruct H as [trX' [xX [eqv_descriptors' [Hpr_x [Hpr_tr Heq]]]]].
+    simpl in Hpr_x.
+    destruct (equivocators_transition_item_project eqv_descriptors x)
+      as [(ox, descriptorx)|] eqn:Hpr_x_item
+    ; [|congruence].
+    destruct xX as [|xX _empty].
+    + destruct ox; [congruence|].
+      inversion Hpr_x. subst. clear Hpr_x.
+      rewrite app_nil_r in  Heq. subst trX'.
+      specialize (IHtr eqv_descriptors' sufX Hpr_tr).
+      destruct IHtr as [pre [suf [item [item_descriptors [pre_descriptors [Hpr_suf [Hpr_item [Hpr_pre Heqtr]]]]]]]].
+      exists pre, (suf ++ [x]), item, item_descriptors, pre_descriptors.
+      subst tr. rewrite !app_assoc.
+      repeat split; [|assumption|assumption].
+      apply equivocators_trace_project_app_iff.
+      exists sufX, [], eqv_descriptors'. rewrite app_nil_r.
+      repeat split; [|assumption].
+      simpl. rewrite Hpr_x_item. reflexivity.
+    + destruct ox; [|congruence].
+      inversion Hpr_x. subst. clear Hpr_x.
+      destruct_list_last sufX sufX' _xX Heq_sufX.
+      * subst. rewrite app_nil_r in Heq. apply app_inj_tail in Heq.
+        destruct Heq. subst.
+        exists tr, [], x, eqv_descriptors, eqv_descriptors'.
+        rewrite app_nil_r.
+        repeat split; assumption.
+      * subst. rewrite! app_assoc in Heq. apply app_inj_tail in Heq.
+        rewrite <- app_assoc in Heq. destruct Heq. subst.
+        specialize (IHtr eqv_descriptors' sufX' Hpr_tr).
+        destruct IHtr as [pre [suf [item [item_descriptors [pre_descriptors [Hpr_suf [Hpr_item [Hpr_pre Heqtr]]]]]]]].
+        exists pre, (suf ++ [x]), item, item_descriptors, pre_descriptors.
+        subst tr. rewrite !app_assoc.
+        repeat split; [|assumption|assumption].
+        apply equivocators_trace_project_app_iff.
+        exists sufX', [xX], eqv_descriptors'.
+        repeat split; [|assumption].
+        simpl. rewrite Hpr_x_item. reflexivity.
+Qed.
+
 Lemma equivocators_trace_project_app_inv
   (tr : list (composite_transition_item equivocator_IM))
   (ieqv_descriptors eqv_descriptors : equivocator_descriptors)
@@ -450,52 +538,22 @@
     equivocators_trace_project eqv_descriptors' pre = Some (preX, ieqv_descriptors) /\
     tr = pre ++ suf.
 Proof.
-  generalize dependent sufX. generalize dependent eqv_descriptors.
-  induction tr using rev_ind; intros eqv_descriptors sufX.
-  - simpl. intro H. inversion H as [[Hnil Heq]]. subst ieqv_descriptors.
-    symmetry in Hnil. apply app_eq_nil in Hnil. destruct Hnil; subst.
-    exists [], [], eqv_descriptors. repeat split.
-  - destruct_list_last sufX sufX' xX Heq_sufX; subst; intro H.
-    + exists (tr ++ [x]), [], eqv_descriptors.
-      split; [reflexivity|]. split; [|symmetry; apply app_nil_r].
-      rewrite app_nil_r in H. assumption.
-    + unfold equivocators_trace_project in H.
-      rewrite fold_right_app in H.
-      match type of H with
-      | fold_right _ ?r _ = _ => remember r as foldx
-      end.
-      destruct foldx as [(xXs, desc)|]
-      ; [|rewrite equivocators_trace_project_fold_None in H; congruence].
-      apply equivocators_trace_project_folder_additive_iff in H as H'.
-      destruct H' as [trX [H' Heq]].
-      simpl in Heqfoldx.
-      destruct (equivocators_transition_item_project eqv_descriptors x)
-        as [(o, odescriptor)|] eqn:Hpr_x; [| congruence].
-      destruct o; inversion Heqfoldx; subst; clear Heqfoldx.
-      * rewrite app_assoc in Heq. apply app_inj_tail in Heq.
-        destruct Heq as [Heq1 Heq2]. subst c trX.
-        specialize (IHtr _ _ H').
-        destruct IHtr as [pre [suf [eqv_descriptors' [Hpr_suf [Hpr_pre Heq_tr]]]]].
-        subst tr. exists pre, (suf ++ [x]), eqv_descriptors'.
-        repeat split; [| assumption | symmetry; apply app_assoc].
-        unfold equivocators_trace_project.
-        rewrite fold_right_app. simpl.
-        rewrite Hpr_x.
-        apply equivocators_trace_project_folder_additive. assumption.
-      * rewrite app_nil_r in Heq. subst trX.
-        specialize (IHtr _ _ H).
-        destruct IHtr as [pre [suf [eqv_descriptors' [Hpr_suf [Hpr_pre Htr_eq]]]]].
-        subst tr.
-        exists pre, (suf ++ [x]), eqv_descriptors'.
-        repeat split; [| assumption | symmetry; apply app_assoc].
-        unfold equivocators_trace_project.
-        rewrite fold_right_app. simpl.
-        rewrite Hpr_x.
-        assumption.
-Qed.
-
-=======
->>>>>>> 411e16cd
+  intro Hpr_tr.
+  destruct sufX as [|itemX sufX].
+  - rewrite app_nil_r in Hpr_tr.
+    exists tr, [], eqv_descriptors. rewrite app_nil_r. repeat split. assumption.
+  - change (itemX :: sufX) with ([itemX] ++ sufX) in Hpr_tr.
+    apply equivocators_trace_project_app_inv_item in Hpr_tr.
+    destruct Hpr_tr as [pre [suf [item [item_descriptors [pre_descriptors [Hpr_suf [Hpr_item [Hpr_pre Heqtr]]]]]]]].
+    exists pre, ([item] ++ suf), pre_descriptors.
+    subst. repeat split; [|assumption].
+    apply equivocators_trace_project_app_iff.
+    exists [itemX], sufX, item_descriptors.
+    repeat split; [assumption|].
+    simpl. rewrite Hpr_item. reflexivity.
+Qed.
+
+
 Lemma equivocators_trace_project_finite_trace_projection_list_commute
   (i : index)
   (final_choice initial_choice : equivocator_descriptors)
@@ -592,7 +650,6 @@
 Qed.
 
 Section seeded_equivocators_protocol_trace_project.
-<<<<<<< HEAD
 
 Context
   (seed : message -> Prop)
@@ -615,7 +672,7 @@
 Lemma seeded_equivocators_incl_preloaded
   : VLSM_incl SeededXE PreFreeE.
 Proof.
-  apply composite_no_equivocation_vlsm_with_pre_loaded_incl_pre_loaded_with_all_messages.
+  apply seeded_equivocators_incl_preloaded.
 Qed.
 
 Lemma not_equivocating_equivocatos_choice_fixed_descriptor_is_0_projection
@@ -660,31 +717,6 @@
   specialize (Hzero _ Ht Hv Hpr).
   spec Hzero i H.
   destruct o; inversion HxX; subst; assumption. 
-=======
-
-Context
-  (seed : message -> Prop)
-  (FreeE := free_composite_vlsm equivocator_IM)
-  (PreFreeE := pre_loaded_with_all_messages_vlsm FreeE)
-  (SeededXE := seeded_equivocators_no_equivocation_vlsm IM Hbs finite_index seed)
-  (SeededX := pre_loaded_vlsm X seed)
-  .
-
-Lemma seeded_equivocators_initial_message
-  (m : message)
-  (Hem : vinitial_message_prop SeededXE m)
-  : vinitial_message_prop SeededX m.
-Proof.
-  destruct Hem as [[eqv [emi Hem]]|Hseed].
-  - left. exists eqv. exists emi. assumption.
-  - right. assumption.
-Qed.
-
-Lemma seeded_equivocators_incl_preloaded
-  : VLSM_incl SeededXE PreFreeE.
-Proof.
-  apply seeded_equivocators_incl_preloaded.
->>>>>>> 411e16cd
 Qed.
 
 Lemma preloaded_equivocators_protocol_trace_from_project
@@ -697,21 +729,13 @@
   : exists
     (trX : list (composite_transition_item IM))
     (initial_choice : equivocator_descriptors),
-<<<<<<< HEAD
     equivocators_trace_project final_choice tr = Some (trX, initial_choice)
     /\ proper_equivocator_descriptors initial_choice is.
-=======
-    equivocators_trace_project final_choice tr = Some (trX, initial_choice).
->>>>>>> 411e16cd
 Proof.
   generalize dependent final_choice.
   generalize dependent is.
   induction tr using rev_ind; intros.
-<<<<<<< HEAD
   - exists []. simpl. exists final_choice. split; [reflexivity| assumption].
-=======
-  - exists []. simpl. exists final_choice. reflexivity.
->>>>>>> 411e16cd
   - apply finite_protocol_trace_from_app_iff in Htr.
     destruct Htr as [Htr Hx].
     specialize (IHtr _ Htr).
@@ -733,11 +757,7 @@
     specialize (Hproperx Hv Ht). clear Hv Ht.
     destruct Hproperx as [Hproper' Hx].
     specialize (IHtr _ Hproper').
-<<<<<<< HEAD
     destruct IHtr as [trX' [initial_choice [Htr_project Hproper_initial]]].
-=======
-    destruct IHtr as [trX' [initial_choice Htr_project]].
->>>>>>> 411e16cd
     destruct oitem as [item|].
     + simpl in Hitemx. destruct Hitemx as [Hl [Hinput [Houtput Hdestination]]].
       specialize (Hx _ eq_refl).
@@ -745,13 +765,8 @@
       exists (trX' ++ [item]), initial_choice. subst foldx.
       rewrite equivocators_trace_project_folder_additive with (trX := trX') (eqv_descriptors := initial_choice)
       ; [|assumption].
-<<<<<<< HEAD
       split; [reflexivity| assumption].
     + exists trX'. exists initial_choice. subst foldx. split; assumption.
-=======
-      reflexivity.
-    + exists trX'. exists initial_choice. subst foldx. assumption.
->>>>>>> 411e16cd
 Qed.
 
 Lemma preloaded_equivocators_protocol_trace_project_inv
@@ -851,7 +866,6 @@
       ).
 Qed.
 
-<<<<<<< HEAD
 Lemma preloaded_equivocators_protocol_trace_project_proper_initial
   (is : composite_state equivocator_IM)
   (tr : list (composite_transition_item equivocator_IM))
@@ -874,8 +888,6 @@
   assumption.
 Qed.
 
-=======
->>>>>>> 411e16cd
 Lemma equivocators_trace_project_output_reflecting_inv
   (is: composite_state equivocator_IM)
   (tr: list (composite_transition_item equivocator_IM))
@@ -885,11 +897,7 @@
   : exists
     (final_choice initial_choice : equivocator_descriptors)
     (trX: list (composite_transition_item IM)),
-<<<<<<< HEAD
     not_equivocating_equivocator_descriptors IM final_choice (last (map destination tr) is) /\
-=======
-    proper_equivocator_descriptors final_choice (last (map destination tr) is) /\
->>>>>>> 411e16cd
     equivocators_trace_project final_choice tr = Some (trX, initial_choice) /\
     Exists (field_selector output m) trX.
 Proof.
@@ -912,17 +920,10 @@
     as Hlst.
   simpl in Hlst,Heqv_final. rewrite Hlst in Heqv_final. clear Hlst.
   match type of Heqv_final with
-<<<<<<< HEAD
   | not_equivocating_descriptor _ _ (?l i) => remember l as final
   end.
   remember (equivocator_descriptors_update (zero_choice IM) i eqv_final) as final_choice.
   assert (Hfinal_choice : not_equivocating_equivocator_descriptors IM final_choice final).
-=======
-  | proper_descriptor _ _ (?l i) => remember l as final
-  end.
-  remember (equivocator_descriptors_update (zero_choice IM) i eqv_final) as final_choice.
-  assert (Hfinal_choice : proper_equivocator_descriptors final_choice final).
->>>>>>> 411e16cd
   { intro eqv. subst final_choice.
     destruct (decide (eqv = i)).
     - subst i.
@@ -935,15 +936,10 @@
   }
   exists final_choice.
   subst final.
-<<<<<<< HEAD
   assert (Hfinal_choice_proper : proper_equivocator_descriptors final_choice (last (map Common.destination tr) is)).
   { apply not_equivocating_equivocator_descriptors_proper. assumption. }
   destruct (preloaded_equivocators_protocol_trace_from_project  _ _ _ Hfinal_choice_proper Htr)
     as [trX [initial_choice [Hproject_tr _]]].
-=======
-  destruct (preloaded_equivocators_protocol_trace_from_project  _ _ _ Hfinal_choice Htr)
-    as [trX [initial_choice Hproject_tr]].
->>>>>>> 411e16cd
   exists initial_choice, trX. split; [assumption|]. split; [assumption|].
   specialize
     (equivocators_trace_project_finite_trace_projection_list_commute i final_choice initial_choice
@@ -964,151 +960,10 @@
 
 Lemma seeded_equivocators_protocol_trace_project
   (final_choice : equivocator_descriptors)
-<<<<<<< HEAD
-=======
   (is : vstate equivocators_no_equivocations_vlsm)
   (tr : list (composite_transition_item equivocator_IM))
   (final_state := last (map destination tr) is)
   (Hproper : proper_equivocator_descriptors final_choice final_state)
-  (Htr : finite_protocol_trace SeededXE is tr)
-  : exists
-    (trX : list (composite_transition_item IM))
-    (initial_choice : equivocator_descriptors)
-    (isX := equivocators_state_project initial_choice is)
-    (final_stateX := last (map destination trX) isX),
-    proper_equivocator_descriptors initial_choice is /\
-    equivocators_trace_project final_choice tr = Some (trX, initial_choice) /\
-    equivocators_state_project final_choice final_state = final_stateX /\
-    finite_protocol_trace SeededX isX trX.
-Proof.
-  remember (length tr) as len_tr.
-  generalize dependent final_choice. generalize dependent tr.
-  induction len_tr using (well_founded_induction Wf_nat.lt_wf); intros.
-  subst len_tr.
-  destruct_list_last tr tr' lst Htr_lst.
-  - clear H. subst. unfold final_state in *. exists [], final_choice.
-    split; [assumption|]. split; [reflexivity|]. split; [reflexivity|].
-    remember (equivocators_state_project final_choice is) as isx.
-    cut (vinitial_state_prop X isx).
-    { intro. split; [|assumption]. constructor.
-      apply protocol_state_prop_iff. left.
-      exists (exist _ _ H). reflexivity.
-    }
-    subst.
-    apply equivocators_initial_state_project; [|assumption].
-    apply Htr.
-  - specialize (H (length tr')) as H'.
-    spec H'. { rewrite app_length. simpl. lia. }
-    destruct Htr as [Htr Hinit].
-    apply finite_protocol_trace_from_app_iff in Htr.
-    destruct Htr as [Htr Hlst].
-    specialize (H' tr' (conj Htr Hinit) eq_refl).
-    specialize (equivocators_transition_item_project_proper_characterization final_choice lst) as Hproperx.
-    unfold final_state in Hproper. rewrite Htr_lst in Hproper.
-    rewrite map_app in Hproper. simpl in Hproper. rewrite last_is_last in Hproper.
-    spec Hproperx Hproper.
-    destruct Hproperx as [oitem [final_choice' [Hprojectx [Hitemx Hproperx]]]].
-    specialize (Hproperx (last (map destination tr') is)).
-    unfold equivocators_trace_project.
-    rewrite fold_right_app.
-    match goal with
-    |- context [fold_right _ ?fld _] => remember fld as foldx
-    end.
-    simpl in Heqfoldx.
-    rewrite Hprojectx in Heqfoldx.
-    inversion Hlst. subst tl s' lst.
-    destruct H4 as [[Hs [Hiom [Hv Hc]]] Ht].
-    specialize (Hproperx Hv Ht). clear Hv Ht.
-    destruct Hproperx as [Hproper' Hx].
-    specialize (H' _ Hproper').
-    destruct H' as [trX' [initial_choice [Hproper_initial [Htr_project [Hstate_project HtrX']]]]].
-    destruct oitem as [item|].
-    +  simpl in Hitemx. destruct Hitemx as [Hl [Hinput [Houtput Hdestination]]].
-      specialize (Hx _ eq_refl).
-      destruct Hx as [Hvx Htx].
-      exists (trX' ++ [item]), initial_choice. subst foldx.
-      rewrite equivocators_trace_project_folder_additive with (trX := trX') (eqv_descriptors := initial_choice)
-      ; [|assumption].
-      split; [assumption|].
-      split; [reflexivity|].
-      rewrite map_app. simpl. rewrite last_is_last.
-      unfold final_state. subst tr. rewrite map_app. simpl. rewrite last_is_last.
-      split; [assumption|].
-      destruct HtrX' as [HtrX' His].
-      split; [|assumption].
-      apply finite_protocol_trace_from_app_iff.
-      split; [assumption|].
-      change [item] with ([] ++ [item]).
-      match goal with
-      |- finite_protocol_trace_from _ ?l _ => remember l as lst
-      end.
-      destruct item.
-      assert (Hplst : protocol_state_prop SeededX lst).
-      { apply finite_ptrace_last_pstate in HtrX'. subst. assumption. }
-      apply (extend_right_finite_trace_from SeededX lst []); [constructor; assumption|].
-      simpl in Hl. subst.
-      simpl in Htx,Hvx,Hstate_project.
-      rewrite Hstate_project in Hvx, Htx.
-      destruct input as [input|]
-      ; [|repeat split; [assumption| apply option_protocol_message_None |assumption| assumption]].
-
-      destruct Hc as [Hc _].
-      apply or_comm in Hc.
-      specialize (seeded_equivocators_initial_message input) as Hinput.
-      unfold vinitial_message_prop in Hinput at 1. simpl in Hinput.
-      destruct Hc as [Hinit_input | Hno_equiv]
-      ; [apply Hinput in Hinit_input|]
-      ; [repeat split; [assumption| |assumption|assumption]|].
-      { apply protocol_message_prop_iff. left. exists (exist _ _ Hinit_input).
-        reflexivity.
-      }
-      clear Hinput.
-      assert
-        (Hs_free : protocol_state_prop PreFreeE (last (map Common.destination tr') is)).
-      { clear -Hs.
-        apply VLSM_incl_protocol_state with (machine SeededXE)
-        ; [|assumption].
-        apply seeded_equivocators_incl_preloaded.
-      }
-
-      specialize
-        (proper_sent _  _ Hs_free input) as Hall.
-      apply Hall in Hno_equiv.
-      specialize (Hno_equiv is tr').
-      assert
-        (Htr'pre : finite_protocol_trace PreFreeE is tr').
-      {  split; [|assumption].
-        apply (VLSM_incl_finite_protocol_trace_from _ _ seeded_equivocators_incl_preloaded).
-        assumption.
-      }
-      specialize (Hno_equiv Htr'pre eq_refl).
-      destruct (equivocators_trace_project_output_reflecting_inv _ _ (proj1 Htr'pre) _ Hno_equiv)
-        as [final_choice_m [initial_choice_m [trXm [Hfinal_choice_m [Hproject_trXm Hex]]]]].
-      specialize (H (length tr')).
-      spec H. { rewrite app_length. simpl. lia. }
-      specialize (H tr' (conj Htr Hinit) eq_refl final_choice_m Hfinal_choice_m).
-      destruct H as [trXm' [initial_choice_m' [Hproper_initial_m [Hproject_trXm' [Hpr_fin_tr' HtrXm]]]]].
-      simpl in *. rewrite Hproject_trXm in Hproject_trXm'.
-      inversion Hproject_trXm'. subst trXm' initial_choice_m'. clear Hproject_trXm'.
-      repeat split; [assumption| |assumption| assumption].
-      apply option_protocol_message_Some.
-      apply (protocol_trace_output_is_protocol _ _ _ (proj1 HtrXm) _ Hex).
-    + exists trX'. exists initial_choice. subst foldx. split; [assumption|].
-      split; [apply Htr_project|]. split; [|assumption].
-      subst tr. clear -Hstate_project Hx.
-      rewrite Hstate_project in Hx.
-      rewrite <- Hx. f_equal. unfold final_state.
-      rewrite map_app. simpl. rewrite last_is_last. reflexivity.
-Qed.
-
-Lemma seeded_equivocators_protocol_trace_from_project
-  (final_choice : equivocator_descriptors)
->>>>>>> 411e16cd
-  (is : vstate equivocators_no_equivocations_vlsm)
-  (tr : list (composite_transition_item equivocator_IM))
-  (final_state := last (map destination tr) is)
-  (Hproper : proper_equivocator_descriptors final_choice final_state)
-<<<<<<< HEAD
   (Htr : finite_protocol_trace SeededXE is tr)
   : exists
     (trX : list (composite_transition_item IM))
@@ -1245,8 +1100,6 @@
   (tr : list (composite_transition_item equivocator_IM))
   (final_state := last (map destination tr) is)
   (Hproper : proper_equivocator_descriptors final_choice final_state)
-=======
->>>>>>> 411e16cd
   (Htr : finite_protocol_trace_from SeededXE is tr)
   : exists
     (trX : list (composite_transition_item IM))
@@ -1324,11 +1177,7 @@
     ) as Hproject.
   spec Hproject.
   { apply VLSM_incl_finite_protocol_trace_from; [|assumption].
-<<<<<<< HEAD
-    specialize (pre_loaded_with_false_composite_no_equivocation_vlsm_eq equivocator_IM (free_constraint equivocator_IM) (equivocator_Hbs IM Hbs) finite_index)
-=======
     specialize (false_composite_no_equivocation_vlsm_with_pre_loaded equivocator_IM (free_constraint equivocator_IM) (equivocator_Hbs IM Hbs) finite_index)
->>>>>>> 411e16cd
       as Heq.
     match goal with
     |- VLSM_incl_part ?m1 ?m2 =>
@@ -1346,4 +1195,171 @@
   repeat split; assumption.
 Qed.
 
-End equivocators_composition_projections.+End equivocators_composition_projections.
+
+Section equivocators_composition_sub_projections.
+
+Context
+  {message : Type}
+  {index : Type}
+  {IndEqDec : EqDecision index}
+  (IM : index -> VLSM message)
+  (Hbs : forall i : index, has_been_sent_capability (IM i))
+  {index_listing : list index}
+  (finite_index : Listing index_listing)
+  (selection : list index)
+  (Hsub_i0 : selection <> [])
+  (i0 : Inhabited index := @SubProjectionTraces.i0 index selection Hsub_i0)
+  (sub_index_eq_dec : EqDecision (sub_index selection) := sub_index_eq_dec selection)
+  (sub_i0 : Inhabited (sub_index selection) := sub_index_i0 selection Hsub_i0)
+  .
+
+Existing Instance i0.
+Existing Instance sub_i0.
+Existing Instance sub_index_eq_dec.
+
+Lemma equivocators_trace_project_finite_trace_sub_projection_commute
+  (final_choice initial_choice : equivocator_descriptors IM)
+  (initial_sub_choice : equivocator_descriptors (sub_IM IM selection))
+  (tr : list (composite_transition_item (equivocator_IM IM)))
+  (trX : list (composite_transition_item IM))
+  (tr_subX : list (composite_transition_item (sub_IM IM selection)))
+  (final_sub_choice := fun i : sub_index selection => final_choice (proj1_sig i))
+  (Hproject_tr : equivocators_trace_project IM final_choice tr = Some (trX, initial_choice))
+  (Hproject_sub_tr :
+    equivocators_trace_project (sub_IM IM selection) final_sub_choice
+      (finite_trace_sub_projection (equivocator_IM IM) selection tr)
+    = Some (tr_subX, initial_sub_choice))
+  : initial_sub_choice = (fun i => initial_choice (proj1_sig i)) /\
+    finite_trace_sub_projection IM selection trX = tr_subX.
+Proof.
+  generalize dependent tr_subX. generalize dependent trX.
+  generalize dependent final_choice.
+  induction tr using rev_ind; intros.
+  - simpl in Hproject_tr. inversion Hproject_tr. subst.
+    clear Hproject_tr.
+    simpl in Hproject_sub_tr.
+    inversion Hproject_sub_tr. subst. split; reflexivity.
+  - unfold equivocators_trace_project in Hproject_tr.
+    rewrite fold_right_app in Hproject_tr.
+    match type of Hproject_tr with
+    | fold_right _ ?i _ = _ => destruct i as [(projectx,final_choice')|] eqn:Hproject_x
+    end
+    ; [|rewrite equivocators_trace_project_fold_None in Hproject_tr; inversion Hproject_tr].
+    apply equivocators_trace_project_folder_additive_iff in Hproject_tr.
+    destruct Hproject_tr as [trX0 [HtrX0 HtrX]].
+    specialize (IHtr _ _ HtrX0).
+    rewrite finite_trace_sub_projection_app in Hproject_sub_tr.
+    apply equivocators_trace_project_app_iff in Hproject_sub_tr.
+    destruct Hproject_sub_tr as [tr_subX' [project_sub_x [final_sub_choice' [Hproject_sub_x [Htr_subX' Heqtr_subX]]]]].
+    assert (Hfinal_sub' : final_sub_choice' = (fun i => final_choice' (proj1_sig i)) /\ finite_trace_sub_projection IM selection projectx = project_sub_x).
+    { clear - Hproject_x Hproject_sub_x.
+      simpl in *.
+      destruct (equivocators_transition_item_project IM final_choice x)
+        as [(ox, final')|] eqn:Hpr_item_x
+      ; [|congruence].
+      unfold equivocators_transition_item_project in Hpr_item_x.
+      unfold composite_transition_item_projection in Hpr_item_x.
+      remember (equivocator_vlsm_transition_item_project (IM (projT1 (l x))) (composite_transition_item_projection_from_eq (equivocator_IM IM) x (projT1 (l x)) eq_refl) (final_choice (projT1 (l x))))
+        as pr_item_x.
+      destruct pr_item_x as [(oitem', descriptor')|]; [|congruence].
+      
+      unfold composite_transition_item_projection_from_eq in Heqpr_item_x.
+      unfold eq_rect_r in Heqpr_item_x.
+      simpl in Heqpr_item_x.
+      destruct (decide (from_sub_projection (equivocator_IM IM) selection x)).
+      - simpl in Hproject_sub_x.
+        unfold final_sub_choice in *.
+        unfold equivocators_transition_item_project in Hproject_sub_x.
+        match type of Hproject_sub_x with
+        | context [equivocator_vlsm_transition_item_project ?X ?i ?c]
+          => remember (equivocator_vlsm_transition_item_project X i c) as project
+        end.
+        simpl in Heqproject.
+        unfold
+          composite_transition_item_sub_projection,
+          composite_transition_item_projection,
+          composite_transition_item_projection_from_eq,
+          eq_rect_r,
+          composite_state_sub_projection in Heqproject.
+        simpl in Heqproject.
+        rewrite <-  Heqpr_item_x in Heqproject. clear Heqpr_item_x.
+        subst project.
+        simpl in Hproject_sub_x.
+        split.
+        + apply functional_extensionality_dep.
+          destruct oitem' as [item'|]
+          ; inversion Hproject_sub_x; subst; clear Hproject_sub_x
+          ; inversion Hpr_item_x; subst; clear Hpr_item_x
+          ; inversion Hproject_x; subst; clear Hproject_x
+          ; simpl
+          ; intros i
+          ; destruct (decide ((proj1_sig i) = projT1 (l x))).
+          * rewrite equivocator_descriptors_update_eq_rew with (Heq := e).
+            assert (e1 : i = (dec_exist (sub_index_prop selection) (projT1 (l x)) f)).
+            { apply dec_sig_eq_iff. assumption. }
+            subst i.
+            rewrite equivocator_descriptors_update_eq_rew with (Heq := eq_refl).
+            simpl in e. replace e with (eq_refl (projT1 (l x))); [reflexivity|].
+            apply Eqdep_dec.UIP_dec. assumption.
+          * rewrite! equivocator_descriptors_update_neq; [reflexivity | assumption |].
+            intro H. elim n. apply dec_sig_eq_iff in H. assumption.
+          * rewrite equivocator_descriptors_update_eq_rew with (Heq := e).
+            assert (e1 : i = (dec_exist (sub_index_prop selection) (projT1 (l x)) f)).
+            { apply dec_sig_eq_iff. assumption. }
+            subst i.
+            rewrite equivocator_descriptors_update_eq_rew with (Heq := eq_refl).
+            simpl in e. replace e with (eq_refl (projT1 (l x))); [reflexivity|].
+            apply Eqdep_dec.UIP_dec. assumption.
+          * rewrite! equivocator_descriptors_update_neq; [reflexivity | assumption |].
+            intro H. elim n. apply dec_sig_eq_iff in H. assumption.
+        + destruct oitem' as [item'|]
+          ; inversion Hproject_sub_x; subst; clear Hproject_sub_x
+          ; inversion Hpr_item_x; subst; clear Hpr_item_x
+          ; inversion Hproject_x; subst; clear Hproject_x
+          ; simpl; [|reflexivity].
+          unfold from_sub_projection. simpl.
+          destruct (decide (sub_index_prop selection (projT1 (l x)))); [|contradiction].
+          f_equal.
+          unfold composite_transition_item_sub_projection. simpl.
+          f_equal.
+          unfold sub_index.
+          apply
+            (@dec_sig_sigT_eq _ 
+              (sub_index_prop selection)
+              (sub_index_prop_dec selection)
+              (fun n => vlabel (IM n))
+              (projT1 (l x)) (l item') (l item') s f
+            ).
+          reflexivity.
+      - simpl in Hproject_sub_x. unfold final_sub_choice in *.
+        inversion Hproject_sub_x. subst. clear Hproject_sub_x.
+        split.
+        + apply functional_extensionality_dep. intros i.
+          assert (Hnot : proj1_sig i <> projT1 (l x)).
+          { intro Hnot. elim n. destruct i. simpl in Hnot. subst.
+            apply bool_decide_eq_true in e. assumption.
+          }
+          destruct oitem' as [item'|]
+          ; inversion Hpr_item_x; subst; clear Hpr_item_x
+          ; inversion Hproject_x; subst; clear Hproject_x
+          ; simpl
+          ; rewrite equivocator_descriptors_update_neq; [reflexivity| assumption | reflexivity| assumption].
+        + destruct oitem' as [item'|]
+          ; inversion Hpr_item_x; subst; clear Hpr_item_x
+          ; inversion Hproject_x; subst; clear Hproject_x
+          ; simpl; [|reflexivity].
+          unfold from_sub_projection. simpl.
+          destruct (decide (sub_index_prop selection (projT1 (l x)))); [contradiction|].
+          reflexivity.
+    }
+    destruct Hfinal_sub' as [Hfinal_sub' Hpr_sub_x].
+    subst final_sub_choice'.
+    specialize (IHtr _ Htr_subX').
+    destruct IHtr as [Heqv_initial Hpr_trXi'].
+    split; [assumption|].
+    subst.
+    apply finite_trace_sub_projection_app.
+Qed.
+
+End equivocators_composition_sub_projections.