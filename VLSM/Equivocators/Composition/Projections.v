Require Import
  List Coq.Vectors.Fin FinFun
  Arith.Compare_dec Lia
  Program
  Coq.Logic.JMeq
  .
Import ListNotations.
From CasperCBC
  Require Import
    Preamble ListExtras FinExtras
    VLSM.Common VLSM.Composition VLSM.ProjectionTraces VLSM.Equivocation
    VLSM.Equivocators.Common VLSM.Equivocators.Projections
    VLSM.Equivocators.MessageProperties
    VLSM.Equivocators.Composition.Common
    .

Section equivocators_composition_projections.

Context {message : Type}
  {equiv_index : Type}
  (index := equiv_index)
  {IndEqDec : EqDecision index}
  (IM : index -> VLSM message)
  (Hbs : forall i : index, has_been_sent_capability (IM i))
  {i0 : Inhabited index}
  (X := free_composite_vlsm IM)
  {index_listing : list index}
  (finite_index : Listing index_listing)
  (equivocator_descriptors := equivocator_descriptors IM)
  (equivocators_no_equivocations_vlsm := equivocators_no_equivocations_vlsm IM Hbs finite_index)
  (equivocators_state_project := equivocators_state_project IM)
  (equivocator_IM := equivocator_IM IM)
  (equivocator_descriptors_update := equivocator_descriptors_update IM)
  (proper_equivocator_descriptors := proper_equivocator_descriptors IM)
  (equivocators_free_vlsm := free_composite_vlsm equivocator_IM)
  (pre_loaded_equivocators := pre_loaded_with_all_messages_vlsm equivocators_free_vlsm)
  (equivocators_free_Hbs : has_been_sent_capability equivocators_free_vlsm := composite_has_been_sent_capability equivocator_IM (free_constraint equivocator_IM) finite_index (equivocator_Hbs IM Hbs))
  .

Existing Instance equivocators_free_Hbs.

Definition equivocators_transition_item_project
  (eqv_descriptors : equivocator_descriptors)
  (item : composite_transition_item equivocator_IM)
  : option (option (composite_transition_item IM) * equivocator_descriptors)
  :=
  let sx := equivocators_state_project eqv_descriptors (destination item) in
  let eqv := projT1 (l item) in
  let deqv := eqv_descriptors eqv in
  match
    equivocator_vlsm_transition_item_project
      (IM eqv)
      (composite_transition_item_projection equivocator_IM item)
      deqv
      with
  | Some (Some item', deqv') =>
    Some
      (Some (@Build_transition_item message (@type message X)
        (existT (fun n : index => vlabel (IM n)) eqv (l item'))
        (input item) sx (output item))
      , equivocator_descriptors_update eqv_descriptors eqv deqv')
  | Some (None, deqv') => Some (None, equivocator_descriptors_update eqv_descriptors eqv deqv')
  | None => None
  end.

Lemma equivocators_transition_item_project_proper_descriptor
  (eqv_descriptors : equivocator_descriptors)
  (item : composite_transition_item equivocator_IM)
  (i := projT1 (l item))
  (Hproper : proper_descriptor (IM i) (eqv_descriptors i) (destination item i))
  : equivocators_transition_item_project eqv_descriptors item <> None.
Proof.
  unfold equivocators_transition_item_project.
  intro contra.
  elim
    (equivocator_transition_item_project_proper (IM (projT1 (l item)))
      (composite_transition_item_projection equivocator_IM item)
      (eqv_descriptors (projT1 (l item))) Hproper).
  destruct
    (equivocator_vlsm_transition_item_project (IM (projT1 (l item)))
    (composite_transition_item_projection equivocator_IM item)
    (eqv_descriptors (projT1 (l item))))
  ; [|reflexivity].
  destruct p. destruct o; congruence.
Qed.

Lemma equivocators_transition_item_project_proper
  (eqv_descriptors : equivocator_descriptors)
  (item : composite_transition_item equivocator_IM)
  (Hproper : proper_equivocator_descriptors eqv_descriptors (destination item))
  : equivocators_transition_item_project eqv_descriptors item <> None.
Proof.
  apply equivocators_transition_item_project_proper_descriptor.
  apply Hproper.
Qed.

Lemma equivocators_transition_item_project_proper_descriptor_characterization
  (eqv_descriptors : equivocator_descriptors)
  (item : composite_transition_item equivocator_IM)
  (i := projT1 (l item))
  (Hproper : proper_descriptor (IM i) (eqv_descriptors i) (destination item i))
  : exists oitem eqv_descriptors',
    equivocators_transition_item_project eqv_descriptors item = Some (oitem, eqv_descriptors')
    /\ match oitem with
      | Some itemx =>
        existT _ i (fst (projT2 (l item))) = l itemx /\  input item = input itemx /\ output item = output itemx /\
        (equivocators_state_project eqv_descriptors (destination item) = destination itemx)
      | None => True
      end
    /\ forall
      (s : composite_state equivocator_IM)
      (Hv : composite_valid equivocator_IM (l item) (s, input item))
      (Ht : composite_transition equivocator_IM (l item) (s, input item) = (destination item, output item)),
      proper_descriptor (IM i) (eqv_descriptors' i) (s i) /\
      eqv_descriptors' = equivocator_descriptors_update eqv_descriptors i (eqv_descriptors' i) /\
      s = state_update equivocator_IM (destination item) i (s i) /\
      match oitem with
      | Some itemx =>
        forall (sx : composite_state IM)
<<<<<<< HEAD
          (Hsx : sx = equivocators_state_project eqv_choice' s),
          composite_valid IM (l itemx) (sx, input itemx) /\
=======
          (Hsx : sx = equivocators_state_project eqv_descriptors' s),
          free_composite_valid IM (l itemx) (sx, input itemx) /\
>>>>>>> b0c89685
          composite_transition IM (l itemx) (sx, input itemx) = (destination itemx, output itemx)
      | None =>
        equivocators_state_project eqv_descriptors (destination item) = equivocators_state_project eqv_descriptors' s
      end.
Proof.
  destruct
    (equivocator_transition_item_project_proper_characterization (IM i)
      (composite_transition_item_projection equivocator_IM item)
      (eqv_descriptors i) Hproper)
    as [oitemi [eqv_descriptorsi' [Hoitemi [Hitemx H]]]].
  unfold i in *. clear i.
  unfold equivocators_transition_item_project.
  rewrite Hoitemi. clear Hoitemi.
  destruct item. simpl in *. destruct l as (i, li). simpl in *.
  destruct oitemi as [itemi'|]; eexists _; eexists _; (split; [reflexivity|])
  ; destruct li as (li, di); simpl in *;
  [ destruct Hitemx as [Hli [Hinputi [Houtputi Hdestinationi]]]
  ; rewrite Hli; subst; split; [repeat split|]
  | split; [exact I|]]
  ; intros
  ; match type of Ht with
    | (let (_, _) := ?t in _ ) = _ =>
      destruct t as (si', om') eqn:Ht'
    end
  ; inversion Ht; subst; clear Ht
  ; rewrite state_update_eq in H
  ; specialize (H _ Hv Ht')
  ; simpl in *
  ; destruct H as [Hproper' H]
  .
  - repeat split.
    + unfold equivocator_descriptors_update. rewrite equivocator_descriptors_update_eq. assumption.
    + unfold equivocator_descriptors_update. rewrite equivocator_descriptors_update_eq. reflexivity.
    + apply functional_extensionality_dep. intro j.
      destruct (decide (j = i)).
      * subst. rewrite state_update_eq. reflexivity.
      * repeat (rewrite state_update_neq; [| assumption]). reflexivity.
    + subst. specialize (H _ eq_refl). destruct H as [Hvx Htx].
      unfold equivocators_state_project. unfold Common.equivocators_state_project.
      unfold equivocator_descriptors_update.
      rewrite equivocator_descriptors_update_eq.
      assumption.
    + subst. specialize (H _ eq_refl). destruct H as [Hvx Htx].
      unfold equivocators_state_project. unfold Common.equivocators_state_project.
      unfold equivocator_descriptors_update.
      rewrite equivocator_descriptors_update_eq.
      simpl in *. rewrite Htx. f_equal.
      apply functional_extensionality_dep.
      intro eqv.
      destruct (decide (eqv = i)).
      * subst. repeat rewrite state_update_eq.
        rewrite state_update_eq in Hdestinationi. symmetry. assumption.
      * repeat (rewrite state_update_neq; [|assumption]).
        rewrite equivocator_descriptors_update_neq; [|assumption].
        reflexivity.
  - repeat split.
    + unfold equivocator_descriptors_update. rewrite equivocator_descriptors_update_eq. assumption.
    + unfold equivocator_descriptors_update. rewrite equivocator_descriptors_update_eq. reflexivity.
    + apply functional_extensionality_dep. intro j.
      destruct (decide (j = i)).
      * subst. rewrite state_update_eq. reflexivity.
      * repeat (rewrite state_update_neq; [| assumption]). reflexivity.
    + apply functional_extensionality_dep.
      intro eqv.
      unfold equivocators_state_project. unfold Common.equivocators_state_project.
      unfold equivocator_descriptors_update.
      destruct (decide (eqv = i)).
      * subst. rewrite state_update_eq. rewrite equivocator_descriptors_update_eq. assumption.
      * rewrite state_update_neq; [|assumption].
        rewrite equivocator_descriptors_update_neq; [|assumption].
        reflexivity.
Qed.

Lemma equivocators_transition_item_project_proper_characterization
  (eqv_descriptors : equivocator_descriptors)
  (item : composite_transition_item equivocator_IM)
  (Hproper : proper_equivocator_descriptors eqv_descriptors (destination item))
  : exists oitem eqv_descriptors',
    equivocators_transition_item_project eqv_descriptors item = Some (oitem, eqv_descriptors')
    /\ match oitem with
      | Some itemx =>
        existT _ (projT1 (l item)) (fst (projT2 (l item))) = l itemx /\  input item = input itemx /\ output item = output itemx /\
        (equivocators_state_project eqv_descriptors (destination item) = destination itemx)
      | None => True
      end
    /\ forall
      (s : composite_state equivocator_IM)
      (Hv : composite_valid equivocator_IM (l item) (s, input item))
      (Ht : composite_transition equivocator_IM (l item) (s, input item) = (destination item, output item)),
      proper_equivocator_descriptors eqv_descriptors' s /\
      match oitem with
      | Some itemx =>
        forall (sx : composite_state IM)
<<<<<<< HEAD
          (Hsx : sx = equivocators_state_project eqv_choice' s),
          composite_valid IM (l itemx) (sx, input itemx) /\
=======
          (Hsx : sx = equivocators_state_project eqv_descriptors' s),
          free_composite_valid IM (l itemx) (sx, input itemx) /\
>>>>>>> b0c89685
          composite_transition IM (l itemx) (sx, input itemx) = (destination itemx, output itemx)
      | None =>
        equivocators_state_project eqv_descriptors (destination item) = equivocators_state_project eqv_descriptors' s
      end.
Proof.
  destruct
    (equivocators_transition_item_project_proper_descriptor_characterization eqv_descriptors item (Hproper (projT1 (l item))))
    as [oitem [eqv_descriptors' [Hoitem [Hitemx H]]]].
  exists oitem, eqv_descriptors'. split; [assumption|].
  split; [assumption|].
  intros.
  specialize (H s Hv Ht). clear Hv Ht Hoitem.
  destruct H as [Hproperi' [Heqv' [Hs H]]].
  split; [|assumption]. clear H.
  intro eqv.
  destruct (decide (eqv = (projT1 (l item)))).
  - subst. assumption.
  - rewrite Heqv'. rewrite Hs.
    rewrite state_update_neq; [|assumption].
    unfold proper_descriptor. unfold equivocator_descriptors_update.
    rewrite equivocator_descriptors_update_neq; [|assumption].
    apply Hproper.
Qed.

Definition equivocators_trace_project_folder
  (item : composite_transition_item equivocator_IM)
  (result: option (list (composite_transition_item IM) * equivocator_descriptors))
  : option (list (composite_transition_item IM) * equivocator_descriptors)
  :=
  match result with
  | None => None
  | Some (r, idescriptor) =>
    match equivocators_transition_item_project idescriptor item with
    | None => None
    | Some (None, odescriptor) => Some (r, odescriptor)
    | Some (Some item', odescriptor) => Some (item' :: r, odescriptor)
    end
  end.

Lemma equivocators_trace_project_fold_None
  (tr : list (composite_transition_item equivocator_IM))
  : fold_right equivocators_trace_project_folder None tr = None.
Proof.
  induction tr; [reflexivity|]. simpl. rewrite IHtr. reflexivity.
Qed.

Lemma equivocators_trace_project_folder_additive_iff
  (tr : list (composite_transition_item equivocator_IM))
  (itrX : list (composite_transition_item IM))
  (ieqv_descriptors eqv_descriptors : equivocator_descriptors)
  (trX' : list (composite_transition_item IM))
  : fold_right equivocators_trace_project_folder (Some (itrX, ieqv_descriptors)) tr
    = Some (trX', eqv_descriptors)
  <-> exists trX : list (composite_transition_item IM),
    fold_right equivocators_trace_project_folder (Some ([], ieqv_descriptors)) tr
      = Some (trX, eqv_descriptors)
    /\ trX' = trX ++ itrX.
Proof.
  revert trX' eqv_descriptors.
  induction tr; intros.
  - simpl. split; intro Htr.
    + inversion Htr. subst. exists []. split; reflexivity.
    + destruct Htr as [trX [HtrX HtrX']]. subst. inversion HtrX. reflexivity.
  - simpl.
    remember (fold_right equivocators_trace_project_folder (Some (itrX, ieqv_descriptors)) tr)
      as pr_itrX_tr.
    remember (fold_right equivocators_trace_project_folder (Some ([], ieqv_descriptors)) tr)
      as pr_tr.
    split.
    + intro Htr.
      destruct pr_itrX_tr as [(tr1,e1)|] ; [|inversion Htr].
      specialize (IHtr tr1 e1). apply proj1 in IHtr. specialize (IHtr eq_refl).
      destruct IHtr as [trX [Hpr_tr Htr1]].
      rewrite Hpr_tr in *. rewrite Htr1 in *.
      simpl in Htr. simpl.
      destruct (equivocators_transition_item_project e1 a)
        as [(oitem, eqv_descriptors'')|] eqn:Ha; [|congruence].
      destruct oitem; inversion Htr; eexists _; split; reflexivity.
    + intros [trX [Htr HtrX']].
      subst trX'.
      destruct pr_tr as [(tr1, e1)|]; [|inversion Htr].
      specialize (IHtr (tr1 ++ itrX) e1). apply proj2 in IHtr.
      spec IHtr. { eexists _.  split; reflexivity. }
      rewrite IHtr.
      simpl in *.
      destruct (equivocators_transition_item_project e1 a)
        as [(oitem, odescriptor)|] eqn:Ha
      ; [|discriminate Htr].
      destruct oitem as [item'|]; inversion Htr; reflexivity.
Qed.

Lemma equivocators_trace_project_folder_additive
  (tr : list (composite_transition_item equivocator_IM))
  (itrX trX : list (composite_transition_item IM))
  (ieqv_descriptors eqv_descriptors : equivocator_descriptors)
  (Htr : fold_right equivocators_trace_project_folder (Some ([], ieqv_descriptors)) tr
    = Some (trX, eqv_descriptors))
  : fold_right equivocators_trace_project_folder (Some (itrX, ieqv_descriptors)) tr
    = Some (trX ++ itrX, eqv_descriptors).
Proof.
  apply equivocators_trace_project_folder_additive_iff.
  exists trX. split; [assumption|reflexivity].
Qed.

(**
The projection of an [equivocators] trace is obtained by traversing the
trace from right to left guided by the descriptors produced by
[equivocators_transition_item_project] and gathering all non-empty
[transition_item]s it produces.
*)
Definition equivocators_trace_project
  (eqv_descriptors : equivocator_descriptors)
  (tr : list (composite_transition_item equivocator_IM))
  : option (list (composite_transition_item IM) * equivocator_descriptors)
  :=
  fold_right
    equivocators_trace_project_folder
    (Some ([], eqv_descriptors))
    tr.

Lemma equivocators_trace_project_app_iff
  (pre suf : list (composite_transition_item equivocator_IM))
  (ieqv_descriptors eqv_descriptors : equivocator_descriptors)
  (trX : list (composite_transition_item IM))
  : equivocators_trace_project eqv_descriptors (pre ++ suf)
    = Some (trX, ieqv_descriptors)
  <-> exists
    (preX sufX : list (composite_transition_item IM))
    (eqv_descriptors' : equivocator_descriptors),
    equivocators_trace_project eqv_descriptors suf = Some (sufX, eqv_descriptors') /\
    equivocators_trace_project eqv_descriptors' pre = Some (preX, ieqv_descriptors) /\
    trX = preX ++ sufX.
Proof.
  unfold equivocators_trace_project.
  rewrite fold_right_app.
  simpl.
  match goal with
  |- fold_right _ ?r _ = _ <-> _ => remember r as r_sufX
  end.
  destruct r_sufX as [(sufX, eqv_descriptors')|]
  ; [
    | rewrite equivocators_trace_project_fold_None; split;
      [intro contra; congruence| intros [preX [sufX [eqv_descriptors' [contra _]]]]; congruence]
    ].
  specialize (equivocators_trace_project_folder_additive_iff pre sufX eqv_descriptors' ieqv_descriptors trX)
    as Hadd.
  rewrite Hadd.
  split.
  - intros [preX [HpreX HtrX]]. exists preX, sufX, eqv_descriptors'. split; [reflexivity|].
    split; assumption.
  - intros [preX [_sufX [_eqv_descriptors' [Heq [Hpre HtrX]]]]].
    exists preX. inversion Heq. subst _sufX _eqv_descriptors'.
    split; assumption.
Qed.

Lemma equivocators_trace_project_finite_trace_projection_list_commute
  (i : index)
  (final_choice initial_choice : equivocator_descriptors)
  (eqv_initial : MachineDescriptor (IM i))
  (tr : list (composite_transition_item equivocator_IM))
  (trX : list (composite_transition_item IM))
  (trXi : list (vtransition_item (IM i)))
  (eqv_final := final_choice i)
  (Hproject_tr : equivocators_trace_project final_choice tr = Some (trX, initial_choice))
  (Hproject_tri :
    equivocator_vlsm_trace_project (IM i)
      (finite_trace_projection_list equivocator_IM i tr) eqv_final
    = Some (trXi, eqv_initial))
  : initial_choice i = eqv_initial /\
    finite_trace_projection_list IM i trX = trXi.
Proof.
  generalize dependent trXi. generalize dependent trX.
  generalize dependent final_choice.
  induction tr using rev_ind; intros.
  - simpl in Hproject_tr. inversion Hproject_tr. subst.
    clear Hproject_tr.
    simpl in Hproject_tri.
    inversion Hproject_tri. subst. split; reflexivity.
  - unfold equivocators_trace_project in Hproject_tr.
    rewrite fold_right_app in Hproject_tr.
    match type of Hproject_tr with
    | fold_right _ ?i _ = _ => destruct i as [(projectx,final_choice')|] eqn:Hproject_x
    end
    ; [|rewrite equivocators_trace_project_fold_None in Hproject_tr; inversion Hproject_tr].
    apply equivocators_trace_project_folder_additive_iff in Hproject_tr.
    destruct Hproject_tr as [trX0 [HtrX0 HtrX]].
    specialize (IHtr _ _ HtrX0).
    rewrite finite_trace_projection_list_app in Hproject_tri.
    apply equivocator_vlsm_trace_project_app in Hproject_tri.
    destruct Hproject_tri as [eqv_final' [trXi' [project_xi [HtrXi' [Hproject_xi HeqtrXi]]]]].
    assert (Hfinal'i : final_choice' i = eqv_final' /\ finite_trace_projection_list IM i projectx = project_xi).
    { clear - Hproject_x Hproject_xi.
      simpl in *.
      destruct (equivocators_transition_item_project final_choice x)
        as [(ox, final')|] eqn:Hpr_item_x
      ; [|congruence].
      unfold equivocators_transition_item_project in Hpr_item_x.
      unfold composite_transition_item_projection in Hpr_item_x.
      destruct (decide (i = projT1 (l x))).
      - subst i. simpl in Hproject_xi.
        unfold eqv_final in *.
        remember
          (equivocator_vlsm_transition_item_project (IM (projT1 (l x))) (composite_transition_item_projection_from_eq equivocator_IM x (projT1 (l x)) eq_refl) (final_choice (projT1 (l x))))
          as pr_item_x.
        destruct pr_item_x as [(oitem', descriptor')|]; [|discriminate Hproject_xi].
        destruct oitem' as [item'|]
        ; inversion Hproject_xi; subst descriptor' project_xi; clear Hproject_xi
        ; inversion Hpr_item_x; subst; clear Hpr_item_x
        ; inversion Hproject_x; subst; clear Hproject_x
        ; unfold equivocator_descriptors_update; rewrite equivocator_descriptors_update_eq
        ; [|split; reflexivity].
        split; [reflexivity|].
        symmetry in Heqpr_item_x.
        simpl. destruct x. simpl in *. destruct l as (i, li). simpl in *.
        destruct (decide (i = i)); [|congruence].
        f_equal.
        replace e with (@eq_refl _ i) by apply UIP. clear e.
        unfold composite_transition_item_projection_from_eq in *.
        simpl in *.
        destruct item'.
        apply equivocator_transition_item_project_inv_characterization in Heqpr_item_x.
        simpl in *.
        destruct Heqpr_item_x as [Hl [Hinput [Houtput Hdestination]]].
        subst. reflexivity.
      - simpl in Hproject_xi.
        unfold eqv_final in *.
        inversion Hproject_xi. subst. clear Hproject_xi.
        remember
          (equivocator_vlsm_transition_item_project (IM (projT1 (l x))) (composite_transition_item_projection_from_eq equivocator_IM x (projT1 (l x)) eq_refl) (final_choice (projT1 (l x))))
          as pr_item_x.
        destruct pr_item_x as [(oitem', descriptor')|]; [|discriminate Hpr_item_x].
        destruct oitem' as [item'|]
        ; inversion Hpr_item_x; subst; clear Hpr_item_x
        ; inversion Hproject_x; subst; clear Hproject_x
        ; unfold equivocator_descriptors_update; (rewrite equivocator_descriptors_update_neq ; [|assumption])
        ; [|split; reflexivity].
        split; [reflexivity|].
        simpl.
        destruct (decide (i = projT1 (l x))); congruence.
    }
    destruct Hfinal'i as [Hfinal'i Hpr_xi].
    rewrite <- Hfinal'i in HtrXi'.
    specialize (IHtr _ HtrXi').
    destruct IHtr as [Heqv_initial Hpr_trXi'].
    split; [assumption|].
    subst.
    rewrite finite_trace_projection_list_app.
    reflexivity.
Qed.

Section seeded_equivocators_protocol_trace_project.

Context
  (seed : message -> Prop)
  (FreeE := free_composite_vlsm equivocator_IM)
  (PreFreeE := pre_loaded_with_all_messages_vlsm FreeE)
  (SeededXE := seeded_equivocators_no_equivocation_vlsm IM Hbs finite_index seed)
  (SeededX := pre_loaded_with_vlsm X seed)
  .

Lemma seeded_equivocators_initial_message
  (m : message)
  (Hem : vinitial_message_prop SeededXE m)
  : vinitial_message_prop SeededX m.
Proof.
  destruct Hem as [[eqv [emi Hem]]|Hseed].
  - left. exists eqv. exists emi. assumption.
  - right. assumption.
Qed.

Lemma seeded_equivocators_incl_preloaded
  : VLSM_incl SeededXE PreFreeE.
Proof.
  apply composite_no_equivocation_vlsm_with_pre_loaded_incl_pre_loaded_with_all_messages.
Qed.

Lemma preloaded_equivocators_protocol_trace_from_project
  (final_choice : equivocator_descriptors)
  (is : composite_state equivocator_IM)
  (tr : list (composite_transition_item equivocator_IM))
  (final_state := last (map destination tr) is)
  (Hproper : proper_equivocator_descriptors final_choice final_state)
  (Htr : finite_protocol_trace_from pre_loaded_equivocators is tr)
  : exists
    (trX : list (composite_transition_item IM))
    (initial_choice : equivocator_descriptors),
    equivocators_trace_project final_choice tr = Some (trX, initial_choice).
Proof.
  generalize dependent final_choice.
  generalize dependent is.
  induction tr using rev_ind; intros.
  - exists []. simpl. exists final_choice. reflexivity.
  - apply finite_protocol_trace_from_app_iff in Htr.
    destruct Htr as [Htr Hx].
    specialize (IHtr _ Htr).
    specialize (equivocators_transition_item_project_proper_characterization final_choice x) as Hproperx.
    unfold final_state in Hproper.
    rewrite map_app in Hproper. simpl in Hproper. rewrite last_is_last in Hproper.
    spec Hproperx Hproper.
    destruct Hproperx as [oitem [final_choice' [Hprojectx [Hitemx Hproperx]]]].
    specialize (Hproperx (last (map destination tr) is)).
    unfold equivocators_trace_project.
    rewrite fold_right_app.
    match goal with
    |- context [fold_right _ ?fld _] => remember fld as foldx
    end.
    simpl in Heqfoldx.
    rewrite Hprojectx in Heqfoldx.
    inversion Hx. subst tl s' x. clear Hx.
    destruct H3 as [[_ [_ [Hv _]]] Ht].
    specialize (Hproperx Hv Ht). clear Hv Ht.
    destruct Hproperx as [Hproper' Hx].
    specialize (IHtr _ Hproper').
    destruct IHtr as [trX' [initial_choice Htr_project]].
    destruct oitem as [item|].
    + simpl in Hitemx. destruct Hitemx as [Hl [Hinput [Houtput Hdestination]]].
      specialize (Hx _ eq_refl).
      destruct Hx as [Hvx Htx].
      exists (trX' ++ [item]), initial_choice. subst foldx.
      rewrite equivocators_trace_project_folder_additive with (trX := trX') (eqv_descriptors := initial_choice)
      ; [|assumption].
      reflexivity.
    + exists trX'. exists initial_choice. subst foldx. assumption.
Qed.

Lemma preloaded_equivocators_protocol_trace_project_inv
  (final_choice : equivocator_descriptors)
  (is : composite_state equivocator_IM)
  (tr : list (composite_transition_item equivocator_IM))
  (final_state := last (map destination tr) is)
  (Htr : finite_protocol_trace pre_loaded_equivocators is tr)
  (trX : list (composite_transition_item IM))
  (initial_choice : equivocator_descriptors)
  (Hproject: equivocators_trace_project final_choice tr = Some (trX, initial_choice))
  (Hproper : proper_equivocator_descriptors initial_choice is)
  : proper_equivocator_descriptors final_choice final_state.
Proof.
  revert Hproject. revert trX Htr final_choice.
  induction tr using rev_ind; intros; [inversion Hproject; assumption|].
  destruct Htr as [Htr Hinit].
  apply finite_protocol_trace_from_app_iff in Htr.
  destruct Htr as [Htr Hx].
  unfold equivocators_trace_project in Hproject.
  rewrite fold_right_app in Hproject.
  match type of Hproject with
  | fold_right _ ?f _ = _ => remember f as project_x
  end.
  simpl in Heqproject_x.
  destruct project_x as [(x', x_choice)|]
  ; [|rewrite equivocators_trace_project_fold_None in Hproject; congruence].
  destruct (equivocators_transition_item_project final_choice x) as [(oitem', ditem')|]
    eqn:Hproject_x
  ; [|congruence].
  apply (equivocators_trace_project_folder_additive_iff tr x' x_choice initial_choice trX)
  in Hproject.
  destruct Hproject as [trX' [Hproject_x' HeqtrX]].
  specialize (IHtr trX' (conj Htr Hinit) _ Hproject_x').
  inversion Hx. subst. clear Hx.
  unfold equivocators_transition_item_project in Hproject_x.
  simpl in Hproject_x.
  unfold composite_transition_item_projection in Hproject_x. simpl in Hproject_x.
  unfold composite_transition_item_projection_from_eq in Hproject_x. simpl in Hproject_x.
  unfold eq_rect_r in Hproject_x. simpl in Hproject_x.
  match type of Hproject_x with
  | context [equivocator_vlsm_transition_item_project ?X ?i ?c] => remember (equivocator_vlsm_transition_item_project X i c)  as projecti
  end.
  destruct projecti as [(oitem'', ditem'')|]; [|congruence].
  unfold equivocator_vlsm_transition_item_project in Heqprojecti.
  unfold final_state in *. clear final_state.
  rewrite map_app. simpl. rewrite last_is_last.
  destruct (final_choice (projT1 l)) as [sn| j fj] eqn:Hfinali.
  - inversion Heqprojecti. subst. clear Heqprojecti.
    inversion Hproject_x. subst; clear Hproject_x.
    inversion Heqproject_x. subst. clear Heqproject_x.
    intro e. specialize (IHtr e).
    destruct (decide (e = projT1 l)).
    + subst.
      unfold equivocator_descriptors_update in IHtr. rewrite equivocator_descriptors_update_eq in IHtr.
      rewrite Hfinali. assumption.
    + unfold equivocator_descriptors_update in IHtr.
      rewrite equivocator_descriptors_update_neq in IHtr
      ; [|assumption].
      destruct H3 as [Hv Ht].
      simpl in Ht. unfold vtransition in Ht. simpl in Ht.
      destruct l as (i, li).
      match type of Ht with
      | (let (_,_) := ?t in _) = _ => destruct t as (si', om')
      end.
      inversion Ht. subst. simpl in n.
      rewrite state_update_neq; [|assumption]. assumption.
  - destruct l as (i, (li, di)).
    unfold projT2 in Heqprojecti.
    unfold projT1 in Heqprojecti.
    destruct (s i) as (nsi, bsi) eqn:Hsi.
    destruct (le_lt_dec (S nsi) j); [congruence|].
    destruct H3 as [Hv Ht].
    simpl in Ht. unfold vtransition in Ht. simpl in Ht.
    match type of Ht with
    | (let (_,_) := ?t in _) = _ => destruct t as (si', om') eqn:Ht'
    end.
    inversion Ht. subst. clear Ht.
    destruct di as [ndi | idi ifi]
    ; [destruct (nat_eq_dec (S j) (S nsi))
      | destruct ifi; [destruct (nat_eq_dec (S j) (S nsi))| destruct (nat_eq_dec idi j)]]
    ; inversion Heqprojecti; subst; clear Heqprojecti
    ; inversion Hproject_x; subst; clear Hproject_x
    ; inversion Heqproject_x; subst; clear Heqproject_x
    ; intro eqv; specialize (IHtr eqv)
    ; (destruct (decide (eqv = i))
      ; [subst eqv
        ; unfold equivocator_descriptors_update in IHtr; rewrite equivocator_descriptors_update_eq in IHtr
        ; simpl in *; rewrite Hfinali; rewrite Hsi; simpl; assumption
        |
        unfold equivocator_descriptors_update in IHtr
        ; rewrite equivocator_descriptors_update_neq in IHtr
        ; [|assumption]
        ; rewrite state_update_neq; [|assumption]
        ; assumption
        ]
      ).
Qed.

Lemma equivocators_trace_project_output_reflecting_inv
  (is: composite_state equivocator_IM)
  (tr: list (composite_transition_item equivocator_IM))
  (Htr: finite_protocol_trace_from (pre_loaded_with_all_messages_vlsm (free_composite_vlsm equivocator_IM)) is tr)
  (m : message)
  (Hbbs : Exists (field_selector output m) tr)
  : exists
    (final_choice initial_choice : equivocator_descriptors)
    (trX: list (composite_transition_item IM)),
    proper_equivocator_descriptors final_choice (last (map destination tr) is) /\
    equivocators_trace_project final_choice tr = Some (trX, initial_choice) /\
    Exists (field_selector output m) trX.
Proof.
  apply Exists_exists in Hbbs.
  destruct Hbbs as [item [Hitem Hm]]. simpl in Hm.
  apply (finite_trace_projection_list_in  equivocator_IM (free_constraint equivocator_IM)) in Hitem.
  destruct item. simpl in *. destruct l as (i, li). simpl in *.
  specialize
    (preloaded_finite_ptrace_projection equivocator_IM (free_constraint equivocator_IM) i _ _ Htr)
    as Htri.
  specialize
    (equivocator_vlsm_trace_project_output_reflecting_inv (IM i) _ _ Htri m) as Hex.
  spec Hex.
  { apply Exists_exists. eexists _. split;[exact Hitem|].
    subst. reflexivity.
  }
  destruct Hex as [eqv_final [eqv_init [Heqv_init [Heqv_final [trXi [Hprojecti Hex]]]]]].
  specialize
    (preloaded_finite_trace_projection_last_state equivocator_IM (free_constraint equivocator_IM) i _ _ Htr)
    as Hlst.
  simpl in Hlst,Heqv_final. rewrite Hlst in Heqv_final. clear Hlst.
  match type of Heqv_final with
  | proper_descriptor _ _ (?l i) => remember l as final
  end.
  remember (equivocator_descriptors_update (zero_choice IM) i eqv_final) as final_choice.
  assert (Hfinal_choice : proper_equivocator_descriptors final_choice final).
  { intro eqv. subst final_choice.
    destruct (decide (eqv = i)).
    - subst i.
      unfold equivocator_descriptors_update.  rewrite equivocator_descriptors_update_eq.
      assumption.
    - unfold equivocator_descriptors_update.
      rewrite equivocator_descriptors_update_neq
      ; [|assumption].
      apply zero_choice_proper. assumption.
  }
  exists final_choice.
  subst final.
  destruct (preloaded_equivocators_protocol_trace_from_project  _ _ _ Hfinal_choice Htr)
    as [trX [initial_choice Hproject_tr]].
  exists initial_choice, trX. split; [assumption|]. split; [assumption|].
  specialize
    (equivocators_trace_project_finite_trace_projection_list_commute i final_choice initial_choice
      eqv_init tr trX trXi Hproject_tr)
    as Hcommute.
  assert (Hfinali : final_choice i = eqv_final).
  { subst. apply equivocator_descriptors_update_eq. }
  rewrite Hfinali in Hcommute.
  spec Hcommute Hprojecti.
  destruct Hcommute as [Hiniti Hcommute].
  clear -Hex Hcommute. subst.
  apply Exists_exists in Hex. destruct Hex as [x [Hx Hm]].
  apply (finite_trace_projection_list_in_rev IM) in Hx.
  destruct Hx as [itemX [Houtput [_ [_ [_ [_ HitemX]]]]]].
  apply Exists_exists. exists itemX. split; [assumption|].
  simpl in *. rewrite Houtput. assumption.
Qed.

Lemma seeded_equivocators_protocol_trace_project
  (final_choice : equivocator_descriptors)
  (is : vstate equivocators_no_equivocations_vlsm)
  (tr : list (composite_transition_item equivocator_IM))
  (final_state := last (map destination tr) is)
  (Hproper : proper_equivocator_descriptors final_choice final_state)
  (Htr : finite_protocol_trace SeededXE is tr)
  : exists
    (trX : list (composite_transition_item IM))
    (initial_choice : equivocator_descriptors)
    (isX := equivocators_state_project initial_choice is)
    (final_stateX := last (map destination trX) isX),
    proper_equivocator_descriptors initial_choice is /\
    equivocators_trace_project final_choice tr = Some (trX, initial_choice) /\
    equivocators_state_project final_choice final_state = final_stateX /\
    finite_protocol_trace SeededX isX trX.
Proof.
  remember (length tr) as len_tr.
  generalize dependent final_choice. generalize dependent tr.
  induction len_tr using (well_founded_induction Wf_nat.lt_wf); intros.
  subst len_tr.
  destruct_list_last tr tr' lst Htr_lst.
  - clear H. subst. unfold final_state in *. exists [], final_choice.
    split; [assumption|]. split; [reflexivity|]. split; [reflexivity|].
    remember (equivocators_state_project final_choice is) as isx.
    cut (vinitial_state_prop X isx).
    { intro. split; [|assumption]. constructor.
      apply protocol_state_prop_iff. left.
      exists (exist _ _ H). reflexivity.
    }
    subst.
    apply equivocators_initial_state_project; [|assumption].
    apply Htr.
  - specialize (H (length tr')) as H'.
    spec H'. { rewrite app_length. simpl. lia. }
    destruct Htr as [Htr Hinit].
    apply finite_protocol_trace_from_app_iff in Htr.
    destruct Htr as [Htr Hlst].
    specialize (H' tr' (conj Htr Hinit) eq_refl).
    specialize (equivocators_transition_item_project_proper_characterization final_choice lst) as Hproperx.
    unfold final_state in Hproper. rewrite Htr_lst in Hproper.
    rewrite map_app in Hproper. simpl in Hproper. rewrite last_is_last in Hproper.
    spec Hproperx Hproper.
    destruct Hproperx as [oitem [final_choice' [Hprojectx [Hitemx Hproperx]]]].
    specialize (Hproperx (last (map destination tr') is)).
    unfold equivocators_trace_project.
    rewrite fold_right_app.
    match goal with
    |- context [fold_right _ ?fld _] => remember fld as foldx
    end.
    simpl in Heqfoldx.
    rewrite Hprojectx in Heqfoldx.
    inversion Hlst. subst tl s' lst.
    destruct H4 as [[Hs [Hiom [Hv Hc]]] Ht].
    specialize (Hproperx Hv Ht). clear Hv Ht.
    destruct Hproperx as [Hproper' Hx].
    specialize (H' _ Hproper').
    destruct H' as [trX' [initial_choice [Hproper_initial [Htr_project [Hstate_project HtrX']]]]].
    destruct oitem as [item|].
    +  simpl in Hitemx. destruct Hitemx as [Hl [Hinput [Houtput Hdestination]]].
      specialize (Hx _ eq_refl).
      destruct Hx as [Hvx Htx].
      exists (trX' ++ [item]), initial_choice. subst foldx.
      rewrite equivocators_trace_project_folder_additive with (trX := trX') (eqv_descriptors := initial_choice)
      ; [|assumption].
      split; [assumption|].
      split; [reflexivity|].
      rewrite map_app. simpl. rewrite last_is_last.
      unfold final_state. subst tr. rewrite map_app. simpl. rewrite last_is_last.
      split; [assumption|].
      destruct HtrX' as [HtrX' His].
      split; [|assumption].
      apply finite_protocol_trace_from_app_iff.
      split; [assumption|].
      change [item] with ([] ++ [item]).
      match goal with
      |- finite_protocol_trace_from _ ?l _ => remember l as lst
      end.
      destruct item.
      assert (Hplst : protocol_state_prop SeededX lst).
      { apply finite_ptrace_last_pstate in HtrX'. subst. assumption. }
      apply (extend_right_finite_trace_from SeededX lst []); [constructor; assumption|].
      simpl in Hl. subst.
      simpl in Htx,Hvx,Hstate_project.
      rewrite Hstate_project in Hvx, Htx.
      destruct input as [input|]
      ; [|repeat split; [assumption| apply option_protocol_message_None |assumption| assumption]].
      simpl in Hc.
      specialize (seeded_equivocators_initial_message input) as Hinput.
      unfold vinitial_message_prop in Hinput at 1. simpl in Hinput.
      destruct Hc as [Hc _]. apply or_comm in Hc.
      destruct Hc as [Hinit_input | Hno_equiv]
      ; [apply Hinput in Hinit_input|]
      ; [repeat split; [assumption| |assumption|assumption]|].
      { apply initial_message_is_protocol. assumption. }
      clear Hinput.
      assert
        (Hs_free : protocol_state_prop PreFreeE (last (map Common.destination tr') is)).
      { clear -Hs.
        apply VLSM_incl_protocol_state with (machine SeededXE)
        ; [|assumption].
        apply seeded_equivocators_incl_preloaded.
      }

      specialize
        (proper_sent _  _ Hs_free input) as Hall.
      apply Hall in Hno_equiv.
      specialize (Hno_equiv is tr').
      assert
        (Htr'pre : finite_protocol_trace PreFreeE is tr').
      {  split; [|assumption].
        apply (VLSM_incl_finite_protocol_trace_from _ _ seeded_equivocators_incl_preloaded).
        assumption.
      }
      specialize (Hno_equiv Htr'pre eq_refl).
      destruct (equivocators_trace_project_output_reflecting_inv _ _ (proj1 Htr'pre) _ Hno_equiv)
        as [final_choice_m [initial_choice_m [trXm [Hfinal_choice_m [Hproject_trXm Hex]]]]].
      specialize (H (length tr')).
      spec H. { rewrite app_length. simpl. lia. }
      specialize (H tr' (conj Htr Hinit) eq_refl final_choice_m Hfinal_choice_m).
      destruct H as [trXm' [initial_choice_m' [Hproper_initial_m [Hproject_trXm' [Hpr_fin_tr' HtrXm]]]]].
      simpl in *. rewrite Hproject_trXm in Hproject_trXm'.
      inversion Hproject_trXm'. subst trXm' initial_choice_m'. clear Hproject_trXm'.
      repeat split; [assumption| |assumption| assumption].
      apply option_protocol_message_Some.
      apply (protocol_trace_output_is_protocol _ _ _ (proj1 HtrXm) _ Hex).
    + exists trX'. exists initial_choice. subst foldx. split; [assumption|].
      split; [apply Htr_project|]. split; [|assumption].
      subst tr. clear -Hstate_project Hx.
      rewrite Hstate_project in Hx.
      rewrite <- Hx. f_equal. unfold final_state.
      rewrite map_app. simpl. rewrite last_is_last. reflexivity.
Qed.

Lemma seeded_equivocators_protocol_trace_from_project
  (final_choice : equivocator_descriptors)
  (is : vstate equivocators_no_equivocations_vlsm)
  (tr : list (composite_transition_item equivocator_IM))
  (final_state := last (map destination tr) is)
  (Hproper : proper_equivocator_descriptors final_choice final_state)
  (Htr : finite_protocol_trace_from SeededXE is tr)
  : exists
    (trX : list (composite_transition_item IM))
    (initial_choice : equivocator_descriptors)
    (isX := equivocators_state_project initial_choice is)
    (final_stateX := last (map destination trX) isX),
    proper_equivocator_descriptors initial_choice is /\
    equivocators_trace_project final_choice tr = Some (trX, initial_choice) /\
    equivocators_state_project final_choice final_state = final_stateX /\
    finite_protocol_trace_from SeededX isX trX.
Proof.
  apply finite_protocol_trace_from_complete_left in Htr as Htr'.
  destruct Htr' as [is0 [pre [Htr' His]]].
  apply (seeded_equivocators_protocol_trace_project final_choice) in Htr' as HtrX'
  ; [| rewrite map_app; rewrite last_app; subst; assumption].
  destruct HtrX' as [trX' [initial_choice' [Hinitial_choice' [Hproject' [Hstate_project HtrX']]]]].
  apply equivocators_trace_project_app_iff in Hproject'.
  destruct Hproject' as [preX [trX [initial_choice [Hproject_tr [Hproject_pre HeqtrX']]]]].
  subst trX'.
  destruct HtrX' as [HtrX' HinitX].
  apply finite_protocol_trace_from_app_iff in HtrX'.
  destruct HtrX' as [HpreX HtrX].
  exists trX. exists initial_choice.
  rewrite! map_app in Hstate_project.
  rewrite! last_app in Hstate_project.
  destruct Htr' as [Htr' Hinit].
  apply finite_protocol_trace_from_app_iff in Htr'.
  destruct Htr' as [Hpre _].
  assert (HprePre : finite_protocol_trace pre_loaded_equivocators is0 pre).
  { split; [|assumption].
    apply (VLSM_incl_finite_protocol_trace_from _ _ seeded_equivocators_incl_preloaded).
    assumption.
  }
  specialize
    (preloaded_equivocators_protocol_trace_project_inv initial_choice _ _ HprePre _ _ Hproject_pre Hinitial_choice')
    as Hinitial_choice.
  destruct
    (seeded_equivocators_protocol_trace_project _ _ _ Hinitial_choice (conj Hpre Hinit))
    as [_preX [_initial_choice' [_ [_Hproject_pre [Hpr_last_pre _]]]]].
  rewrite Hproject_pre in _Hproject_pre.
  inversion _Hproject_pre. subst _preX _initial_choice'. clear _Hproject_pre.
  subst is. unfold final_state in *. simpl in *. rewrite <- Hpr_last_pre in *.
  repeat (split; [assumption|]). split; [|assumption].
  match goal with
  |- ?p = _ =>
    match type of Hstate_project with
    | _ = ?l => replace p with l
    end
  end.
  f_equal. symmetry. assumption.
Qed.

End seeded_equivocators_protocol_trace_project.

Lemma equivocators_protocol_trace_from_project
  (final_choice : equivocator_descriptors)
  (is : vstate equivocators_no_equivocations_vlsm)
  (tr : list (composite_transition_item equivocator_IM))
  (final_state := last (map destination tr) is)
  (Hproper : proper_equivocator_descriptors final_choice final_state)
  (Htr : finite_protocol_trace_from equivocators_no_equivocations_vlsm is tr)
  : exists
    (trX : list (composite_transition_item IM))
    (initial_choice : equivocator_descriptors)
    (isX := equivocators_state_project initial_choice is)
    (final_stateX := last (map destination trX) isX),
    proper_equivocator_descriptors initial_choice is /\
    equivocators_trace_project final_choice tr = Some (trX, initial_choice) /\
    equivocators_state_project final_choice final_state = final_stateX /\
    finite_protocol_trace_from X isX trX.
Proof.
  specialize
    (seeded_equivocators_protocol_trace_from_project (fun m => False)
      final_choice is tr Hproper
    ) as Hproject.
  spec Hproject.
<<<<<<< HEAD
  { apply VLSM_incl_finite_trace; [|assumption].
    specialize (pre_loaded_with_false_composite_no_equivocation_vlsm_eq equivocator_IM (free_constraint equivocator_IM) (equivocator_Hbs IM Hbs) finite_index)
=======
  { apply VLSM_incl_finite_protocol_trace_from; [|assumption].
    specialize (false_seeded_composite_no_equivocation_vlsm equivocator_IM (free_constraint equivocator_IM) (equivocator_Hbs IM Hbs) finite_index)
>>>>>>> b0c89685
      as Heq.
    match goal with
    |- VLSM_incl_part ?m1 ?m2 =>
      cut (VLSM_eq (mk_vlsm m2) (mk_vlsm m1))
    end
    ; [intro H; apply VLSM_eq_incl_iff in H; exact (proj2 H)|].
    assumption.
  }
  destruct Hproject as [trX [initial_choice [Hinitial_choice [Hproject_tr [Hproject_lst HtrX]]]]].
  exists trX, initial_choice.
  specialize (vlsm_is_pre_loaded_with_False X) as Heq.
  apply VLSM_eq_incl_iff in Heq.
  destruct Heq as [_ Hincl].
  apply (VLSM_incl_finite_protocol_trace_from _ _ Hincl) in HtrX.
  repeat split; assumption.
Qed.

End equivocators_composition_projections.<|MERGE_RESOLUTION|>--- conflicted
+++ resolved
@@ -117,13 +117,8 @@
       match oitem with
       | Some itemx =>
         forall (sx : composite_state IM)
-<<<<<<< HEAD
-          (Hsx : sx = equivocators_state_project eqv_choice' s),
+          (Hsx : sx = equivocators_state_project eqv_descriptors' s),
           composite_valid IM (l itemx) (sx, input itemx) /\
-=======
-          (Hsx : sx = equivocators_state_project eqv_descriptors' s),
-          free_composite_valid IM (l itemx) (sx, input itemx) /\
->>>>>>> b0c89685
           composite_transition IM (l itemx) (sx, input itemx) = (destination itemx, output itemx)
       | None =>
         equivocators_state_project eqv_descriptors (destination item) = equivocators_state_project eqv_descriptors' s
@@ -217,13 +212,8 @@
       match oitem with
       | Some itemx =>
         forall (sx : composite_state IM)
-<<<<<<< HEAD
-          (Hsx : sx = equivocators_state_project eqv_choice' s),
+          (Hsx : sx = equivocators_state_project eqv_descriptors' s),
           composite_valid IM (l itemx) (sx, input itemx) /\
-=======
-          (Hsx : sx = equivocators_state_project eqv_descriptors' s),
-          free_composite_valid IM (l itemx) (sx, input itemx) /\
->>>>>>> b0c89685
           composite_transition IM (l itemx) (sx, input itemx) = (destination itemx, output itemx)
       | None =>
         equivocators_state_project eqv_descriptors (destination item) = equivocators_state_project eqv_descriptors' s
@@ -930,13 +920,8 @@
       final_choice is tr Hproper
     ) as Hproject.
   spec Hproject.
-<<<<<<< HEAD
-  { apply VLSM_incl_finite_trace; [|assumption].
+  { apply VLSM_incl_finite_protocol_trace_from; [|assumption].
     specialize (pre_loaded_with_false_composite_no_equivocation_vlsm_eq equivocator_IM (free_constraint equivocator_IM) (equivocator_Hbs IM Hbs) finite_index)
-=======
-  { apply VLSM_incl_finite_protocol_trace_from; [|assumption].
-    specialize (false_seeded_composite_no_equivocation_vlsm equivocator_IM (free_constraint equivocator_IM) (equivocator_Hbs IM Hbs) finite_index)
->>>>>>> b0c89685
       as Heq.
     match goal with
     |- VLSM_incl_part ?m1 ?m2 =>
