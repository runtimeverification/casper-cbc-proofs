--- conflicted
+++ resolved
@@ -61,25 +61,13 @@
   (Hfutures : in_futures (pre_loaded_with_all_messages_vlsm (free_composite_vlsm equivocator_IM)) s1 s2)
   : state_has_fixed_equivocation s2 -> state_has_fixed_equivocation s1.
 Proof.
-  destruct Hfutures as [tr [Htr Hs2]].
-  generalize dependent s2.
-  generalize dependent tr. induction tr using rev_ind; intros
-  ; [subst s2; assumption|].
-  rewrite map_app in Hs2. simpl in Hs2. rewrite last_is_last in Hs2.
-  apply finite_protocol_trace_from_app_iff in Htr.
-  destruct Htr as [Htr Hx].
-  specialize (IHtr Htr _ eq_refl).
-  apply IHtr. clear IHtr.
-  destruct x as (l, iom, s, oom). apply first_transition_valid in Hx. simpl in *.
-  subst s2.
-  match type of Hx with
-  | protocol_transition _ _ (?l, _) _ => remember l as s0
-  end.
-  clear -Hx H.
-  destruct Hx as [_ Ht]. simpl in Ht, H.
-  apply incl_tran with (equivocating_indices IM index_listing s); [|assumption].
-  apply equivocators_transition_preserves_equivocating_indices with iom oom l.
-  assumption.
+  destruct Hfutures as [tr Htr].
+  induction Htr;[trivial|].
+  intros Hf. specialize (IHHtr Hf). revert IHHtr.
+  apply incl_tran.
+  destruct H as [_ Ht].
+  revert Ht.
+  apply equivocators_transition_preserves_equivocating_indices.
 Qed.
 
 (** Composition of equivocators with no message equivocation and a
@@ -98,21 +86,20 @@
   : is_singleton_state (IM i) (s i).
 Proof.
   apply protocol_state_has_trace in Hs.
-  destruct Hs as [is [tr [Htr Hlst]]].
-  destruct_list_last tr tr' x Htr'; subst tr.
-  - simpl in Hlst. subst s. apply Htr.
-  - destruct Htr as [Htr _].
-    apply (protocol_transition_to _ _ _ tr' [] x) in Htr
-    ; [| rewrite app_assoc, app_nil_r; reflexivity].
-    destruct x as (l, iom, s0, oom). simpl in Htr.
-    destruct Htr as [[_ [_ [_ [_ Hfixed]]]] Ht].
+  destruct Hs as [is [tr [Htr His]]].
+  assert (is_singleton_state (IM i) (is i))
+    by (apply His).
+  clear His.
+  induction Htr.
+  - assumption.
+  - apply IHHtr; clear IHHtr.
+    destruct H0 as [[_ [_ [_ [_ Hfixed]]]] Ht].
     simpl in *. rewrite Ht in Hfixed. clear Ht. simpl in Hfixed.
-    subst s. rewrite! map_app. simpl. rewrite! last_is_last.
     specialize (Hfixed i).
-    destruct (decide (projT1 (s0 i) = 0)); [assumption|].
+    destruct (decide (projT1 (s i) = 0)); [assumption|].
     elim Hi. apply Hfixed.
     apply filter_In. split; [apply finite_index|].
-    apply bool_decide_eq_true. assumption.
+    apply bool_decide_eq_true. assumption. 
 Qed.
 
 Lemma protocol_has_fixed_equivocation
@@ -121,24 +108,18 @@
   : state_has_fixed_equivocation s.
 Proof.
   apply protocol_state_has_trace in Hs.
-  destruct Hs as [is [tr [Htr Hlst]]].
-  subst s.
-  destruct_list_last tr tr' item Heqtr.
-  - simpl.  intros i Hi. apply filter_In in Hi.
-    apply proj2 in Hi. apply bool_decide_eq_true in Hi.
-    elim Hi. destruct Htr as [_ His]. spec His i.
-    destruct His as [His _]. assumption.
-  - rewrite map_app. simpl. rewrite last_is_last.
-    specialize
-      (protocol_transition_to equivocators_fixed_equivocations_vlsm
-        is tr tr' [] item
-      ) as Ht.
-    subst. spec Ht (proj1 Htr).
-    spec Ht. { rewrite app_assoc. rewrite app_nil_r. reflexivity. }
-    destruct Ht as [[_ [_ [_ [_ Hv]]]] Ht].
-    setoid_rewrite Ht in Hv. assumption.
-Qed.
-
+  destruct Hs as [is [tr [Htr Hinit]]].
+  assert (state_has_fixed_equivocation is) as His
+    by (intros i [_ []%bool_decide_eq_true]%filter_In;
+        apply Hinit).
+  clear Hinit.
+  induction Htr.
+  - assumption.
+  - apply IHHtr; clear IHHtr.
+    destruct H as [[_ [_ [_ [_ Hv]]]] Ht].
+    setoid_rewrite Ht in Hv.
+    assumption.
+Qed.
 
 (**
 Inclusion in the free composition
@@ -442,7 +423,7 @@
   (is : composite_state (equivocator_IM IM))
   (tr : list (composite_transition_item (equivocator_IM IM)))
   (Htr : finite_protocol_trace_from (pre_loaded_with_all_messages_vlsm FreeE) is tr)
-  (s := last (map destination tr) is)
+  (s := finite_trace_last is tr)
   (descriptors : equivocator_descriptors IM)
   (idescriptors : equivocator_descriptors IM)
   (trX : list (composite_transition_item IM))
@@ -495,14 +476,6 @@
   exists emi. assumption.
 Qed.
 
-<<<<<<< HEAD
-Lemma equivocators_protocol_trace_project
-  (final_choice : equivocator_descriptors IM)
-  (is : vstate XE)
-  (tr : list (vtransition_item XE))
-  (final_state := finite_trace_last is tr)
-  (Hproper : proper_equivocator_descriptors IM final_choice final_state)
-=======
 Existing Instance Free_has_been_observed_capability.
 Existing Instance Free_has_been_sent_capability.
 Existing Instance equivocating_i0.
@@ -554,9 +527,8 @@
   (final_descriptors : equivocator_descriptors IM)
   (is : composite_state (equivocator_IM IM))
   (tr : list (composite_transition_item (equivocator_IM IM)))
-  (final_state := last (map destination tr) is)
+  (final_state := finite_trace_last is tr)
   (Hproper : proper_fixed_equivocator_descriptors final_descriptors final_state)
->>>>>>> 07662f95
   (Htr : finite_protocol_trace XE is tr)
   (constraint : composite_label IM -> composite_state IM * option message -> Prop)
   (HconstraintNone : forall l s, constraint l (s, None))
@@ -564,25 +536,14 @@
   (Hconstraint_hbs :  constraint_has_been_sent_prop constraint)
   (X' := composite_vlsm IM constraint)
   : exists
-<<<<<<< HEAD
-    (trX : list (vtransition_item X))
-    (initial_choice : equivocator_descriptors IM)
-    (isX := equivocators_state_project IM initial_choice is)
-    (final_stateX := finite_trace_last isX trX),
-    proper_equivocator_descriptors IM initial_choice is /\
-    equivocators_trace_project IM final_choice tr = Some (trX, initial_choice) /\
-    equivocators_state_project IM final_choice final_state = final_stateX /\
-    finite_protocol_trace X isX trX.
-=======
     (trX : list (composite_transition_item IM))
     (initial_descriptors : equivocator_descriptors IM)
     (isX := equivocators_state_project IM initial_descriptors is)
-    (final_stateX := last (map destination trX) isX),
+    (final_stateX := finite_trace_last isX trX),
     proper_fixed_equivocator_descriptors initial_descriptors is /\
     equivocators_trace_project IM final_descriptors tr = Some (trX, initial_descriptors) /\
     equivocators_state_project IM final_descriptors final_state = final_stateX /\
     finite_protocol_trace X' isX trX.
->>>>>>> 07662f95
 Proof.
   remember (length tr) as len_tr.
   generalize dependent final_descriptors. generalize dependent tr.
@@ -606,24 +567,15 @@
     apply finite_protocol_trace_from_app_iff in Htr.
     destruct Htr as [Htr Hlst].
     specialize (H' tr' (conj Htr Hinit) eq_refl).
-<<<<<<< HEAD
-    specialize (equivocators_transition_item_project_proper_characterization IM final_choice lst) as Hproperx.
-    unfold final_state in Hproper. rewrite Htr_lst in Hproper.
-    rewrite finite_trace_last_is_last in Hproper.
-    spec Hproperx Hproper.
-    destruct Hproperx as [oitem [final_choice' [Hprojectx [Hitemx Hproperx]]]].
-    specialize (Hproperx (finite_trace_last is tr')).
-=======
     specialize (equivocators_transition_item_project_proper_characterization IM final_descriptors lst) as Hproperx.
     specialize
       (equivocators_transition_item_project_preserves_zero_descriptors IM final_descriptors lst)
       as Hzero.
-    unfold final_state in Hproper. rewrite Htr_lst, map_app in Hproper.
-    simpl in Hproper. rewrite last_is_last in Hproper.
+    unfold final_state in Hproper.
+    rewrite Htr_lst, finite_trace_last_is_last in Hproper.
     spec Hproperx (proj1 Hproper).
     destruct Hproperx as [oitem [final_descriptors' [Hprojectx [Hitemx Hproperx]]]].
-    specialize (Hproperx (last (map destination tr') is)).
->>>>>>> 07662f95
+    specialize (Hproperx (finite_trace_last is tr')).
     unfold equivocators_trace_project.
     rewrite fold_right_app.
     match goal with
@@ -636,7 +588,7 @@
     specialize (Hzero oitem final_descriptors' _ Ht Hv Hprojectx).
     specialize (Hproperx Hv Ht).
     destruct Hproperx as [_Hproper' Hx].
-    assert (Hproper' : proper_fixed_equivocator_descriptors final_descriptors' (last (map destination tr') is)).
+    assert (Hproper' : proper_fixed_equivocator_descriptors final_descriptors' (finite_trace_last is tr')).
     { split; [assumption|].
       intros i Hi. apply Hzero. clear Hzero. destruct Hproper as [_ Hzero].
       apply Hzero. assumption.
@@ -683,11 +635,7 @@
       destruct item.
       assert (Hplst : protocol_state_prop X' lst).
       { apply finite_ptrace_last_pstate in HtrX'. subst. assumption. }
-<<<<<<< HEAD
-      apply (extend_right_finite_trace_from X); [constructor; assumption|].
-=======
-      apply (extend_right_finite_trace_from X' lst []); [constructor; assumption|].
->>>>>>> 07662f95
+      apply (extend_right_finite_trace_from X'); [constructor; assumption|].
       simpl in Hl. subst.
       simpl in Hc.
       destruct Hc as [[Hno_equiv _] Hfixed].
@@ -714,25 +662,7 @@
       }
       specialize
         (specialized_proper_sent_rev FreeE _ Hs_free _ Hno_equiv) as Hall.
-      specialize (Hall is tr').
-<<<<<<< HEAD
-      assert
-        (Htr' : finite_protocol_trace FreeE is tr').
-      {  split; [|assumption].
-        apply VLSM_incl_finite_protocol_trace_from; [apply equivocators_fixed_equivocations_vlsm_incl_free|].
-        assumption.
-      }
-      spec Hall. apply ptrace_add_last;[assumption|reflexivity].
-      assert
-        (Htr'pre : finite_protocol_trace (pre_loaded_with_all_messages_vlsm FreeE) is tr').
-      { split; [|assumption].
-        specialize (vlsm_incl_pre_loaded_with_all_messages_vlsm FreeE) as Hincl.
-        apply (VLSM_incl_finite_protocol_trace_from _ _ Hincl). apply Htr'.
-      }
-=======
-      spec Hall Htr'.
-      specialize (Hall eq_refl).
->>>>>>> 07662f95
+      specialize (Hall is tr' (ptrace_add_default_last Htr')).
       destruct (equivocators_trace_project_output_reflecting_inv IM _ _ (proj1 Htr'pre) _ Hall)
         as [final_descriptors_m [initial_descriptors_m [trXm [_Hfinal_descriptors_m [Hproject_trXm Hex]]]]].
       assert (Hfinal_descriptors_m : proper_fixed_equivocator_descriptors final_descriptors_m (last (map Common.destination tr') is)).
@@ -755,18 +685,14 @@
       { apply finite_ptrace_last_pstate. apply Htr'pre. }
       apply proper_sent; [assumption|].
       apply has_been_sent_consistency; [assumption| assumption| ].
-      exists is, tr', Htr'pre, eq_refl. assumption.
+      exists is, tr', (ptrace_add_default_last Htr'pre). assumption.
     + exists trX'. exists initial_descriptors. subst foldx. split; [assumption|].
       split; [apply Htr_project|]. split; [|assumption].
       subst tr. clear -Hstate_project Hx.
       rewrite Hstate_project in Hx.
       rewrite <- Hx. f_equal. unfold final_state.
-<<<<<<< HEAD
       rewrite finite_trace_last_is_last.
       reflexivity.
-Admitted.
-=======
-      rewrite map_app. apply last_is_last.
 Qed.
 
 (** Instantiating the lemma above with the free constraint.
@@ -775,14 +701,14 @@
   (final_descriptors : equivocator_descriptors IM)
   (is : composite_state (equivocator_IM IM))
   (tr : list (composite_transition_item (equivocator_IM IM)))
-  (final_state := last (map destination tr) is)
+  (final_state := @finite_trace_last _ (@type _ XE) is tr)
   (Hproper : proper_fixed_equivocator_descriptors final_descriptors final_state)
   (Htr : finite_protocol_trace XE is tr)
   : exists
     (trX : list (composite_transition_item IM))
     (initial_descriptors : equivocator_descriptors IM)
     (isX := equivocators_state_project IM initial_descriptors is)
-    (final_stateX := last (map destination trX) isX),
+    (final_stateX := finite_trace_last isX trX),
     proper_fixed_equivocator_descriptors initial_descriptors is /\
     equivocators_trace_project IM final_descriptors tr = Some (trX, initial_descriptors) /\
     equivocators_state_project IM final_descriptors final_state = final_stateX /\
@@ -799,7 +725,7 @@
   (is: vstate XE)
   (tr: list (composite_transition_item (equivocator_IM IM)))
   (Htr: finite_protocol_trace XE is tr)
-  (lst := last (map destination tr) is)
+  (lst := finite_trace_last is tr)
   (item: transition_item)
   (Hitem: In item tr)
   (Hitem_not_equiv: ~ In (projT1 (l item)) equivocating)
@@ -812,7 +738,7 @@
   destruct (free_equivocators_protocol_trace_project descriptors is tr Hdescriptors Htr)
     as [trX [initial_descriptors [_ [Htr_project [Hfinal_state HtrX_Free]]]]].
   subst lst.
-  rewrite  Hfinal_state.
+  rewrite Hfinal_state.
 
   assert (Htr_Pre : finite_protocol_trace (pre_loaded_with_all_messages_vlsm FreeE) is tr).
   { revert Htr. apply VLSM_incl_finite_protocol_trace.
@@ -824,13 +750,16 @@
   assert (HtrX_Pre : finite_protocol_trace (pre_loaded_with_all_messages_vlsm Free) (equivocators_state_project IM initial_descriptors is) trX ).
   { revert HtrX_Free. apply VLSM_incl_finite_protocol_trace. apply vlsm_incl_pre_loaded_with_all_messages_vlsm. }
 
-  assert (Hlst_preX : protocol_state_prop (pre_loaded_with_all_messages_vlsm Free) (last (map destination trX) (equivocators_state_project IM initial_descriptors is))).
-  { apply finite_ptrace_last_pstate. apply HtrX_Pre. }
+  assert (Hlst_preX : protocol_state_prop (pre_loaded_with_all_messages_vlsm Free) (finite_trace_last (equivocators_state_project IM initial_descriptors is) trX)).
+  { apply (finite_ptrace_last_pstate (pre_loaded_with_all_messages_vlsm Free)).
+    apply HtrX_Pre.
+  }
 
   rewrite has_been_observed_sent_received_iff; [|assumption].
   right. apply proper_sent; [assumption|].
   apply has_been_sent_consistency; [assumption| assumption |].
-  exists (equivocators_state_project IM initial_descriptors is), trX, HtrX_Pre, eq_refl.
+  exists (equivocators_state_project IM initial_descriptors is), trX,
+    (ptrace_add_default_last HtrX_Pre).
 
   apply in_split in Hitem.
   destruct Hitem as [pre [suf Hitem]].
@@ -845,7 +774,7 @@
     apply finite_protocol_trace_from_app_iff in Htr.
     destruct Htr as [Htr _].
     apply finite_ptrace_last_pstate in Htr.
-    rewrite map_app in Htr. simpl in Htr. rewrite last_is_last in Htr. assumption.
+    rewrite finite_trace_last_is_last in Htr. assumption.
   }
 
   apply equivocators_trace_project_app_iff in Htr_project.
@@ -923,7 +852,7 @@
 Lemma equivocators_trace_sub_item_input_is_seeded_or_sub_previously_sent
   (is : vstate XE)
   (tr : list (vtransition_item XE))
-  (s := last (map destination tr) is)
+  (s := finite_trace_last is tr)
   (Htr : finite_protocol_trace XE is tr)
   (descriptors: equivocator_descriptors IM)
   (Hproper: proper_fixed_equivocator_descriptors descriptors s)
@@ -963,7 +892,7 @@
   | ~ (?o \/ ?i) => assert (Hn : ~ o /\ ~ i) by intuition
   end.
   clear n; destruct Hn as [Hno Hni].
-  assert (Hsuf_free : finite_protocol_trace_from (pre_loaded_with_all_messages_vlsm FreeE) (last (map destination pre) is) ([item] ++ suf)).
+  assert (Hsuf_free : finite_protocol_trace_from (pre_loaded_with_all_messages_vlsm FreeE) (finite_trace_last is pre) ([item] ++ suf)).
   { apply VLSM_incl_finite_protocol_trace_from with (machine XE); [|assumption].
     apply VLSM_incl_trans with (machine FreeE)
     ; [apply equivocators_fixed_equivocations_vlsm_incl_free|].
@@ -971,7 +900,7 @@
   }
   assert (Hs_free : protocol_state_prop  (pre_loaded_with_all_messages_vlsm FreeE) s).
   { apply finite_ptrace_last_pstate in Hsuf_free. subst s.
-    rewrite map_app. rewrite last_app. assumption.
+    rewrite finite_trace_last_app. assumption.
   }
   destruct item as (l, iom, s0, oom). apply first_transition_valid in Hpt.
   simpl in Hm. subst iom.
@@ -983,10 +912,10 @@
   { apply VLSM_incl_finite_protocol_trace; [|split; assumption].
     apply equivocators_fixed_equivocations_vlsm_incl_free.
   }
-  assert (Hpre_lst_free : protocol_state_prop FreeE (last (map destination pre) is)).
-  { apply finite_ptrace_last_pstate. apply Hpre_free. }
+  assert (Hpre_lst_free : protocol_state_prop FreeE (finite_trace_last is pre)).
+  { apply (finite_ptrace_last_pstate FreeE). apply Hpre_free. }
   apply specialized_proper_sent_rev in Hc; [|assumption].
-  specialize (Hc  is pre Hpre_free eq_refl).
+  specialize (Hc  is pre (ptrace_add_default_last Hpre_free)).
   apply Exists_exists in Hc.
   destruct Hc as [pre_item [Hpre_item Hpre_m]].
   exists pre_item. split; [assumption|]. split; [assumption|].
@@ -996,9 +925,9 @@
   apply equivocators_trace_project_app_iff in Htr_project.
   destruct Htr_project as [preX [sufX [final_descriptors' [Hsuf_project [Htr_project Heq]]]]].
 
-  assert (Hfinal' : proper_fixed_equivocator_descriptors final_descriptors'  (last (map destination pre) is)).
+  assert (Hfinal' : proper_fixed_equivocator_descriptors final_descriptors'  (finite_trace_last is pre)).
   { split.
-    - apply proj1 in Hproper. subst s. rewrite map_app,last_app in Hproper.
+    - apply proj1 in Hproper. subst s. rewrite finite_trace_last_app in Hproper.
       destruct (preloaded_equivocators_protocol_trace_from_project IM _ _ _ Hproper Hsuf_free)
         as [_sufX [_final_descriptors' [_Hsuf_project [Hproper' _]]]].
       rewrite Hsuf_project in _Hsuf_project.
@@ -1024,10 +953,10 @@
     rewrite <- app_assoc in Htr_s0.
     apply (finite_protocol_trace_from_app_iff (pre_loaded_with_all_messages_vlsm FreeE)) in Htr_s0.
     destruct Htr_s0 as [_ Hfuture].
-    rewrite map_app in Hfuture. simpl in Hfuture. rewrite last_is_last in Hfuture.
+    rewrite finite_trace_last_is_last in Hfuture.
     eexists.
-    split; [apply Hfuture|].
-    rewrite map_app. simpl. rewrite last_is_last. reflexivity.
+    apply ptrace_add_last;[apply Hfuture|].
+    rewrite finite_trace_last_is_last;reflexivity.
   }
   apply (@in_futures_reflects_fixed_equivocation _ _ _ IM index_listing equivocating Hi0_equiv)
     in Hfutures
@@ -1049,11 +978,12 @@
   - apply has_been_observed_stepwise_props.
   - subst lst_trX. subst s. simpl. simpl in Hfinal_state.
     rewrite Hfinal_state. subst trX.
-    rewrite map_app. rewrite last_app.
-    exists sufX. split; [|reflexivity].
+    rewrite finite_trace_last_app.
+    exists sufX.
     clear -HtrXPre.
     apply proj1 in HtrXPre.
     apply finite_protocol_trace_from_app_iff in HtrXPre.
+    apply ptrace_add_default_last.
     apply HtrXPre.
 Qed.
 
@@ -1072,7 +1002,7 @@
   (Htr: finite_protocol_trace XE is tr)
   (m: message)
   (final_descriptors: equivocator_descriptors IM)
-  (Hproper: proper_fixed_equivocator_descriptors final_descriptors (last (map destination tr) is))
+  (Hproper: proper_fixed_equivocator_descriptors final_descriptors (finite_trace_last is tr))
   (trX: list (composite_transition_item IM))
   (initial_descriptors: equivocator_descriptors IM)
   (Htr_project: equivocators_trace_project IM final_descriptors tr = Some (trX, initial_descriptors))
@@ -1100,8 +1030,8 @@
   destruct Htr as [Hpre Hsuf].
   apply finite_protocol_trace_from_app_iff in Hpre.
   destruct Hpre as [_ Hitem].
-  rewrite app_assoc, map_app, last_app in Hproper.
-  rewrite map_app in Hsuf, Hproper. simpl in Hsuf, Hproper. rewrite last_is_last in Hsuf, Hproper.
+  rewrite app_assoc,finite_trace_last_app in Hproper.
+  rewrite finite_trace_last_is_last in Hsuf, Hproper.
   assert (Hsufpre : finite_protocol_trace_from (pre_loaded_with_all_messages_vlsm FreeE) (destination item) suf).
   {
     revert Hsuf. apply VLSM_incl_finite_protocol_trace_from.
@@ -1142,7 +1072,7 @@
   (is: _composite_state (equivocator_IM IM))
   (tr: list (composite_transition_item (equivocator_IM IM)))
   (Htr: finite_protocol_trace XE is tr)
-  (s := last (map destination tr) is)
+  (s := @finite_trace_last _ (composite_type (equivocator_IM IM)) is tr)
   (descriptors: equivocator_descriptors IM)
   (Hproper: proper_fixed_equivocator_descriptors descriptors s)
   (sX := equivocators_state_project IM descriptors s)
@@ -1169,11 +1099,13 @@
   }
   specialize (finite_ptrace_last_pstate _ _ _ (proj1 HtrX_free)) as Hfree_lst.
   specialize (Hsent_received _ Hfree_lst m).
-  subst sX. unfold s. rewrite Hlast_state.
+  subst sX. unfold s.
+  change (@composite_type _ _ _) with (@type _ XE).
+  rewrite Hlast_state.
   apply Hsent_received. clear Hsent_received. right.
   apply proper_sent; [assumption|].
   apply has_been_sent_consistency; [assumption| assumption |].
-  exists (equivocators_state_project IM initial_descriptors is), trX, HtrX_free, eq_refl.
+  exists (equivocators_state_project IM initial_descriptors is), trX, (ptrace_add_default_last HtrX_free).
   clear HtrX HtrX_free Hfree_lst.
   apply equivocator_vlsm_trace_project_reflect_non_equivocating with is tr descriptors initial_descriptors item
   ; assumption.
@@ -1316,22 +1248,21 @@
   (* Phase I: exhibiting a [protocol_trace] ending in tr s and sending m *)
 
   apply protocol_state_has_trace in Hs.
-  destruct Hs as [is [tr [Htr Heqs]]]. subst s.
-
-  assert (Htr'pre : finite_protocol_trace (pre_loaded_with_all_messages_vlsm FreeE) is tr).
-  { revert Htr. apply VLSM_incl_finite_protocol_trace.
+  destruct Hs as [is [tr Htr]].
+  (* subst s *)
+
+  assert (Htr'pre : finite_protocol_trace_init_to (pre_loaded_with_all_messages_vlsm FreeE) is s tr).
+  { revert Htr. apply VLSM_incl_finite_protocol_trace_init_to.
     apply VLSM_incl_trans with (machine FreeE).
     - apply
       (constraint_free_incl (equivocator_IM IM) (equivocators_fixed_equivocations_constraint IM Hbs
         finite_index equivocating Hi0_equiv)).
     - apply vlsm_incl_pre_loaded_with_all_messages_vlsm.
   }
-  assert (Hplst : protocol_state_prop (pre_loaded_with_all_messages_vlsm FreeE) (last (map destination tr) is)).
-  { apply (finite_ptrace_last_pstate (pre_loaded_with_all_messages_vlsm FreeE)).
-    apply Htr'pre.
-  }
-  apply proper_sent in Hm; [|assumption].
-  specialize (Hm is tr Htr'pre eq_refl). clear Hplst.
+  assert (Hplst : protocol_state_prop (pre_loaded_with_all_messages_vlsm FreeE) s).
+  { apply ptrace_last_pstate in Htr'pre; assumption. }
+  apply proper_sent in Hm; [|assumption]. clear Hplst.
+  specialize (Hm is tr Htr'pre).
 
   (* Phase II (a): The restriction of tr to the equivocators allowed to
     state-equivocate is protocol for the corresponding composition
@@ -1355,12 +1286,13 @@
   spec Hproject is tr.
   spec Hproject.
   { subst sX.
+    rewrite <- (ptrace_get_last Htr) in Hdescriptors |- *.
     apply
       (equivocators_trace_sub_item_input_is_seeded_or_sub_previously_sent
-        _ _ Htr descriptors Hdescriptors
+        _ _ (ptrace_forget_last Htr) descriptors Hdescriptors
       ).
   }
-  spec Hproject Htr.
+  spec Hproject (ptrace_forget_last Htr).
 
   rewrite HeqsX in Hno.
   clear HeqsX.
@@ -1368,7 +1300,7 @@
      Obtain a projection trXm of tr outputing m using a final_descriptor_m
   *)
 
-  apply (equivocators_trace_project_output_reflecting_iff _ _ _ (proj1 Htr'pre)) in Hm.
+  apply (equivocators_trace_project_output_reflecting_iff _ _ _ (proj1 (ptrace_forget_last Htr'pre))) in Hm.
   destruct Hm as [final_descriptors_m [initial_descriptors_m [trXm [Hfinal_descriptors_m [Hproject_trXm Hex]]]]].
 
   (* Identify the item outputing m in trXm an its corresponding item in tr.
@@ -1396,15 +1328,16 @@
 
   (* show that that item must be specifying a transition for an equivocating node*)
 
+  rewrite <- (ptrace_get_last Htr) in Hdescriptors, Hno.
   specialize
-    (projection_has_not_been_observed_is_equivocating _ _ Htr
+    (projection_has_not_been_observed_is_equivocating _ _ (ptrace_forget_last Htr)
       _ Hdescriptors
       _ Hno item
     ) as Hitem_equivocating.
+  clear Hdescriptors Hno.
   spec Hitem_equivocating.
   { subst. rewrite !in_app_iff. right. left. left. reflexivity. }
   spec Hitem_equivocating Houtput_select.
-  clear Hdescriptors Hno.
 
   (* Phase III (b):
   Consider a projection trX' obtained using the final_descriptor_m as above,
@@ -1428,7 +1361,7 @@
     ) as Hsub_project.
   simpl in Hsub_project.
   spec Hsub_project.
-  { specialize (preloaded_finite_trace_sub_projection_last_state (equivocator_IM IM) equivocating Hi0_equiv _ _ (proj1 Htr'pre))
+  { specialize (preloaded_finite_trace_sub_projection_last_state (equivocator_IM IM) equivocating Hi0_equiv _ _ (proj1 (ptrace_forget_last Htr'pre)))
       as Heq_lst.
     simpl in Heq_lst.
     match goal with
@@ -1496,14 +1429,14 @@
   (final_descriptors : equivocator_descriptors IM)
   (is : composite_state (equivocator_IM IM))
   (tr : list (composite_transition_item (equivocator_IM IM)))
-  (final_state := last (map destination tr) is)
+  (final_state := finite_trace_last is tr)
   (Hproper: proper_fixed_equivocator_descriptors final_descriptors final_state)
   (Htr : finite_protocol_trace XE is tr)
   : exists
     (trX : list (composite_transition_item IM))
     (initial_descriptors : equivocator_descriptors IM)
     (isX := equivocators_state_project IM initial_descriptors is)
-    (final_stateX := last (map destination trX) isX),
+    (final_stateX := finite_trace_last isX trX),
     proper_fixed_equivocator_descriptors initial_descriptors is /\
     equivocators_trace_project IM final_descriptors tr = Some (trX, initial_descriptors) /\
     equivocators_state_project IM final_descriptors final_state = final_stateX /\
@@ -1515,6 +1448,5 @@
   - left. right. assumption.
   - apply fixed_equivocation_constraint_has_constraint_has_been_sent_prop.
 Qed.
->>>>>>> 07662f95
 
 End from_equivocators_to_nodes.