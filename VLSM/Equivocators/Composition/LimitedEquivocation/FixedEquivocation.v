Require Import
  List Coq.Vectors.Fin FinFun ListSet
  Arith.Compare_dec Lia
  Program Program.Equality
  Coq.Logic.JMeq
  .
Import ListNotations.
From CasperCBC
  Require Import
    Preamble ListExtras FinExtras
    VLSM.Common VLSM.Composition VLSM.Equivocation VLSM.SubProjectionTraces
    VLSM.ProjectionTraces
    VLSM.Equivocators.Common VLSM.Equivocators.Projections
    VLSM.Equivocators.MessageProperties
    VLSM.Equivocators.Composition.Common
    VLSM.Equivocators.Composition.Projections
    .

Section equivocators_fixed_equivocations_vlsm.

Context
  {message : Type}
  {index : Type}
  {IndEqDec : EqDecision index}
  (IM : index -> VLSM message)
  (Hbs : forall i : index, has_been_sent_capability (IM i))
  (equivocator_IM := equivocator_IM IM)
  {index_listing : list index}
  (finite_index : Listing index_listing)
  (equivocating : set index)
  (Hi0_equiv : equivocating <> [])
  (i0 : Inhabited index := @SubProjectionTraces.i0 index equivocating Hi0_equiv)
  .

Existing Instance i0.

Definition state_has_fixed_equivocation
  (s : composite_state equivocator_IM)
  : Prop
  := 
  incl (equivocating_indices IM index_listing s) equivocating.

Definition equivocators_fixed_equivocations_constraint
  (l : composite_label equivocator_IM)
  (som : composite_state equivocator_IM * option message)
  (som' := composite_transition equivocator_IM l som)
  : Prop
  := equivocators_no_equivocations_constraint IM Hbs finite_index l som
<<<<<<< HEAD
  /\ state_has_fixed_equivocation (fst som').


Lemma in_futures_reflects_fixed_equivocation
  (s1 s2 : composite_state equivocator_IM)
  (Hfutures : in_futures (pre_loaded_with_all_messages_vlsm (free_composite_vlsm equivocator_IM)) s1 s2)
  : state_has_fixed_equivocation s2 -> state_has_fixed_equivocation s1.
Proof.
  destruct Hfutures as [tr [Htr Hs2]].
  generalize dependent s2.
  generalize dependent tr. induction tr using rev_ind; intros
  ; [subst s2; assumption|].
  rewrite map_app in Hs2. simpl in Hs2. rewrite last_is_last in Hs2.
  apply finite_protocol_trace_from_app_iff in Htr.
  destruct Htr as [Htr Hx].
  specialize (IHtr Htr _ eq_refl).
  apply IHtr. clear IHtr.
  inversion Hx. subst. clear Hx. simpl in *. clear H3.
  match type of H4 with
  | protocol_transition _ _ (?l, _) _ => remember l as s0
  end.
  clear -H4 H.
  destruct H4 as [_ Ht]. simpl in Ht.
  apply incl_tran with (equivocating_indices IM index_listing s); [|assumption].
  apply equivocators_transition_reflects_equivocating_indices with iom oom l.
  assumption.
Qed.

=======
  /\ incl (equivocating_indices IM index_listing (fst som')) equivocating.
>>>>>>> 411e16cd

Definition equivocators_fixed_equivocations_vlsm
  : VLSM message
  :=
  composite_vlsm equivocator_IM equivocators_fixed_equivocations_constraint.

Lemma equivocators_fixed_equivocations_vlsm_incl_free
  : VLSM_incl equivocators_fixed_equivocations_vlsm (free_composite_vlsm equivocator_IM).
Proof.
  apply constraint_subsumption_incl.
  intros l som H. exact I.
Qed.

Lemma equivocators_fixed_equivocations_vlsm_incl_no_equivocations
  : VLSM_incl equivocators_fixed_equivocations_vlsm (equivocators_no_equivocations_vlsm IM Hbs finite_index).
Proof.
  apply constraint_subsumption_incl.
  intros l som H. apply H.
Qed.

End equivocators_fixed_equivocations_vlsm.

Section fixed_equivocation_without_fullnode.

Context
  {message : Type}
  {index : Type}
  {IndEqDec : EqDecision index}
  (IM : index -> VLSM message)
  (Hbs : forall i : index, has_been_sent_capability (IM i))
  (Hbr : forall i : index, has_been_received_capability (IM i))
  (equivocating : set index)
  (Hi0_equiv : equivocating <> [])
  (i0 : Inhabited index := @SubProjectionTraces.i0 index equivocating Hi0_equiv)
  (X := free_composite_vlsm IM)
  {index_listing : list index}
  (finite_index : Listing index_listing)
  (X_has_been_sent_capability : has_been_sent_capability X := composite_has_been_sent_capability IM (free_constraint IM) finite_index Hbs)
  (X_has_been_received_capability : has_been_received_capability X := composite_has_been_received_capability IM (free_constraint IM) finite_index Hbr)
  (X_has_been_observed_capability : has_been_observed_capability X := has_been_observed_capability_from_sent_received X)
  (equivocator_descriptors := equivocator_descriptors IM)
  (equivocators_state_project := equivocators_state_project IM)
  (equivocator_IM := equivocator_IM IM)
  (equivocator_descriptors_update := equivocator_descriptors_update IM)
  (proper_equivocator_descriptors := proper_equivocator_descriptors IM)
<<<<<<< HEAD
  (index_equivocating_prop : index -> Prop := sub_index_prop equivocating)
  (equivocating_index : Type := sub_index equivocating)
  (equivocating_i0 : Inhabited equivocating_index := sub_index_i0 equivocating Hi0_equiv)
  (equivocating_IM := sub_IM IM equivocating)
  (equivocating_index_eq_dec : EqDecision equivocating_index := sub_index_eq_dec equivocating)
  (free_equivocating_vlsm_composition : VLSM message := free_composite_vlsm equivocating_IM)
  (sub_equivocator_IM := sub_IM equivocator_IM equivocating)
=======
  (equivocating : set index)
  (Hi0_equiv : equivocating <> [])
>>>>>>> 411e16cd
  .

Existing Instance X_has_been_observed_capability.

Definition seeded_free_equivocators_composition
  (messageSet : message -> Prop)
  := pre_loaded_vlsm free_equivocating_vlsm_composition
      (fun m => messageSet m \/ vinitial_message_prop X m).

Context
  {validator : Type}
  .

Definition fixed_equivocation_constraint
  (l : composite_label IM)
  (som : composite_state IM * option message)
  : Prop
  :=
  no_additional_equivocations_constraint X l som \/
  let (s, om) := som in
  exists m : message, om = Some m /\
  can_emit (seeded_free_equivocators_composition (no_additional_equivocations X s)) m.

Existing Instance i0.

Definition fixed_equivocation_vlsm_composition : VLSM message
  := composite_vlsm IM fixed_equivocation_constraint.

End fixed_equivocation_without_fullnode.

Section fixed_equivocation_with_fullnode.
  Context
    {message : Type}
    (index : Type)
    {IndEqDec : EqDecision index}
    (IM : index -> VLSM message)
    (Hbs : forall i : index, has_been_sent_capability (IM i))
    (Hbr : forall i : index, has_been_received_capability (IM i))
    {i0 : Inhabited index}
    (equivocator_IM := equivocator_IM IM)
    (index_listing : list index)
    (finite_index : Listing index_listing)
    (equivocating : set index)
    (admissible_index := fun s i => In i equivocating)
    (Hno_resend : forall i : index, cannot_resend_message_stepwise_prop (IM i))
    (full_node_constraint
      := full_node_condition_for_admissible_equivocators IM Hbs Hbr finite_index admissible_index)
    (full_node_constraint_alt
      := full_node_condition_for_admissible_equivocators_alt IM Hbs Hbr finite_index admissible_index)
    .

  Section fixed_equivocation_constraint_comparison.

  Context
    `{EqDecision message}
    (Hi0_equiv : equivocating <> [])
    (equivocating_index : Type := sub_index equivocating)
    (equivocating_IM := sub_IM IM equivocating)
    (equivocating_index_eq_dec : EqDecision equivocating_index := sub_index_eq_dec equivocating)
    (equivocating_inhabited : Inhabited equivocating_index := sub_index_i0 _ Hi0_equiv)
    {validator : Type}
    (A : validator -> index)
    (sender : message -> option validator)
    (fixed_equivocation_constraint : composite_label IM  -> composite_state IM * option message -> Prop
      := fixed_equivocation_constraint IM Hbs Hbr equivocating Hi0_equiv finite_index)
    (Hsender_safety : Prop := sender_safety_prop IM (free_constraint IM) A sender)
    (X := free_composite_vlsm IM)
    (X_has_been_sent_capability : has_been_sent_capability X := composite_has_been_sent_capability IM (free_constraint IM) finite_index Hbs)
    (X_has_been_received_capability : has_been_received_capability X := composite_has_been_received_capability IM (free_constraint IM) finite_index Hbr)
    (X_has_been_observed_capability : has_been_observed_capability X := has_been_observed_capability_from_sent_received X)
    .
<<<<<<< HEAD
=======

  Local Instance index_equivocating_dec
    (i : index)
    : Decision (index_equivocating_prop equivocating i).
  Proof.
    apply index_equivocating_prop_dec.
  Qed.
>>>>>>> 411e16cd

  Existing Instance  equivocating_inhabited.
  Existing Instance  equivocating_index_eq_dec.

  Existing Instance X_has_been_observed_capability.
  Lemma fixed_equivocation_constraint_subsumption :
    preloaded_constraint_subsumption IM full_node_constraint fixed_equivocation_constraint.
  Proof.
    cut (preloaded_constraint_subsumption IM full_node_constraint_alt fixed_equivocation_constraint).
    {
      intros H s Hs l om Hfull.
      apply H; [assumption|].
      apply
        (@full_node_condition_for_admissible_equivocators_subsumption
          _ _ _ _ IM _ Hbs Hbr _ finite_index
          admissible_index
          Hno_resend
        ); [assumption|].
      assumption.
    }
    intros s Hs l om [Hno_equiv | Hfull]; [left; assumption|].
    destruct Hfull as [m [Hom [i [Hi Hm]]]].
    subst om.
    right. exists m. split; [reflexivity|].
    remember (no_additional_equivocations (free_composite_vlsm IM) s) as P.
    unfold seeded_free_equivocators_composition.
    remember (fun m => P m \/ vinitial_message_prop (free_composite_vlsm IM) m) as Q.
    specialize (can_emit_composite_free_lift equivocating_IM P Q) as Hemit.
    spec Hemit. { intros. subst Q. left. assumption. }
    specialize (Hemit (dec_exist _  i Hi)).
    apply Hemit.
    assumption.
  Qed.

  End fixed_equivocation_constraint_comparison.
End fixed_equivocation_with_fullnode.

Section from_equivocators_to_nodes.

(** ** From composition of equivocators to composition of simple nodes

In this section we show that the projection of [protocol_trace]s of a
composition of equivocators with a fixed equivocation constraint are
[protocol_trace]s for the composition of nodes with a similar fixed
equivocation constraint.
*)

Context
  {message : Type}
  `{EqDecision message}
  (index : Type)
  {IndEqDec : EqDecision index}
  (IM : index -> VLSM message)
  (Hbs : forall i : index, has_been_sent_capability (IM i))
  (Hbr : forall i : index, has_been_received_capability (IM i))
<<<<<<< HEAD
  (equivocating : set index)
  (Hi0_equiv : equivocating <> [])
  (i0 : Inhabited index := @SubProjectionTraces.i0 index equivocating Hi0_equiv)
  {index_listing : list index}
  (finite_index : Listing index_listing)
  (XE : VLSM message := equivocators_fixed_equivocations_vlsm IM Hbs finite_index equivocating Hi0_equiv)
  (X : VLSM message := fixed_equivocation_vlsm_composition IM Hbs Hbr equivocating Hi0_equiv finite_index)
  (equivocators_free_Hbs := composite_has_been_sent_capability (equivocator_IM IM) (free_constraint (equivocator_IM IM)) finite_index (equivocator_Hbs IM Hbs))
  (FreeE : VLSM message := free_composite_vlsm (equivocator_IM IM))
  (FreeE_has_been_sent_capability : has_been_sent_capability FreeE := composite_has_been_sent_capability (equivocator_IM IM) (free_constraint (equivocator_IM IM)) finite_index (equivocator_Hbs IM Hbs))
=======
  {i0 : Inhabited index}
  {index_listing : list index}
  (finite_index : Listing index_listing)
  (equivocating : set index)
  (XE : VLSM message := equivocators_fixed_equivocations_vlsm IM Hbs finite_index equivocating)
  (Hi0_equiv : equivocating <> [])
  (X : VLSM message := fixed_equivocation_vlsm_composition IM Hbs Hbr finite_index equivocating Hi0_equiv)
  (equivocators_free_Hbs := composite_has_been_sent_capability (equivocator_IM IM) (free_constraint (equivocator_IM IM)) finite_index (equivocator_Hbs IM Hbs))
  (FreeE : VLSM message := free_composite_vlsm (equivocator_IM IM))
>>>>>>> 411e16cd
  (Hdec_init : forall i, vdecidable_initial_messages_prop (IM i))
  (comopsite_initial_decidable := composite_decidable_initial_message IM finite_index Hdec_init)
  (Free := free_composite_vlsm IM)
  (Free_has_been_sent_capability : has_been_sent_capability Free := composite_has_been_sent_capability IM (free_constraint IM) finite_index Hbs)
  (Free_has_been_received_capability : has_been_received_capability Free := composite_has_been_received_capability IM (free_constraint IM) finite_index Hbr)
  (Free_has_been_observed_capability : has_been_observed_capability Free := has_been_observed_capability_from_sent_received Free)
  (Free_no_additional_equivocation_decidable := no_additional_equivocations_dec Free comopsite_initial_decidable)
<<<<<<< HEAD
  (index_equivocating_prop : index -> Prop := sub_index_prop equivocating)
  (equivocating_index : Type := sub_index equivocating)
  (equivocating_i0 : Inhabited equivocating_index := sub_index_i0 equivocating Hi0_equiv)
  (equivocating_IM := sub_IM IM equivocating)
  (equivocating_index_eq_dec : EqDecision equivocating_index := sub_index_eq_dec equivocating)
  (free_equivocating_vlsm_composition : VLSM message := free_composite_vlsm equivocating_IM)
  (sub_equivocator_IM := sub_IM (equivocator_IM IM) equivocating)
  .

Lemma not_equivocating_equivocatos_choice_fixed_descriptor_is_0
  (s : composite_state (equivocator_IM IM))
  (Hs : protocol_state_prop XE s)
  (i : index)
  (Hi : ~In i equivocating)
  : projT1 (s i) = 0.
Proof.
  apply protocol_state_has_trace in Hs.
  destruct Hs as [is [tr [Htr Hlst]]].
  destruct_list_last tr tr' x Htr'; subst tr.
  - simpl in Hlst. subst s. destruct Htr as [_ His].
    specialize (His i). 
    destruct His as [His _]. assumption.
  - destruct Htr as [Htr _].
    apply finite_protocol_trace_from_app_iff in Htr.
    destruct Htr as [_ Hx].
    inversion Hx. subst. clear Hx H2.
    destruct H3 as [[_ [_ [_ Hc]]] Ht].
    destruct Hc as [_ Hfixed].
    simpl in *. rewrite Ht in Hfixed. clear Ht. simpl in Hfixed.
    rewrite! map_app. simpl. rewrite! last_is_last.
    specialize (Hfixed i).
    destruct (decide (projT1 (s0 i) = 0)); [assumption|].
    elim Hi. apply Hfixed.
    apply filter_In. split; [apply finite_index|].
    apply bool_decide_eq_true. assumption.
Qed.

Existing Instance i0.

Definition proper_fixed_equivocator_descriptors
  (eqv_choice : equivocator_descriptors IM)
  (s : state)
  : Prop
  := proper_equivocator_descriptors IM eqv_choice s /\
    forall i, ~In i equivocating -> eqv_choice i = Existing _ 0 false.


Lemma not_equivocating_equivocatos_choice_proper_fixed
  (s : composite_state (equivocator_IM IM))
  (Hs : protocol_state_prop XE s)
  (eqv_choice : equivocator_descriptors IM)
  (Heqv_choice : not_equivocating_equivocator_descriptors IM eqv_choice s)
  : proper_fixed_equivocator_descriptors eqv_choice s.
Proof.
  apply not_equivocating_equivocator_descriptors_proper in Heqv_choice as Hproper.
  split; [assumption|].
  intros i Hi.
  specialize (not_equivocating_equivocatos_choice_fixed_descriptor_is_0 _ Hs _ Hi)
    as Hzero.
  specialize (Heqv_choice i). unfold not_equivocating_descriptor in Heqv_choice.
  destruct (eqv_choice i); [contradiction|].
  destruct b; [contradiction|].
  replace n with 0; [reflexivity|]. lia.
Qed.

Lemma proper_fixed_equivocator_descriptors_projection
  (is : composite_state (equivocator_IM IM))
  (tr : list (composite_transition_item (equivocator_IM IM)))
  (Htr : finite_protocol_trace_from (pre_loaded_with_all_messages_vlsm FreeE) is tr)
  (s := last (map destination tr) is)
  (choice : equivocator_descriptors IM)
  (ichoice : equivocator_descriptors IM)
  (trX : list (composite_transition_item IM))
  (HtrX : equivocators_trace_project IM choice tr = Some (trX, ichoice))
  : proper_fixed_equivocator_descriptors choice s -> proper_fixed_equivocator_descriptors ichoice is.
Proof.
  intros [Hproper Hfixed].
  specialize
    (preloaded_equivocators_protocol_trace_project_proper_initial IM
      _ _ Htr _ _ _ HtrX Hproper
    )
    as Hiproper.
  split; [assumption|].
  intros i Hi. specialize (Hfixed i Hi).
  revert Hfixed. clear Hi. revert i.
  apply (not_equivocating_equivocatos_choice_fixed_descriptor_is_0_projection IM) with is tr trX
  ; assumption.
Qed.

=======
  .

>>>>>>> 411e16cd
Existing Instance equivocators_free_Hbs.

Lemma fixed_equivocators_initial_state_project
  (es : vstate XE)
  (Hes : vinitial_state_prop XE es)
  (eqv_descriptors : equivocator_descriptors IM)
  (Heqv : proper_equivocator_descriptors IM eqv_descriptors es)
  : vinitial_state_prop X (equivocators_state_project IM eqv_descriptors es).
Proof.
  intro eqv. specialize (Hes eqv).
  unfold equivocator_IM in Hes.
  unfold equivocators_state_project.
  specialize (Heqv eqv).
  destruct (eqv_descriptors eqv) as [sn | i fi]; [assumption|].
  destruct Hes as [Hzero Hes].
  destruct (es eqv) as (n, bs). simpl in Heqv.
  destruct (le_lt_dec (S n) i); [lia|].
  simpl in *.
  subst. assert (Hi: i = 0) by lia. subst.
  assumption.
Qed.

Lemma fixed_equivocators_initial_message
  (m : message)
  (Hem : vinitial_message_prop XE m)
  : vinitial_message_prop X m.
Proof.
  destruct Hem as [eqv [emi Hem]].
  exists eqv.
  unfold equivocator_IM in emi.
  exists emi. assumption.
Qed.

<<<<<<< HEAD
Existing Instance Free_has_been_observed_capability.
Existing Instance Free_has_been_sent_capability.

Definition constraint_prop
  (constraint : composite_label IM -> composite_state IM * option message -> Prop)
  : Prop :=
  forall
  (X' := composite_vlsm IM constraint)
  (tr': list (composite_transition_item (equivocator_IM IM)))
  (s: _composite_state (equivocator_IM IM))
  (l: vlabel XE)
  (input: message)
  (destination: _composite_state IM)
  (output: option message)
  (final_state:= s)
  (is : _composite_state (equivocator_IM IM))
  (Htr: finite_protocol_trace_from XE is tr')
  (Hlst: finite_protocol_trace_from XE (last (map Common.destination tr') is) [{| l := l; input := Some input; destination := s; output := output |}])
  (Hinit: composite_initial_state_prop (equivocator_IM IM) is)
  (final_choice: equivocator_descriptors IM)
  (Hproper: proper_fixed_equivocator_descriptors final_choice s)
  (final_choice': equivocator_descriptors IM)
  (trX': list (composite_transition_item IM))
  (initial_choice: equivocator_descriptors IM)
  (Hproper_initial: proper_fixed_equivocator_descriptors initial_choice is)
  (Htr_project: equivocators_trace_project IM final_choice' tr' = Some (trX', initial_choice))
  (Hstate_project: equivocators_state_project IM final_choice' (last (map Common.destination tr') is) = last (map Common.destination trX') (equivocators_state_project IM initial_choice is))
  (HtrX': finite_protocol_trace_from X' (equivocators_state_project IM initial_choice is) trX')
  (His: composite_initial_state_prop IM (equivocators_state_project IM initial_choice is))
  (Hproper': proper_fixed_equivocator_descriptors final_choice' (last (map Common.destination tr') is))
  (Htx: (let (si', om') := vtransition (IM (projT1 l)) (fst (projT2 l)) (last (map Common.destination trX') (equivocators_state_project IM initial_choice is) (projT1 l), Some input) in (state_update IM (last (map Common.destination trX') (equivocators_state_project IM initial_choice is)) (projT1 l) si', om')) = (destination, output))
  (Hvx: vvalid (IM (projT1 l)) (fst (projT2 l)) (last (map Common.destination trX') (equivocators_state_project IM initial_choice is) (projT1 l), Some input))
  (Hprojectx: equivocators_transition_item_project IM final_choice {| l := l; input := Some input; destination := s; output := output |} = Some (Some (@Build_transition_item _ (type X') (existT (fun n : index => vlabel (IM n)) (projT1 l) (fst (projT2 l))) (Some input) destination output), final_choice'))
  (Hdestination: equivocators_state_project IM final_choice s = destination)
  (H3: finite_protocol_trace_from XE s [])
  (Hs: protocol_state_prop XE (last (map Common.destination tr') is))
  (Hno_equiv: composite_has_been_sent (equivocator_IM IM) (free_constraint (equivocator_IM IM)) (equivocator_Hbs IM Hbs) (last (map Common.destination tr') is) input)
  (Hfixed: @state_has_fixed_equivocation _ _ IM index_listing equivocating (fst (let (i, li) := l in let (si', om') := vtransition (equivocator_IM IM i) li (last (map Common.destination tr') is i, Some input) in (state_update (equivocator_IM IM) (last (map Common.destination tr') is) i si', om'))))
  (Hiom: option_protocol_message_prop XE (Some input))
  (Hplst: protocol_state_prop X' (last (map Common.destination trX') (equivocators_state_project IM initial_choice is)))
  (Hs_free: protocol_state_prop FreeE (last (map Common.destination tr') is))
  (Htr': finite_protocol_trace FreeE is tr')
  (Hall: trace_has_message (field_selector Common.output) input tr')
  (Htr'pre: finite_protocol_trace (pre_loaded_with_all_messages_vlsm FreeE) is tr')
  (final_choice_m initial_choice_m: equivocator_descriptors IM)
  (trXm: list (composite_transition_item IM))
  (Hfinal_choice_m: proper_fixed_equivocator_descriptors final_choice_m (last (map Common.destination tr') is))
  (Hproject_trXm: equivocators_trace_project IM final_choice_m tr' = Some (trXm, initial_choice_m))
  (Hex: Exists (field_selector Common.output input) trXm)
  (Hpr_fin_tr': equivocators_state_project IM final_choice_m (last (map Common.destination tr') is) = last (map Common.destination trXm) (equivocators_state_project IM initial_choice_m is))
  (HtrXm: finite_protocol_trace X' (equivocators_state_project IM initial_choice_m is) trXm)
  (Hproper_initial_m: proper_fixed_equivocator_descriptors initial_choice_m is),
  constraint (existT (fun n : index => vlabel (IM n)) (projT1 l) (fst (projT2 l))) (last (map Common.destination trX') (equivocators_state_project IM initial_choice is), Some input).

Lemma _equivocators_protocol_trace_project
  (final_choice : equivocator_descriptors IM)
  (is : composite_state (equivocator_IM IM))
  (tr : list (composite_transition_item (equivocator_IM IM)))
  (final_state := last (map destination tr) is)
  (Hproper : proper_fixed_equivocator_descriptors final_choice final_state)
  (Htr : finite_protocol_trace XE is tr)
  (constraint : composite_label IM -> composite_state IM * option message -> Prop)
  (HconstraintNone : forall l s, constraint l (s, None))
  (Hconstraintinitial : forall l s m, vinitial_message_prop FreeE m -> constraint l (s, Some m))
  (Hconstraint_noequiv :  constraint_prop constraint)
  (X' := composite_vlsm IM constraint)
  : exists
    (trX : list (composite_transition_item IM))
    (initial_choice : equivocator_descriptors IM)
    (isX := equivocators_state_project IM initial_choice is)
    (final_stateX := last (map destination trX) isX),
    proper_fixed_equivocator_descriptors initial_choice is /\
    equivocators_trace_project IM final_choice tr = Some (trX, initial_choice) /\
    equivocators_state_project IM final_choice final_state = final_stateX /\
    finite_protocol_trace X' isX trX.
=======
Lemma equivocators_protocol_trace_project
  (final_choice : equivocator_descriptors IM)
  (is : vstate XE)
  (tr : list (vtransition_item XE))
  (final_state := last (map destination tr) is)
  (Hproper : proper_equivocator_descriptors IM final_choice final_state)
  (Htr : finite_protocol_trace XE is tr)
  : exists
    (trX : list (vtransition_item X))
    (initial_choice : equivocator_descriptors IM)
    (isX := equivocators_state_project IM initial_choice is)
    (final_stateX := last (map destination trX) isX),
    proper_equivocator_descriptors IM initial_choice is /\
    equivocators_trace_project IM final_choice tr = Some (trX, initial_choice) /\
    equivocators_state_project IM final_choice final_state = final_stateX /\
    finite_protocol_trace X isX trX.
>>>>>>> 411e16cd
Proof.
  remember (length tr) as len_tr.
  generalize dependent final_choice. generalize dependent tr.
  induction len_tr using (well_founded_induction Wf_nat.lt_wf); intros.
  subst len_tr.
  destruct_list_last tr tr' lst Htr_lst.
  - clear H. subst. unfold final_state in *. exists [], final_choice.
    split; [assumption|]. split; [reflexivity|]. split; [reflexivity|].
    remember (equivocators_state_project IM final_choice is) as isx.
<<<<<<< HEAD
    cut (vinitial_state_prop X' isx).
=======
    cut (vinitial_state_prop X isx).
>>>>>>> 411e16cd
    { intro. split; [|assumption]. constructor.
      apply protocol_state_prop_iff. left.
      exists (exist _ _ H). reflexivity.
    }
    subst.
<<<<<<< HEAD
    apply fixed_equivocators_initial_state_project; [|apply Hproper].
=======
    apply fixed_equivocators_initial_state_project; [|assumption].
>>>>>>> 411e16cd
    apply Htr.
  - specialize (H (length tr')) as H'.
    spec H'. { rewrite app_length. simpl. lia. }
    destruct Htr as [Htr Hinit].
    apply finite_protocol_trace_from_app_iff in Htr.
    destruct Htr as [Htr Hlst].
    specialize (H' tr' (conj Htr Hinit) eq_refl).
    specialize (equivocators_transition_item_project_proper_characterization IM final_choice lst) as Hproperx.
<<<<<<< HEAD
    specialize
      (equivocators_transition_item_project_zero_descriptor IM final_choice lst)
      as Hzero.
    unfold final_state in Hproper. rewrite Htr_lst in Hproper.
    rewrite map_app in Hproper. simpl in Hproper. rewrite last_is_last in Hproper.
    spec Hproperx (proj1 Hproper).
=======
    unfold final_state in Hproper. rewrite Htr_lst in Hproper.
    rewrite map_app in Hproper. simpl in Hproper. rewrite last_is_last in Hproper.
    spec Hproperx Hproper.
>>>>>>> 411e16cd
    destruct Hproperx as [oitem [final_choice' [Hprojectx [Hitemx Hproperx]]]].
    specialize (Hproperx (last (map destination tr') is)).
    unfold equivocators_trace_project.
    rewrite fold_right_app.
    match goal with
    |- context [fold_right _ ?fld _] => remember fld as foldx
    end.
    simpl in Heqfoldx.
    rewrite Hprojectx in Heqfoldx.
    inversion Hlst. subst tl s' lst.
    destruct H4 as [[Hs [Hiom [Hv Hc]]] Ht].
<<<<<<< HEAD
    specialize (Hzero oitem final_choice' _ Ht Hv Hprojectx).
    specialize (Hproperx Hv Ht).
    destruct Hproperx as [_Hproper' Hx].
    assert (Hproper' : proper_fixed_equivocator_descriptors final_choice' (last (map destination tr') is)).
    { split; [assumption|].
      intros i Hi. apply Hzero. clear Hzero. destruct Hproper as [_ Hzero].
      apply Hzero. assumption.
    }
    clear _Hproper' Hzero.
    specialize (H' _ Hproper').
    destruct H' as [trX' [initial_choice [_ [Htr_project [Hstate_project HtrX']]]]].
    assert
      (Htr' : finite_protocol_trace FreeE is tr').
    {  split; [|assumption].
      apply VLSM_incl_finite_protocol_trace_from with (machine XE); [apply equivocators_fixed_equivocations_vlsm_incl_free|].
      assumption.
    }
    assert
      (Htr'pre : finite_protocol_trace (pre_loaded_with_all_messages_vlsm FreeE) is tr').
    { split; [|assumption].
      specialize (vlsm_incl_pre_loaded_with_all_messages_vlsm FreeE) as Hincl.
      apply (VLSM_incl_finite_protocol_trace_from _ _ Hincl). apply Htr'.
    }
    specialize
      (proper_fixed_equivocator_descriptors_projection _ _ (proj1 Htr'pre) _ _ _ Htr_project Hproper')
      as Hproper_initial.
=======
    specialize (Hproperx Hv Ht). clear Hv Ht.
    destruct Hproperx as [Hproper' Hx].
    specialize (H' _ Hproper').
    destruct H' as [trX' [initial_choice [Hproper_initial [Htr_project [Hstate_project HtrX']]]]].
>>>>>>> 411e16cd
    destruct oitem as [item|].
    +  simpl in Hitemx. destruct Hitemx as [Hl [Hinput [Houtput Hdestination]]].
      specialize (Hx _ eq_refl).
      destruct Hx as [Hvx Htx].
      exists (trX' ++ [item]), initial_choice. subst foldx.
      rewrite equivocators_trace_project_folder_additive with (trX := trX') (eqv_descriptors := initial_choice)
      ; [|assumption].
      split; [assumption|].
      split; [reflexivity|].
      rewrite map_app. simpl. rewrite last_is_last.
      unfold final_state. subst tr. rewrite map_app. simpl. rewrite last_is_last.
      split; [assumption|].
      destruct HtrX' as [HtrX' His].
      split; [|assumption].
      apply finite_protocol_trace_from_app_iff.
      split; [assumption|].
      change [item] with ([] ++ [item]).
      match goal with
      |- finite_protocol_trace_from _ ?l _ => remember l as lst
      end.
      destruct item.
<<<<<<< HEAD
      assert (Hplst : protocol_state_prop X' lst).
      { apply finite_ptrace_last_pstate in HtrX'. subst. assumption. }
      apply (extend_right_finite_trace_from X' lst []); [constructor; assumption|].
=======
      assert (Hplst : protocol_state_prop X lst).
      { apply finite_ptrace_last_pstate in HtrX'. subst. assumption. }
      apply (extend_right_finite_trace_from X lst []); [constructor; assumption|].
>>>>>>> 411e16cd
      simpl in Hl. subst.
      simpl in Hc.
      destruct Hc as [[Hno_equiv _] Hfixed].
      simpl in Htx,Hvx,Hstate_project.
      rewrite Hstate_project in Hvx, Htx.
      destruct input as [input|]
<<<<<<< HEAD
      ; [|repeat split; [assumption| apply option_protocol_message_None |assumption| apply HconstraintNone |assumption]].
=======
      ; [|repeat split; [assumption| apply option_protocol_message_None |assumption| left; exact I |assumption]].

>>>>>>> 411e16cd
      simpl in Hno_equiv.
      apply or_comm in Hno_equiv.
      destruct Hno_equiv as [Hinit_input | Hno_equiv]
      ; [apply fixed_equivocators_initial_message in Hinit_input|]
<<<<<<< HEAD
      ; [repeat split; [assumption| |assumption| apply Hconstraintinitial; assumption |assumption]|].
=======
      ; [repeat split; [assumption| |assumption| left; right;assumption |assumption]|].
>>>>>>> 411e16cd
      { apply protocol_message_prop_iff. left. exists (exist _ _ Hinit_input).
        reflexivity.
      }
      assert
        (Hs_free : protocol_state_prop FreeE (last (map Common.destination tr') is)).
      { destruct Hs as [_om Hs].
        apply (constraint_subsumption_protocol_prop (equivocator_IM IM))
          with (constraint2 := free_constraint (equivocator_IM IM))
          in Hs as Hs_free
          ; [|intro x; intros; exact I].
        exists _om. assumption.
      }
      specialize
        (specialized_proper_sent_rev FreeE _ Hs_free _ Hno_equiv) as Hall.
      specialize (Hall is tr').
<<<<<<< HEAD
      spec Hall Htr'.
      specialize (Hall eq_refl).
      destruct (equivocators_trace_project_output_reflecting_inv IM _ _ (proj1 Htr'pre) _ Hall)
        as [final_choice_m [initial_choice_m [trXm [_Hfinal_choice_m [Hproject_trXm Hex]]]]].
      assert (Hfinal_choice_m : proper_fixed_equivocator_descriptors final_choice_m (last (map Common.destination tr') is)).
      { apply not_equivocating_equivocatos_choice_proper_fixed; [|assumption].
        apply finite_ptrace_last_pstate. assumption.
      }
=======
      assert
        (Htr' : finite_protocol_trace FreeE is tr').
      {  split; [|assumption].
        apply VLSM_incl_finite_protocol_trace_from; [apply equivocators_fixed_equivocations_vlsm_incl_free|].
        assumption.
      }
      spec Hall Htr'.
      specialize (Hall eq_refl).
      assert
        (Htr'pre : finite_protocol_trace (pre_loaded_with_all_messages_vlsm FreeE) is tr').
      { split; [|assumption].
        specialize (vlsm_incl_pre_loaded_with_all_messages_vlsm FreeE) as Hincl.
        apply (VLSM_incl_finite_protocol_trace_from _ _ Hincl). apply Htr'.
      }
      destruct (equivocators_trace_project_output_reflecting_inv IM _ _ (proj1 Htr'pre) _ Hall)
        as [final_choice_m [initial_choice_m [trXm [Hfinal_choice_m [Hproject_trXm Hex]]]]].
>>>>>>> 411e16cd
      specialize (H (length tr')).
      spec H. { rewrite app_length. simpl. lia. }
      specialize (H tr' (conj Htr Hinit) eq_refl final_choice_m Hfinal_choice_m).
      destruct H as [trXm' [initial_choice_m' [Hproper_initial_m [Hproject_trXm' [Hpr_fin_tr' HtrXm]]]]].
      simpl in *. rewrite Hproject_trXm in Hproject_trXm'.
      inversion Hproject_trXm'. subst trXm' initial_choice_m'. clear Hproject_trXm'.
      repeat split; [assumption| |assumption| |assumption]
      ; [ apply option_protocol_message_Some
<<<<<<< HEAD
        ; apply (protocol_trace_output_is_protocol X' _ _ (proj1 HtrXm) _ Hex)
        |].
      specialize
        (Hconstraint_noequiv 
          tr' s l input destination output is Htr Hlst Hinit final_choice
          Hproper final_choice' trX' initial_choice Hproper_initial
          Htr_project Hstate_project HtrX' His Hproper' Htx Hvx Hprojectx
          Hdestination H3 Hs Hno_equiv Hfixed Hiom Hplst Hs_free Htr' Hall
          Htr'pre final_choice_m initial_choice_m trXm Hfinal_choice_m
          Hproject_trXm Hex Hpr_fin_tr' HtrXm Hproper_initial_m
        ).
      assumption.
=======
        ; apply (protocol_trace_output_is_protocol X _ _ (proj1 HtrXm) _ Hex)
        |].
      match goal with
      |- fixed_equivocation_constraint _ _ _ _ _ _ _ (?s, Some ?m) =>
        destruct (Free_no_additional_equivocation_decidable s m)
      end
      ; [left; assumption|right].
      exists input. split; [reflexivity|].
      unfold no_additional_equivocations in n.
      match type of n with
      | ~ (?o \/ ?i) => assert (Hn : ~ o /\ ~ i) by intuition
      end.
      clear n; destruct Hn as [Hno Hni].
      match type of Hno with
      | ~ has_been_observed _ ?s _ => remember s as lst_trX'
      end.
      admit.
>>>>>>> 411e16cd
    + exists trX'. exists initial_choice. subst foldx. split; [assumption|].
      split; [apply Htr_project|]. split; [|assumption].
      subst tr. clear -Hstate_project Hx.
      rewrite Hstate_project in Hx.
      rewrite <- Hx. f_equal. unfold final_state.
      rewrite map_app. simpl. rewrite last_is_last. reflexivity.
<<<<<<< HEAD
Qed.

Lemma free_equivocators_protocol_trace_project
  (final_choice : equivocator_descriptors IM)
  (is : composite_state (equivocator_IM IM))
  (tr : list (composite_transition_item (equivocator_IM IM)))
  (final_state := last (map destination tr) is)
  (Hproper : proper_fixed_equivocator_descriptors final_choice final_state)
  (Htr : finite_protocol_trace XE is tr)
  : exists
    (trX : list (composite_transition_item IM))
    (initial_choice : equivocator_descriptors IM)
    (isX := equivocators_state_project IM initial_choice is)
    (final_stateX := last (map destination trX) isX),
    proper_fixed_equivocator_descriptors initial_choice is /\
    equivocators_trace_project IM final_choice tr = Some (trX, initial_choice) /\
    equivocators_state_project IM final_choice final_state = final_stateX /\
    finite_protocol_trace (free_composite_vlsm IM) isX trX.
Proof.
  apply _equivocators_protocol_trace_project; [assumption | assumption| ..]
  ; unfold constraint_prop; intros; exact I.
Qed.

Lemma equivocators_trace_sub_item_input_is_seeded_or_sub_previously_sent
  (is : vstate XE)
  (tr : list (vtransition_item XE))
  (s := last (map destination tr) is)
  (Htr : finite_protocol_trace XE is tr)
  (initial_choice final_choice: equivocator_descriptors IM)
  (Hproper: proper_fixed_equivocator_descriptors final_choice s)
  (trX: list (composite_transition_item IM))
  (Htr_project: equivocators_trace_project IM final_choice tr = Some (trX, initial_choice))
  (lst_trX := last (map Common.destination trX) (equivocators_state_project IM initial_choice is))
  : trace_sub_item_input_is_seeded_or_sub_previously_sent 
    (equivocator_IM IM) equivocating
    (no_additional_equivocations (free_composite_vlsm IM) lst_trX) tr.
Proof.
  intros pre item suf m Heq Hm Hitem.
  destruct (free_equivocators_protocol_trace_project final_choice is tr Hproper Htr)
    as [_trX [_initial_choice [Hinitial_choice [_Htr_project [Hfinal_state HtrXFree]]]]].
  rewrite Htr_project in _Htr_project.
  inversion _Htr_project. subst _trX _initial_choice. clear _Htr_project.
  assert (HtrXPre : finite_protocol_trace (pre_loaded_with_all_messages_vlsm (free_composite_vlsm IM)) (equivocators_state_project IM initial_choice is) trX).
  { apply VLSM_incl_finite_protocol_trace with (machine (free_composite_vlsm IM)); [|apply HtrXFree].
    apply vlsm_incl_pre_loaded_with_all_messages_vlsm.
  }
  assert (Htr_free : finite_protocol_trace  (pre_loaded_with_all_messages_vlsm FreeE) is tr).
  { 
    apply VLSM_incl_finite_protocol_trace with (machine XE); [|assumption].
    apply VLSM_incl_trans with (machine FreeE)
    ; [apply equivocators_fixed_equivocations_vlsm_incl_free|].
    apply vlsm_incl_pre_loaded_with_all_messages_vlsm.
  }
  subst tr.
  destruct Htr as [Htr His].
  apply finite_protocol_trace_from_app_iff in Htr as Hsuf. destruct Hsuf as [_ Hsuf].
  rewrite app_assoc in Htr.
  apply finite_protocol_trace_from_app_iff in Htr as Hpre. destruct Hpre as [Hpre _].
  apply finite_protocol_trace_from_app_iff in Hpre. destruct Hpre as [Hpre Hpt].
  destruct (Free_no_additional_equivocation_decidable lst_trX m)
  ; [left; assumption|right].
  unfold no_additional_equivocations in n.
  match type of n with
  | ~ (?o \/ ?i) => assert (Hn : ~ o /\ ~ i) by intuition
  end.
  clear n; destruct Hn as [Hno Hni].
  assert (Hsuf_free : finite_protocol_trace_from (pre_loaded_with_all_messages_vlsm FreeE) (last (map destination pre) is) ([item] ++ suf)).
  { apply VLSM_incl_finite_protocol_trace_from with (machine XE); [|assumption].
    apply VLSM_incl_trans with (machine FreeE)
    ; [apply equivocators_fixed_equivocations_vlsm_incl_free|].
    apply vlsm_incl_pre_loaded_with_all_messages_vlsm.
  }
  assert (Hs_free : protocol_state_prop  (pre_loaded_with_all_messages_vlsm FreeE) s).
  { apply finite_ptrace_last_pstate in Hsuf_free. subst s.
    rewrite map_app. rewrite last_app. assumption.
  }
  inversion Hpt. subst. clear Hpt.
  simpl in Hm. subst iom.
  clear H2.
  destruct H3 as [[_ [_ [_ [[Hc _] Hfixed]]]] Ht].
  simpl in Ht, Hfixed. rewrite Ht in Hfixed. simpl in Hfixed.
  clear Ht.
  destruct Hc as [Hc | Hinit]; [|contradiction].
  assert (Hpre_free : finite_protocol_trace FreeE is pre).
  { apply VLSM_incl_finite_protocol_trace; [|split; assumption].
    apply equivocators_fixed_equivocations_vlsm_incl_free.
  }
  assert (Hpre_lst_free : protocol_state_prop FreeE (last (map destination pre) is)).
  { apply finite_ptrace_last_pstate. apply Hpre_free. }
  apply specialized_proper_sent_rev in Hc; [|assumption].
  specialize (Hc  is pre Hpre_free eq_refl).
  apply Exists_exists in Hc.
  destruct Hc as [pre_item [Hpre_item Hpre_m]].
  exists pre_item. split; [assumption|]. split; [assumption|].
  destruct (in_dec IndEqDec (projT1 (Common.l pre_item)) equivocating)
  ; [assumption|].
  elim Hno.
  assert (Hlst_trX : protocol_state_prop (pre_loaded_with_all_messages_vlsm Free) lst_trX).
  { destruct HtrXPre as [HtrXPre _]. apply finite_ptrace_last_pstate in HtrXPre. assumption. }
  rewrite has_been_observed_sent_received_iff; [|assumption].
  right. apply proper_sent; [assumption|].
  apply has_been_sent_consistency; [assumption| assumption |].
  exists (equivocators_state_project IM initial_choice is), trX, HtrXPre, eq_refl.
  apply equivocators_trace_project_app_iff in Htr_project.
  destruct Htr_project as [preX [sufX [final_choice' [Hsuf_project [Htr_project Heq]]]]].

  subst trX.
  apply Exists_app. left.

  assert
    (Hfutures : in_futures (pre_loaded_with_all_messages_vlsm FreeE)
      (destination pre_item) s0).
  { apply in_split in  Hpre_item.
    destruct Hpre_item as [pre_pre [pre_suf Hpre_item]].
    change (pre_item :: pre_suf) with ([pre_item] ++ pre_suf) in Hpre_item.
    rewrite app_assoc in Hpre_item.
    rewrite app_assoc in Htr_free.
    destruct Htr_free as [Htr_free _].
    apply finite_protocol_trace_from_app_iff in Htr_free.
    destruct Htr_free as [Htr_s0 _].
    subst pre. clear -Htr_s0.
    rewrite <- app_assoc in Htr_s0.
    apply (finite_protocol_trace_from_app_iff (pre_loaded_with_all_messages_vlsm FreeE)) in Htr_s0.
    destruct Htr_s0 as [_ Hfuture].
    rewrite map_app in Hfuture. simpl in Hfuture. rewrite last_is_last in Hfuture.
    eexists.
    split; [apply Hfuture|].
    rewrite map_app. simpl. rewrite last_is_last. reflexivity.
  }
  apply (@in_futures_reflects_fixed_equivocation _ _ _ IM index_listing equivocating Hi0_equiv)
    in Hfutures
  ; [|assumption].
  clear Hsuf_free Hpre_free.
  destruct Htr_free as [Hpre_free _]. apply finite_protocol_trace_from_app_iff in Hpre_free.
  destruct Hpre_free as [Hpre_free Hsuf_free].
  assert (Hfinal' : forall i, ~In i equivocating -> final_choice' i = Existing _ 0 false).
  { specialize (not_equivocating_equivocatos_choice_fixed_descriptor_is_0_projection IM _ _ Hsuf_free final_choice) as Hpr.
    specialize (Hpr _ _ Hsuf_project).
    intros i Hi.
    apply Hpr. apply (proj2 Hproper). assumption.
  }

  destruct HtrXPre as [HpreX_Pre _].
  apply finite_protocol_trace_from_app_iff in HpreX_Pre.
  destruct HpreX_Pre as [HpreX_Pre _].
  clear Hfixed.
  apply in_split in Hpre_item.
  destruct Hpre_item as [pre' [suf' Hpre_item]].
  change (pre_item :: suf') with ([pre_item] ++ suf') in Hpre_item.
  subst pre.

  apply equivocators_trace_project_app_iff in Htr_project.
  destruct Htr_project as [preX' [sufX' [eqv_choice' [Hpr_suf [Hpr_pre HpreX]]]]].
  subst preX. apply Exists_app. right.

  apply (finite_protocol_trace_from_app_iff (pre_loaded_with_all_messages_vlsm FreeE)) in Hpre_free.
  destruct Hpre_free as [Hpre'_free Hsuf'_free].

  apply equivocators_trace_project_app_iff in Hpr_suf.
  destruct Hpr_suf as [pre_itemX [sufX'' [eqv_choice'' [Hpr_suf' [Hpr_pre_item HsufX']]]]].
  subst sufX'. apply Exists_app. left.

  apply (finite_protocol_trace_from_app_iff (pre_loaded_with_all_messages_vlsm FreeE)) in Hsuf'_free.
  destruct Hsuf'_free as [Hpre_item_free Hsuf'_free].
  assert (Heqv_choice'' : forall i, ~In i equivocating -> eqv_choice'' i = Existing _ 0 false).
  { specialize (not_equivocating_equivocatos_choice_fixed_descriptor_is_0_projection IM _ _ Hsuf'_free final_choice') as Hpr.
    specialize (Hpr _ _ Hpr_suf').
    intros i Hi.
    apply Hpr. apply Hfinal'. assumption.
  }

  assert (Hsingleton_d_pre_item : is_singleton_state (IM (projT1 (Common.l pre_item))) (destination pre_item (projT1 (Common.l pre_item)))).
  { apply not_equivocating_equivocatos_choice_fixed_descriptor_is_0; [|assumption].
    clear -Htr.
    apply finite_protocol_trace_from_app_iff in Htr.
    destruct Htr as [Htr _].
    apply finite_protocol_trace_from_app_iff in Htr.
    destruct Htr as [Htr _].
    apply (finite_protocol_trace_from_app_iff XE) in Htr.
    destruct Htr as [_ Htr].
    apply (finite_protocol_trace_from_app_iff XE) in Htr.
    destruct Htr as [Htr _].
    apply finite_ptrace_last_pstate in Htr. simpl in Htr. assumption.
  }


  clear -Hpr_pre_item Heqv_choice'' Hpre_m n Hpre_item_free Hsingleton_d_pre_item.
  specialize (Heqv_choice'' _ n).
  simpl in *.
  destruct (equivocators_transition_item_project IM eqv_choice'' pre_item)
    as [(o, odescriptor)|] eqn:Hpr
  ; [|congruence].
  destruct pre_item. simpl in *.
  inversion Hpre_item_free. subst. clear Hpre_item_free H2.
  destruct H6 as [[_ [_ [Hv _]]] Ht].
  destruct l. simpl in *. unfold vtransition in Ht. simpl in Ht.
  match type of Ht with
  | (let (_, _) := ?t in _) = _ => destruct t as (si', om') eqn:Hti
  end.
  inversion Ht. subst. rewrite state_update_eq in Hsingleton_d_pre_item. clear Ht.
  specialize (equivocator_transition_no_equivocation_zero_descriptor (IM x) _ _ _ _ _ Hv Hti Hsingleton_d_pre_item)
    as Hsndv.
  unfold equivocators_transition_item_project in Hpr.
  simpl in Hpr.
  destruct v. simpl in Hsndv. subst m0.
  unfold ProjectionTraces.composite_transition_item_projection in Hpr.
  unfold ProjectionTraces.composite_transition_item_projection_from_eq in Hpr.
  simpl in Hpr.
  unfold eq_rect_r in Hpr. simpl in Hpr.
  rewrite Heqv_choice'' in Hpr.
  unfold equivocator_vlsm_transition_item_project in Hpr.
  rewrite state_update_eq in Hpr.
  destruct si' as (nsi', bsi').
  destruct (le_lt_dec (S nsi') 0); [lia|].
  destruct (nat_eq_dec 0 0); [|congruence].
  inversion Hpr. subst.
  inversion Hpr_pre_item.
  constructor. reflexivity.
  Unshelve.
  - assumption.
  - assumption.
Qed.

Existing Instance equivocating_i0.
Existing Instance equivocating_index_eq_dec.

Lemma fixed_equivocators_protocol_trace_project
  (final_choice : equivocator_descriptors IM)
  (is : composite_state (equivocator_IM IM))
  (tr : list (composite_transition_item (equivocator_IM IM)))
  (final_state := last (map destination tr) is)
  (Hproper: proper_fixed_equivocator_descriptors final_choice final_state)
  (Htr : finite_protocol_trace XE is tr)
  : exists
    (trX : list (composite_transition_item IM))
    (initial_choice : equivocator_descriptors IM)
    (isX := equivocators_state_project IM initial_choice is)
    (final_stateX := last (map destination trX) isX),
    proper_fixed_equivocator_descriptors initial_choice is /\
    equivocators_trace_project IM final_choice tr = Some (trX, initial_choice) /\
    equivocators_state_project IM final_choice final_state = final_stateX /\
    finite_protocol_trace X isX trX.
Proof.
  apply _equivocators_protocol_trace_project; [assumption | assumption| ..]
  ; intros.
  - left. exact I.
  - left. right. assumption.
  - clear final_choice is tr final_state Hproper Htr.
    unfold constraint_prop. intros.
    match goal with
    |- fixed_equivocation_constraint _ _ _ _ _ _ _ (?l, _) => remember l as lst_trX
    end.
    destruct (Free_no_additional_equivocation_decidable lst_trX input)
    ; [left; assumption|right].
    exists input. split; [reflexivity|].
    unfold no_additional_equivocations in n.
    match type of n with
    | ~ (?o \/ ?i) => assert (Hn : ~ o /\ ~ i) by intuition
    end.
    clear n; destruct Hn as [Hno Hni].
    specialize 
      (equivocators_trace_sub_item_input_is_seeded_or_sub_previously_sent
        _ _ (conj Htr Hinit) initial_choice final_choice' Hproper' _ Htr_project
      ) as Hsub.
    specialize
      (finite_protocol_trace_sub_projection (equivocator_IM IM) equivocating Hi0_equiv
        (equivocators_fixed_equivocations_constraint IM Hbs finite_index equivocating Hi0_equiv)
        (equivocator_Hbs IM Hbs)
        finite_index
        (no_additional_equivocations (free_composite_vlsm IM) lst_trX)
      ) as Hproject.
    spec Hproject.
    { intros l' (s', om').
      unfold equivocators_fixed_equivocations_constraint.
      unfold equivocators_no_equivocations_constraint.
      unfold no_equivocations_additional_constraint.
      clear. intuition.
    }
    spec Hproject is tr'.
    spec Hproject. { subst lst_trX. assumption. }
    spec Hproject. { split; assumption. }
    clear Hsub.
    subst lst_trX.
    unfold seeded_free_equivocators_composition.
    specialize
      (seeded_equivocators_protocol_trace_project (sub_IM IM equivocating)
        (sub_has_been_sent_capabilities IM equivocating Hbs)
        (finite_sub_index equivocating finite_index)
        (fun m : message =>
          no_additional_equivocations (free_composite_vlsm IM)
            (last (map Common.destination trX')
               (equivocators_state_project IM initial_choice is)) m \/
          vinitial_message_prop (free_composite_vlsm IM) m)
        (fun i => final_choice_m (proj1_sig i))
        (composite_state_sub_projection (equivocator_IM IM) equivocating is)
        (finite_trace_sub_projection (equivocator_IM IM) equivocating tr')
      ) as Hsub_project.
    simpl in Hsub_project.
    spec Hsub_project.
    { specialize (preloaded_finite_trace_sub_projection_last_state (equivocator_IM IM) equivocating Hi0_equiv _ _ (proj1 Htr'pre))
        as Heq_lst.
      simpl in Heq_lst.
      match goal with
      |- proper_equivocator_descriptors _ _ ?l =>
        match type of Heq_lst with
        | _ = ?l' =>
          replace l with l'
        end
      end.
      intros e.
      destruct e. simpl.
      unfold sub_IM. unfold composite_state_sub_projection. simpl.
      apply (proj1 Hfinal_choice_m).
    }
    spec Hsub_project.
    { clear -Hproject.
      unfold seeded_equivocators_no_equivocation_vlsm.
      destruct Hproject as [Hproject Hinit].
      split; [|assumption].
      eapply VLSM_incl_finite_protocol_trace_from; [|apply Hproject].
      unfold composite_vlsm.
      unfold mk_vlsm. unfold projT2.
      match goal with
      |- VLSM_incl_part ?MX ?MY =>
        apply (basic_VLSM_incl MX MY)
      end
      ; intros; [assumption | .. | reflexivity].
      - apply initial_message_is_protocol.
        simpl.
        destruct H0; [|right; left; assumption].
        simpl in H0. left. assumption.
      - destruct H as [Hs [_ [Hv Hc]]].
        split; [assumption|].
        destruct Hc as [Hc _].
        split; [|exact I].
        destruct om; [| exact I].
        simpl in Hc. simpl.
        destruct Hc as [Hc | [Hc | Hc]]
        ; [| right; left; assumption| right; right; left; assumption].
        left.
        destruct Hc as [subi Hibs].
        exists subi. revert Hibs.
        apply has_been_sent_irrelevance.

        match type of Hs with
        | context [composite_vlsm_machine ?IM ?constraint] =>
          apply (preloaded_protocol_state_projection IM constraint)
        end.
        revert Hs.
        apply VLSM_incl_protocol_state.
        apply pre_loaded_vlsm_incl_pre_loaded_with_all_messages.
    }
    destruct Hsub_project
      as [trX [initial_choice' [Hinitial_choice' [Hpr_tr' [Hpr_lst_tr' HtrX]]]]].
    clear -Hproject_trXm Hpr_tr' HtrX Hex Hno Hni Htr_project Hplst HtrX' His Hproper' Htr'pre.
    assert (Hno' : forall item, In item tr' -> output item = Some input -> In (projT1 (l item)) equivocating).
    { intros.
      destruct (in_dec IndEqDec (projT1 (l item)) equivocating); [assumption|].
      elim Hno.
      specialize
        (@has_been_observed_sent_received_iff _ 
          Free Free_has_been_received_capability
          Free_has_been_sent_capability
          Free_has_been_observed_capability
        ) as Hsent_received.
      match type of Hplst with
      | protocol_state_prop _ ?l => assert (Hfree_lst : protocol_state_prop (pre_loaded_with_all_messages_vlsm Free) l)
      end.
      { revert Hplst. clear. apply VLSM_incl_protocol_state.
        remember (fixed_equivocation_constraint IM Hbs Hbr equivocating Hi0_equiv finite_index)
          as constraint.
        apply VLSM_incl_trans with (machine Free); [|apply vlsm_incl_pre_loaded_with_all_messages_vlsm].
        apply (constraint_free_incl IM constraint).
      }
      specialize (Hsent_received _ Hfree_lst input).
      apply Hsent_received. clear Hsent_received. right.
      apply proper_sent; [assumption|].
      apply has_been_sent_consistency; [assumption| assumption |].
      exists (equivocators_state_project IM initial_choice is), trX'.
      split.
      { split; [|assumption]. revert HtrX'. apply VLSM_incl_finite_protocol_trace_from.
        remember (fixed_equivocation_constraint IM Hbs Hbr equivocating Hi0_equiv finite_index)
          as constraint.
        apply VLSM_incl_trans with (machine Free); [|apply vlsm_incl_pre_loaded_with_all_messages_vlsm].
        apply (constraint_free_incl IM constraint).
      }
      clear HtrX'.
      exists eq_refl.
      apply in_split in H.
      destruct H as [pre [suf Heq_tr']].
      replace (item :: suf) with ([item] ++ suf) in Heq_tr' by reflexivity.
      subst tr'.
      apply equivocators_trace_project_app_iff in Htr_project.
      destruct Htr_project as [preX [item_sufX [eqv_pre [Hpr_item_suf [Hpr_pre Heq_trX]]]]].
      subst trX'.
      apply Exists_app. right.
      apply equivocators_trace_project_app_iff in Hpr_item_suf.
      destruct Hpr_item_suf as [itemXs [sufX [eqv_item [Hpr_suf [Hpr_item Heq_item_sufX]]]]].
      subst item_sufX.
      apply Exists_app. left.
      destruct Htr'pre as [Htr'pre _].
      rewrite app_assoc in Htr'pre.
      apply finite_protocol_trace_from_app_iff in Htr'pre.
      destruct Htr'pre as [_ Hsufpre].
      specialize
        (proper_fixed_equivocator_descriptors_projection _ _ Hsufpre
          final_choice' eqv_item _ Hpr_suf
        ) as Hproper_item.
      rewrite app_assoc in Hproper'. rewrite map_app in Hproper'. rewrite last_app in Hproper'.
      spec Hproper_item Hproper'. rewrite map_app in Hproper_item. simpl in Hproper_item.
      rewrite last_is_last in Hproper_item.
      destruct Hproper_item as [Hproper_item Hproper_fixed_item].
      specialize (Hproper_fixed_item _ n).
      clear -Hproper_item Hproper_fixed_item Hpr_item.
      
      simpl in Hpr_item.
      destruct (equivocators_transition_item_project IM eqv_item item)
        as [(o, odescriptor)|] eqn:Hpr_item'; [|congruence].
      destruct item. simpl in *.
      unfold equivocators_transition_item_project in Hpr_item'. simpl in Hpr_item'.
      rewrite Hproper_fixed_item in Hpr_item'. 
      unfold equivocator_vlsm_transition_item_project in Hpr_item'.
      unfold composite_transition_item_projection in Hpr_item'.
      unfold composite_transition_item_projection_from_eq in Hpr_item'.
      unfold Common.l in Hpr_item' at 2.
      remember
        ( @eq_rect_r index
        (@projT1 index
           (fun n : index =>
            @vlabel message (@equivocator_IM message index IM n))
           (@Common.l message
              (@composite_type message index
                 (@equivocator_IM message index IM))
              (@Build_transition_item message
                 (@composite_type message index
                    (@equivocator_IM message index IM)) l input0
                 destination output)))
        (fun n : index =>
         @vlabel message (@equivocator_IM message index IM n))
        (@projT2 index
           (fun n : index =>
            @vlabel message (@equivocator_IM message index IM n))
           l)
        (@projT1 index
           (fun n : index =>
            @vlabel message (@equivocator_IM message index IM n))
           (@Common.l message
              (@composite_type message index
                 (@equivocator_IM message index IM))
              (@Build_transition_item message
                 (@composite_type message index
                    (@equivocator_IM message index IM)) l input0
                 destination output)))
        (@eq_refl index
           (@projT1 index
              (fun n : index =>
               @vlabel message
                 (@equivocator_IM message index IM n))
              (@Common.l message
                 (@composite_type message index
                    (@equivocator_IM message index IM))
                 (@Build_transition_item message
                    (@composite_type message index
                       (@equivocator_IM message index IM)) l
                    input0 destination output)))))
        as ll.
      destruct l as (i, (li, descriptor)).
      simpl in Heqll.
      unfold eq_rect_r in Heqll. simpl in Heqll. subst ll.
      unfold Common.destination in Hpr_item'.
      unfold l in Hpr_item' at 1.
      unfold projT1 in Hpr_item' at 1.
      destruct (destination i) eqn:Hdest_i.
      destruct (le_lt_dec (S x) 0); [lia|].
      unfold projT1 in Hproper_fixed_item.
      HERE
      unfold eq_rect in Hpr_item'.
      inversion Hpr_item''.
      destruct item. 
      simpl in Hpr_item'.
      u
      unfold equivocator_vlsm_transition_item_project in Hpr_item'.
    }
    apply Exists_exists in Hex.
    destruct Hex as [output_itemX [Hin Houtput_select]].
    apply in_split in Hin.
    destruct Hin as [preX [sufX Heq_trXm]].
    replace (output_itemX :: sufX) with ([output_itemX] ++ sufX) in Heq_trXm by reflexivity.
    rewrite app_assoc in Heq_trXm.
    subst trXm.

    apply equivocators_trace_project_app_inv in Hproject_trXm.
    destruct Hproject_trXm as [pre [suf [eqv_pre [Hpr_suf [Hpr_pre Heq_tr']]]]].
    subst tr'.
    rewrite (finite_trace_sub_projection_app (equivocator_IM IM)) in Hpr_tr'.
    apply (equivocators_trace_project_app_iff (sub_IM IM equivocating)) in Hpr_tr'.
    destruct Hpr_tr' as [prenX [sufnX [eqv_pren [_ [Hpr_pren Heq_trX]]]]].
    subst trX.
    destruct HtrX as [HtrX _].
    apply finite_protocol_trace_from_app_iff in HtrX.
    destruct HtrX as [HpreX _].
    clear -Hpr_pre Hpr_pren HpreX.
    rewrite (finite_trace_sub_projection_app (equivocator_IM IM)) in Hpr_preX.
    apply (equivocators_trace_project_app_iff (sub_IM IM equivocating)) in Hpr_preX.
    destruct Hpr_preX as [preX' [output_itemX [eqv_descriptors'' [Hpr_output_item [_ Heq_preX]]]]].
    subst preX.
    apply finite_protocol_trace_from_app_iff in HpreX.
    destruct HtrX as [HpreX _].
    
    unfold can_emit.

      as Hpre_pre_suf.


      .
    apply Exists_exists in Hall.
    destruct Hall as [item [Hitem Hinput]].
    apply in_split in Hitem.
    destruct Hitem as [pre [suf Hitem]]. subst.
    change (item :: suf) with ([item] ++ suf ) in Hproject.
    rewrite app_assoc in Hproject.
    rewrite (finite_trace_sub_projection_app (equivocator_IM IM)) in Hproject.
    destruct Hproject as [Hproject Hinit].
    apply finite_protocol_trace_from_app_iff in Hproject.
    destruct Hproject as [Hproject _].
    assert (Hsub_input : trace_has_message (field_selector output) input (finite_trace_sub_projection (equivocator_IM IM) equivocating
    tr')).

        clear -Htr.
        unfold XE in Htr.
        unfold equivocators_fixed_equivocations_vlsm in Htr.
        assumption.

      }

      unfold can_emit.
      admit.


=======
Admitted.
>>>>>>> 411e16cd

End from_equivocators_to_nodes.<|MERGE_RESOLUTION|>--- conflicted
+++ resolved
@@ -46,7 +46,6 @@
   (som' := composite_transition equivocator_IM l som)
   : Prop
   := equivocators_no_equivocations_constraint IM Hbs finite_index l som
-<<<<<<< HEAD
   /\ state_has_fixed_equivocation (fst som').
 
 
@@ -75,9 +74,6 @@
   assumption.
 Qed.
 
-=======
-  /\ incl (equivocating_indices IM index_listing (fst som')) equivocating.
->>>>>>> 411e16cd
 
 Definition equivocators_fixed_equivocations_vlsm
   : VLSM message
@@ -123,7 +119,6 @@
   (equivocator_IM := equivocator_IM IM)
   (equivocator_descriptors_update := equivocator_descriptors_update IM)
   (proper_equivocator_descriptors := proper_equivocator_descriptors IM)
-<<<<<<< HEAD
   (index_equivocating_prop : index -> Prop := sub_index_prop equivocating)
   (equivocating_index : Type := sub_index equivocating)
   (equivocating_i0 : Inhabited equivocating_index := sub_index_i0 equivocating Hi0_equiv)
@@ -131,10 +126,6 @@
   (equivocating_index_eq_dec : EqDecision equivocating_index := sub_index_eq_dec equivocating)
   (free_equivocating_vlsm_composition : VLSM message := free_composite_vlsm equivocating_IM)
   (sub_equivocator_IM := sub_IM equivocator_IM equivocating)
-=======
-  (equivocating : set index)
-  (Hi0_equiv : equivocating <> [])
->>>>>>> 411e16cd
   .
 
 Existing Instance X_has_been_observed_capability.
@@ -206,16 +197,6 @@
     (X_has_been_received_capability : has_been_received_capability X := composite_has_been_received_capability IM (free_constraint IM) finite_index Hbr)
     (X_has_been_observed_capability : has_been_observed_capability X := has_been_observed_capability_from_sent_received X)
     .
-<<<<<<< HEAD
-=======
-
-  Local Instance index_equivocating_dec
-    (i : index)
-    : Decision (index_equivocating_prop equivocating i).
-  Proof.
-    apply index_equivocating_prop_dec.
-  Qed.
->>>>>>> 411e16cd
 
   Existing Instance  equivocating_inhabited.
   Existing Instance  equivocating_index_eq_dec.
@@ -271,7 +252,6 @@
   (IM : index -> VLSM message)
   (Hbs : forall i : index, has_been_sent_capability (IM i))
   (Hbr : forall i : index, has_been_received_capability (IM i))
-<<<<<<< HEAD
   (equivocating : set index)
   (Hi0_equiv : equivocating <> [])
   (i0 : Inhabited index := @SubProjectionTraces.i0 index equivocating Hi0_equiv)
@@ -282,17 +262,6 @@
   (equivocators_free_Hbs := composite_has_been_sent_capability (equivocator_IM IM) (free_constraint (equivocator_IM IM)) finite_index (equivocator_Hbs IM Hbs))
   (FreeE : VLSM message := free_composite_vlsm (equivocator_IM IM))
   (FreeE_has_been_sent_capability : has_been_sent_capability FreeE := composite_has_been_sent_capability (equivocator_IM IM) (free_constraint (equivocator_IM IM)) finite_index (equivocator_Hbs IM Hbs))
-=======
-  {i0 : Inhabited index}
-  {index_listing : list index}
-  (finite_index : Listing index_listing)
-  (equivocating : set index)
-  (XE : VLSM message := equivocators_fixed_equivocations_vlsm IM Hbs finite_index equivocating)
-  (Hi0_equiv : equivocating <> [])
-  (X : VLSM message := fixed_equivocation_vlsm_composition IM Hbs Hbr finite_index equivocating Hi0_equiv)
-  (equivocators_free_Hbs := composite_has_been_sent_capability (equivocator_IM IM) (free_constraint (equivocator_IM IM)) finite_index (equivocator_Hbs IM Hbs))
-  (FreeE : VLSM message := free_composite_vlsm (equivocator_IM IM))
->>>>>>> 411e16cd
   (Hdec_init : forall i, vdecidable_initial_messages_prop (IM i))
   (comopsite_initial_decidable := composite_decidable_initial_message IM finite_index Hdec_init)
   (Free := free_composite_vlsm IM)
@@ -300,7 +269,6 @@
   (Free_has_been_received_capability : has_been_received_capability Free := composite_has_been_received_capability IM (free_constraint IM) finite_index Hbr)
   (Free_has_been_observed_capability : has_been_observed_capability Free := has_been_observed_capability_from_sent_received Free)
   (Free_no_additional_equivocation_decidable := no_additional_equivocations_dec Free comopsite_initial_decidable)
-<<<<<<< HEAD
   (index_equivocating_prop : index -> Prop := sub_index_prop equivocating)
   (equivocating_index : Type := sub_index equivocating)
   (equivocating_i0 : Inhabited equivocating_index := sub_index_i0 equivocating Hi0_equiv)
@@ -315,7 +283,7 @@
   (Hs : protocol_state_prop XE s)
   (i : index)
   (Hi : ~In i equivocating)
-  : projT1 (s i) = 0.
+  : is_singleton_state (IM i) (s i).
 Proof.
   apply protocol_state_has_trace in Hs.
   destruct Hs as [is [tr [Htr Hlst]]].
@@ -360,6 +328,7 @@
   intros i Hi.
   specialize (not_equivocating_equivocatos_choice_fixed_descriptor_is_0 _ Hs _ Hi)
     as Hzero.
+  unfold is_singleton_state in Hzero.
   specialize (Heqv_choice i). unfold not_equivocating_descriptor in Heqv_choice.
   destruct (eqv_choice i); [contradiction|].
   destruct b; [contradiction|].
@@ -390,10 +359,6 @@
   ; assumption.
 Qed.
 
-=======
-  .
-
->>>>>>> 411e16cd
 Existing Instance equivocators_free_Hbs.
 
 Lemma fixed_equivocators_initial_state_project
@@ -427,7 +392,6 @@
   exists emi. assumption.
 Qed.
 
-<<<<<<< HEAD
 Existing Instance Free_has_been_observed_capability.
 Existing Instance Free_has_been_sent_capability.
 
@@ -435,51 +399,22 @@
   (constraint : composite_label IM -> composite_state IM * option message -> Prop)
   : Prop :=
   forall
-  (X' := composite_vlsm IM constraint)
-  (tr': list (composite_transition_item (equivocator_IM IM)))
-  (s: _composite_state (equivocator_IM IM))
-  (l: vlabel XE)
-  (input: message)
-  (destination: _composite_state IM)
-  (output: option message)
-  (final_state:= s)
-  (is : _composite_state (equivocator_IM IM))
-  (Htr: finite_protocol_trace_from XE is tr')
-  (Hlst: finite_protocol_trace_from XE (last (map Common.destination tr') is) [{| l := l; input := Some input; destination := s; output := output |}])
-  (Hinit: composite_initial_state_prop (equivocator_IM IM) is)
-  (final_choice: equivocator_descriptors IM)
-  (Hproper: proper_fixed_equivocator_descriptors final_choice s)
-  (final_choice': equivocator_descriptors IM)
-  (trX': list (composite_transition_item IM))
-  (initial_choice: equivocator_descriptors IM)
-  (Hproper_initial: proper_fixed_equivocator_descriptors initial_choice is)
-  (Htr_project: equivocators_trace_project IM final_choice' tr' = Some (trX', initial_choice))
-  (Hstate_project: equivocators_state_project IM final_choice' (last (map Common.destination tr') is) = last (map Common.destination trX') (equivocators_state_project IM initial_choice is))
-  (HtrX': finite_protocol_trace_from X' (equivocators_state_project IM initial_choice is) trX')
-  (His: composite_initial_state_prop IM (equivocators_state_project IM initial_choice is))
-  (Hproper': proper_fixed_equivocator_descriptors final_choice' (last (map Common.destination tr') is))
-  (Htx: (let (si', om') := vtransition (IM (projT1 l)) (fst (projT2 l)) (last (map Common.destination trX') (equivocators_state_project IM initial_choice is) (projT1 l), Some input) in (state_update IM (last (map Common.destination trX') (equivocators_state_project IM initial_choice is)) (projT1 l) si', om')) = (destination, output))
-  (Hvx: vvalid (IM (projT1 l)) (fst (projT2 l)) (last (map Common.destination trX') (equivocators_state_project IM initial_choice is) (projT1 l), Some input))
-  (Hprojectx: equivocators_transition_item_project IM final_choice {| l := l; input := Some input; destination := s; output := output |} = Some (Some (@Build_transition_item _ (type X') (existT (fun n : index => vlabel (IM n)) (projT1 l) (fst (projT2 l))) (Some input) destination output), final_choice'))
-  (Hdestination: equivocators_state_project IM final_choice s = destination)
-  (H3: finite_protocol_trace_from XE s [])
-  (Hs: protocol_state_prop XE (last (map Common.destination tr') is))
-  (Hno_equiv: composite_has_been_sent (equivocator_IM IM) (free_constraint (equivocator_IM IM)) (equivocator_Hbs IM Hbs) (last (map Common.destination tr') is) input)
-  (Hfixed: @state_has_fixed_equivocation _ _ IM index_listing equivocating (fst (let (i, li) := l in let (si', om') := vtransition (equivocator_IM IM i) li (last (map Common.destination tr') is i, Some input) in (state_update (equivocator_IM IM) (last (map Common.destination tr') is) i si', om'))))
-  (Hiom: option_protocol_message_prop XE (Some input))
-  (Hplst: protocol_state_prop X' (last (map Common.destination trX') (equivocators_state_project IM initial_choice is)))
-  (Hs_free: protocol_state_prop FreeE (last (map Common.destination tr') is))
-  (Htr': finite_protocol_trace FreeE is tr')
-  (Hall: trace_has_message (field_selector Common.output) input tr')
-  (Htr'pre: finite_protocol_trace (pre_loaded_with_all_messages_vlsm FreeE) is tr')
-  (final_choice_m initial_choice_m: equivocator_descriptors IM)
-  (trXm: list (composite_transition_item IM))
-  (Hfinal_choice_m: proper_fixed_equivocator_descriptors final_choice_m (last (map Common.destination tr') is))
-  (Hproject_trXm: equivocators_trace_project IM final_choice_m tr' = Some (trXm, initial_choice_m))
-  (Hex: Exists (field_selector Common.output input) trXm)
-  (Hpr_fin_tr': equivocators_state_project IM final_choice_m (last (map Common.destination tr') is) = last (map Common.destination trXm) (equivocators_state_project IM initial_choice_m is))
-  (HtrXm: finite_protocol_trace X' (equivocators_state_project IM initial_choice_m is) trXm)
-  (Hproper_initial_m: proper_fixed_equivocator_descriptors initial_choice_m is),
+    (X' := composite_vlsm IM constraint)
+    (tr': list (composite_transition_item (equivocator_IM IM)))
+    (l: vlabel XE)
+    (input: message)
+    (is : _composite_state (equivocator_IM IM))
+    (Htr: finite_protocol_trace XE is tr')
+    (final_choice': equivocator_descriptors IM)
+    (trX': list (composite_transition_item IM))
+    (initial_choice: equivocator_descriptors IM)
+    (Htr_project: equivocators_trace_project IM final_choice' tr' = Some (trX', initial_choice))
+    (Hproper': proper_fixed_equivocator_descriptors final_choice' (last (map Common.destination tr') is))
+    (final_choice_m initial_choice_m: equivocator_descriptors IM)
+    (trXm: list (composite_transition_item IM))
+    (Hfinal_choice_m: proper_fixed_equivocator_descriptors final_choice_m (last (map Common.destination tr') is))
+    (Hproject_trXm: equivocators_trace_project IM final_choice_m tr' = Some (trXm, initial_choice_m))
+    (Hex: Exists (field_selector Common.output input) trXm),
   constraint (existT (fun n : index => vlabel (IM n)) (projT1 l) (fst (projT2 l))) (last (map Common.destination trX') (equivocators_state_project IM initial_choice is), Some input).
 
 Lemma _equivocators_protocol_trace_project
@@ -503,24 +438,6 @@
     equivocators_trace_project IM final_choice tr = Some (trX, initial_choice) /\
     equivocators_state_project IM final_choice final_state = final_stateX /\
     finite_protocol_trace X' isX trX.
-=======
-Lemma equivocators_protocol_trace_project
-  (final_choice : equivocator_descriptors IM)
-  (is : vstate XE)
-  (tr : list (vtransition_item XE))
-  (final_state := last (map destination tr) is)
-  (Hproper : proper_equivocator_descriptors IM final_choice final_state)
-  (Htr : finite_protocol_trace XE is tr)
-  : exists
-    (trX : list (vtransition_item X))
-    (initial_choice : equivocator_descriptors IM)
-    (isX := equivocators_state_project IM initial_choice is)
-    (final_stateX := last (map destination trX) isX),
-    proper_equivocator_descriptors IM initial_choice is /\
-    equivocators_trace_project IM final_choice tr = Some (trX, initial_choice) /\
-    equivocators_state_project IM final_choice final_state = final_stateX /\
-    finite_protocol_trace X isX trX.
->>>>>>> 411e16cd
 Proof.
   remember (length tr) as len_tr.
   generalize dependent final_choice. generalize dependent tr.
@@ -530,21 +447,13 @@
   - clear H. subst. unfold final_state in *. exists [], final_choice.
     split; [assumption|]. split; [reflexivity|]. split; [reflexivity|].
     remember (equivocators_state_project IM final_choice is) as isx.
-<<<<<<< HEAD
     cut (vinitial_state_prop X' isx).
-=======
-    cut (vinitial_state_prop X isx).
->>>>>>> 411e16cd
     { intro. split; [|assumption]. constructor.
       apply protocol_state_prop_iff. left.
       exists (exist _ _ H). reflexivity.
     }
     subst.
-<<<<<<< HEAD
     apply fixed_equivocators_initial_state_project; [|apply Hproper].
-=======
-    apply fixed_equivocators_initial_state_project; [|assumption].
->>>>>>> 411e16cd
     apply Htr.
   - specialize (H (length tr')) as H'.
     spec H'. { rewrite app_length. simpl. lia. }
@@ -553,18 +462,12 @@
     destruct Htr as [Htr Hlst].
     specialize (H' tr' (conj Htr Hinit) eq_refl).
     specialize (equivocators_transition_item_project_proper_characterization IM final_choice lst) as Hproperx.
-<<<<<<< HEAD
     specialize
       (equivocators_transition_item_project_zero_descriptor IM final_choice lst)
       as Hzero.
     unfold final_state in Hproper. rewrite Htr_lst in Hproper.
     rewrite map_app in Hproper. simpl in Hproper. rewrite last_is_last in Hproper.
     spec Hproperx (proj1 Hproper).
-=======
-    unfold final_state in Hproper. rewrite Htr_lst in Hproper.
-    rewrite map_app in Hproper. simpl in Hproper. rewrite last_is_last in Hproper.
-    spec Hproperx Hproper.
->>>>>>> 411e16cd
     destruct Hproperx as [oitem [final_choice' [Hprojectx [Hitemx Hproperx]]]].
     specialize (Hproperx (last (map destination tr') is)).
     unfold equivocators_trace_project.
@@ -576,7 +479,6 @@
     rewrite Hprojectx in Heqfoldx.
     inversion Hlst. subst tl s' lst.
     destruct H4 as [[Hs [Hiom [Hv Hc]]] Ht].
-<<<<<<< HEAD
     specialize (Hzero oitem final_choice' _ Ht Hv Hprojectx).
     specialize (Hproperx Hv Ht).
     destruct Hproperx as [_Hproper' Hx].
@@ -603,12 +505,6 @@
     specialize
       (proper_fixed_equivocator_descriptors_projection _ _ (proj1 Htr'pre) _ _ _ Htr_project Hproper')
       as Hproper_initial.
-=======
-    specialize (Hproperx Hv Ht). clear Hv Ht.
-    destruct Hproperx as [Hproper' Hx].
-    specialize (H' _ Hproper').
-    destruct H' as [trX' [initial_choice [Hproper_initial [Htr_project [Hstate_project HtrX']]]]].
->>>>>>> 411e16cd
     destruct oitem as [item|].
     +  simpl in Hitemx. destruct Hitemx as [Hl [Hinput [Houtput Hdestination]]].
       specialize (Hx _ eq_refl).
@@ -630,36 +526,21 @@
       |- finite_protocol_trace_from _ ?l _ => remember l as lst
       end.
       destruct item.
-<<<<<<< HEAD
       assert (Hplst : protocol_state_prop X' lst).
       { apply finite_ptrace_last_pstate in HtrX'. subst. assumption. }
       apply (extend_right_finite_trace_from X' lst []); [constructor; assumption|].
-=======
-      assert (Hplst : protocol_state_prop X lst).
-      { apply finite_ptrace_last_pstate in HtrX'. subst. assumption. }
-      apply (extend_right_finite_trace_from X lst []); [constructor; assumption|].
->>>>>>> 411e16cd
       simpl in Hl. subst.
       simpl in Hc.
       destruct Hc as [[Hno_equiv _] Hfixed].
       simpl in Htx,Hvx,Hstate_project.
       rewrite Hstate_project in Hvx, Htx.
       destruct input as [input|]
-<<<<<<< HEAD
       ; [|repeat split; [assumption| apply option_protocol_message_None |assumption| apply HconstraintNone |assumption]].
-=======
-      ; [|repeat split; [assumption| apply option_protocol_message_None |assumption| left; exact I |assumption]].
-
->>>>>>> 411e16cd
       simpl in Hno_equiv.
       apply or_comm in Hno_equiv.
       destruct Hno_equiv as [Hinit_input | Hno_equiv]
       ; [apply fixed_equivocators_initial_message in Hinit_input|]
-<<<<<<< HEAD
       ; [repeat split; [assumption| |assumption| apply Hconstraintinitial; assumption |assumption]|].
-=======
-      ; [repeat split; [assumption| |assumption| left; right;assumption |assumption]|].
->>>>>>> 411e16cd
       { apply protocol_message_prop_iff. left. exists (exist _ _ Hinit_input).
         reflexivity.
       }
@@ -675,7 +556,6 @@
       specialize
         (specialized_proper_sent_rev FreeE _ Hs_free _ Hno_equiv) as Hall.
       specialize (Hall is tr').
-<<<<<<< HEAD
       spec Hall Htr'.
       specialize (Hall eq_refl).
       destruct (equivocators_trace_project_output_reflecting_inv IM _ _ (proj1 Htr'pre) _ Hall)
@@ -684,24 +564,6 @@
       { apply not_equivocating_equivocatos_choice_proper_fixed; [|assumption].
         apply finite_ptrace_last_pstate. assumption.
       }
-=======
-      assert
-        (Htr' : finite_protocol_trace FreeE is tr').
-      {  split; [|assumption].
-        apply VLSM_incl_finite_protocol_trace_from; [apply equivocators_fixed_equivocations_vlsm_incl_free|].
-        assumption.
-      }
-      spec Hall Htr'.
-      specialize (Hall eq_refl).
-      assert
-        (Htr'pre : finite_protocol_trace (pre_loaded_with_all_messages_vlsm FreeE) is tr').
-      { split; [|assumption].
-        specialize (vlsm_incl_pre_loaded_with_all_messages_vlsm FreeE) as Hincl.
-        apply (VLSM_incl_finite_protocol_trace_from _ _ Hincl). apply Htr'.
-      }
-      destruct (equivocators_trace_project_output_reflecting_inv IM _ _ (proj1 Htr'pre) _ Hall)
-        as [final_choice_m [initial_choice_m [trXm [Hfinal_choice_m [Hproject_trXm Hex]]]]].
->>>>>>> 411e16cd
       specialize (H (length tr')).
       spec H. { rewrite app_length. simpl. lia. }
       specialize (H tr' (conj Htr Hinit) eq_refl final_choice_m Hfinal_choice_m).
@@ -710,45 +572,20 @@
       inversion Hproject_trXm'. subst trXm' initial_choice_m'. clear Hproject_trXm'.
       repeat split; [assumption| |assumption| |assumption]
       ; [ apply option_protocol_message_Some
-<<<<<<< HEAD
         ; apply (protocol_trace_output_is_protocol X' _ _ (proj1 HtrXm) _ Hex)
         |].
-      specialize
+      apply
         (Hconstraint_noequiv 
-          tr' s l input destination output is Htr Hlst Hinit final_choice
-          Hproper final_choice' trX' initial_choice Hproper_initial
-          Htr_project Hstate_project HtrX' His Hproper' Htx Hvx Hprojectx
-          Hdestination H3 Hs Hno_equiv Hfixed Hiom Hplst Hs_free Htr' Hall
-          Htr'pre final_choice_m initial_choice_m trXm Hfinal_choice_m
-          Hproject_trXm Hex Hpr_fin_tr' HtrXm Hproper_initial_m
+          tr' l input is (conj Htr Hinit) final_choice' trX' initial_choice Htr_project
+          Hproper' final_choice_m initial_choice_m trXm Hfinal_choice_m
+          Hproject_trXm Hex
         ).
-      assumption.
-=======
-        ; apply (protocol_trace_output_is_protocol X _ _ (proj1 HtrXm) _ Hex)
-        |].
-      match goal with
-      |- fixed_equivocation_constraint _ _ _ _ _ _ _ (?s, Some ?m) =>
-        destruct (Free_no_additional_equivocation_decidable s m)
-      end
-      ; [left; assumption|right].
-      exists input. split; [reflexivity|].
-      unfold no_additional_equivocations in n.
-      match type of n with
-      | ~ (?o \/ ?i) => assert (Hn : ~ o /\ ~ i) by intuition
-      end.
-      clear n; destruct Hn as [Hno Hni].
-      match type of Hno with
-      | ~ has_been_observed _ ?s _ => remember s as lst_trX'
-      end.
-      admit.
->>>>>>> 411e16cd
     + exists trX'. exists initial_choice. subst foldx. split; [assumption|].
       split; [apply Htr_project|]. split; [|assumption].
       subst tr. clear -Hstate_project Hx.
       rewrite Hstate_project in Hx.
       rewrite <- Hx. f_equal. unfold final_state.
       rewrite map_app. simpl. rewrite last_is_last. reflexivity.
-<<<<<<< HEAD
 Qed.
 
 Lemma free_equivocators_protocol_trace_project
@@ -975,6 +812,114 @@
 Existing Instance equivocating_i0.
 Existing Instance equivocating_index_eq_dec.
 
+Lemma equivocator_vlsm_trace_project_reflect_non_equivocating
+  (is: _composite_state (equivocator_IM IM))
+  (tr': list (composite_transition_item (equivocator_IM IM)))
+  (Htr': finite_protocol_trace XE is tr')
+  (input: message)
+  (final_choice': equivocator_descriptors IM)
+  (Hproper': proper_fixed_equivocator_descriptors final_choice' (last (map destination tr') is))
+  (trX': list (composite_transition_item IM))
+  (initial_choice: equivocator_descriptors IM)
+  (Htr_project: equivocators_trace_project IM final_choice' tr' = Some (trX', initial_choice))
+  (item: composite_transition_item (equivocator_IM IM))
+  (Hitem: In item tr')
+  (Houtput: output item = Some input)
+  (Hno_equiv_item: ~ In (projT1 (l item)) equivocating)
+  : trace_has_message (field_selector output) input trX'.
+Proof.
+  apply in_split in Hitem.
+  destruct Hitem as [pre [suf Heq_tr']].
+  replace (item :: suf) with ([item] ++ suf) in Heq_tr' by reflexivity.
+  subst tr'.
+  apply equivocators_trace_project_app_iff in Htr_project.
+  destruct Htr_project as [preX [item_sufX [eqv_pre [Hpr_item_suf [Hpr_pre Heq_trX]]]]].
+  subst trX'.
+  apply Exists_app. right.
+  apply equivocators_trace_project_app_iff in Hpr_item_suf.
+  destruct Hpr_item_suf as [itemXs [sufX [eqv_item [Hpr_suf [Hpr_item Heq_item_sufX]]]]].
+  subst item_sufX.
+  apply Exists_app. left.
+  destruct Htr' as [Htr' _].
+  rewrite app_assoc in Htr'.
+  apply finite_protocol_trace_from_app_iff in Htr'.
+  destruct Htr' as [Hpre Hsuf].
+  apply finite_protocol_trace_from_app_iff in Hpre.
+  destruct Hpre as [_ Hitem].
+  rewrite app_assoc in Hproper'. rewrite map_app in Hproper'. rewrite last_app in Hproper'.
+  rewrite map_app in Hsuf, Hproper'. simpl in Hsuf, Hproper'. rewrite last_is_last in Hsuf, Hproper'.
+  assert (Hsufpre : finite_protocol_trace_from (pre_loaded_with_all_messages_vlsm FreeE) (destination item) suf).
+  {
+    revert Hsuf. apply VLSM_incl_finite_protocol_trace_from.
+    apply VLSM_incl_trans with (machine FreeE).
+    - apply equivocators_fixed_equivocations_vlsm_incl_free.
+    - apply vlsm_incl_pre_loaded_with_all_messages_vlsm.
+  }
+  specialize
+    (proper_fixed_equivocator_descriptors_projection _ _ Hsufpre
+      final_choice' eqv_item _ Hpr_suf Hproper'
+    ) as Hproper_item.
+  destruct Hproper_item as [Hproper_item Hproper_fixed_item].
+  specialize (Hproper_fixed_item _ Hno_equiv_item).
+  specialize
+    (equivocators_transition_item_project_zero_descriptor_no_equivocation IM eqv_item item
+      Hproper_fixed_item
+    ) as Hex.
+  spec Hex.
+  {
+    apply not_equivocating_equivocatos_choice_fixed_descriptor_is_0; [|assumption].
+    apply finite_ptrace_last_pstate in Hitem. assumption.
+  }
+  inversion Hitem; subst. destruct H3 as [[Hs [Hiom [Hv Hc]]] Ht].
+  specialize (Hex _ Hv Ht). simpl in Hex.
+  simpl in Hpr_item. rewrite Hex in Hpr_item.
+  inversion_clear Hpr_item.
+  constructor. assumption.
+Qed.
+
+Lemma has_not_been_observed_piecewise
+  (is: _composite_state (equivocator_IM IM))
+  (tr': list (composite_transition_item (equivocator_IM IM)))
+  (Htr': finite_protocol_trace XE is tr')
+  (final_choice': equivocator_descriptors IM)
+  (Hproper': proper_fixed_equivocator_descriptors final_choice' (last (map destination tr') is))
+  (trX': list (composite_transition_item IM))
+  (initial_choice: equivocator_descriptors IM)
+  (Htr_project: equivocators_trace_project IM final_choice' tr' = Some (trX', initial_choice))
+  (input: message)
+  (Hno: ~ has_been_observed Free (last (map destination trX') (equivocators_state_project IM initial_choice is)) input)
+  : forall item : composite_transition_item (equivocator_IM IM),
+      In item tr' -> output item = Some input -> In (projT1 (l item)) equivocating.
+Proof.
+  destruct (free_equivocators_protocol_trace_project final_choice' is tr' Hproper' Htr')
+    as [_trX' [_initial_choice [_ [_Htr_project [_ HtrX']]]]].
+  rewrite Htr_project in _Htr_project.
+  inversion _Htr_project. subst _trX' _initial_choice. clear _Htr_project.
+  intros item Hitem Houtput.
+  destruct (in_dec IndEqDec (projT1 (l item)) equivocating); [assumption|].
+  elim Hno. clear Hno.
+  specialize
+    (@has_been_observed_sent_received_iff _ 
+      Free Free_has_been_received_capability
+      Free_has_been_sent_capability
+      Free_has_been_observed_capability
+    ) as Hsent_received.
+  assert (HtrX'_free : finite_protocol_trace (pre_loaded_with_all_messages_vlsm Free) (equivocators_state_project IM initial_choice is) trX').
+  {
+    revert HtrX'. clear. apply VLSM_incl_finite_protocol_trace.
+    apply vlsm_incl_pre_loaded_with_all_messages_vlsm.
+  }
+  specialize (finite_ptrace_last_pstate _ _ _ (proj1 HtrX'_free)) as Hfree_lst.
+  specialize (Hsent_received _ Hfree_lst input).
+  apply Hsent_received. clear Hsent_received. right.
+  apply proper_sent; [assumption|].
+  apply has_been_sent_consistency; [assumption| assumption |].
+  exists (equivocators_state_project IM initial_choice is), trX', HtrX'_free, eq_refl.
+  clear HtrX' HtrX'_free Hfree_lst.
+  apply equivocator_vlsm_trace_project_reflect_non_equivocating with is tr' final_choice' initial_choice item
+  ; assumption.
+Qed.
+
 Lemma fixed_equivocators_protocol_trace_project
   (final_choice : equivocator_descriptors IM)
   (is : composite_state (equivocator_IM IM))
@@ -998,6 +943,14 @@
   - left. right. assumption.
   - clear final_choice is tr final_state Hproper Htr.
     unfold constraint_prop. intros.
+    assert (Htr'pre : finite_protocol_trace (pre_loaded_with_all_messages_vlsm FreeE) is tr').
+    { revert Htr. apply VLSM_incl_finite_protocol_trace.
+      apply VLSM_incl_trans with (machine FreeE).
+      - apply
+        (constraint_free_incl (equivocator_IM IM) (equivocators_fixed_equivocations_constraint IM Hbs
+          finite_index equivocating Hi0_equiv)).
+      - apply vlsm_incl_pre_loaded_with_all_messages_vlsm.
+    }
     match goal with
     |- fixed_equivocation_constraint _ _ _ _ _ _ _ (?l, _) => remember l as lst_trX
     end.
@@ -1011,7 +964,7 @@
     clear n; destruct Hn as [Hno Hni].
     specialize 
       (equivocators_trace_sub_item_input_is_seeded_or_sub_previously_sent
-        _ _ (conj Htr Hinit) initial_choice final_choice' Hproper' _ Htr_project
+        _ _ Htr initial_choice final_choice' Hproper' _ Htr_project
       ) as Hsub.
     specialize
       (finite_protocol_trace_sub_projection (equivocator_IM IM) equivocating Hi0_equiv
@@ -1029,7 +982,7 @@
     }
     spec Hproject is tr'.
     spec Hproject. { subst lst_trX. assumption. }
-    spec Hproject. { split; assumption. }
+    spec Hproject Htr.
     clear Hsub.
     subst lst_trX.
     unfold seeded_free_equivocators_composition.
@@ -1103,193 +1056,55 @@
     }
     destruct Hsub_project
       as [trX [initial_choice' [Hinitial_choice' [Hpr_tr' [Hpr_lst_tr' HtrX]]]]].
-    clear -Hproject_trXm Hpr_tr' HtrX Hex Hno Hni Htr_project Hplst HtrX' His Hproper' Htr'pre.
-    assert (Hno' : forall item, In item tr' -> output item = Some input -> In (projT1 (l item)) equivocating).
-    { intros.
-      destruct (in_dec IndEqDec (projT1 (l item)) equivocating); [assumption|].
-      elim Hno.
-      specialize
-        (@has_been_observed_sent_received_iff _ 
-          Free Free_has_been_received_capability
-          Free_has_been_sent_capability
-          Free_has_been_observed_capability
-        ) as Hsent_received.
-      match type of Hplst with
-      | protocol_state_prop _ ?l => assert (Hfree_lst : protocol_state_prop (pre_loaded_with_all_messages_vlsm Free) l)
-      end.
-      { revert Hplst. clear. apply VLSM_incl_protocol_state.
-        remember (fixed_equivocation_constraint IM Hbs Hbr equivocating Hi0_equiv finite_index)
-          as constraint.
-        apply VLSM_incl_trans with (machine Free); [|apply vlsm_incl_pre_loaded_with_all_messages_vlsm].
-        apply (constraint_free_incl IM constraint).
-      }
-      specialize (Hsent_received _ Hfree_lst input).
-      apply Hsent_received. clear Hsent_received. right.
-      apply proper_sent; [assumption|].
-      apply has_been_sent_consistency; [assumption| assumption |].
-      exists (equivocators_state_project IM initial_choice is), trX'.
-      split.
-      { split; [|assumption]. revert HtrX'. apply VLSM_incl_finite_protocol_trace_from.
-        remember (fixed_equivocation_constraint IM Hbs Hbr equivocating Hi0_equiv finite_index)
-          as constraint.
-        apply VLSM_incl_trans with (machine Free); [|apply vlsm_incl_pre_loaded_with_all_messages_vlsm].
-        apply (constraint_free_incl IM constraint).
-      }
-      clear HtrX'.
-      exists eq_refl.
-      apply in_split in H.
-      destruct H as [pre [suf Heq_tr']].
-      replace (item :: suf) with ([item] ++ suf) in Heq_tr' by reflexivity.
-      subst tr'.
-      apply equivocators_trace_project_app_iff in Htr_project.
-      destruct Htr_project as [preX [item_sufX [eqv_pre [Hpr_item_suf [Hpr_pre Heq_trX]]]]].
-      subst trX'.
-      apply Exists_app. right.
-      apply equivocators_trace_project_app_iff in Hpr_item_suf.
-      destruct Hpr_item_suf as [itemXs [sufX [eqv_item [Hpr_suf [Hpr_item Heq_item_sufX]]]]].
-      subst item_sufX.
-      apply Exists_app. left.
-      destruct Htr'pre as [Htr'pre _].
-      rewrite app_assoc in Htr'pre.
-      apply finite_protocol_trace_from_app_iff in Htr'pre.
-      destruct Htr'pre as [_ Hsufpre].
-      specialize
-        (proper_fixed_equivocator_descriptors_projection _ _ Hsufpre
-          final_choice' eqv_item _ Hpr_suf
-        ) as Hproper_item.
-      rewrite app_assoc in Hproper'. rewrite map_app in Hproper'. rewrite last_app in Hproper'.
-      spec Hproper_item Hproper'. rewrite map_app in Hproper_item. simpl in Hproper_item.
-      rewrite last_is_last in Hproper_item.
-      destruct Hproper_item as [Hproper_item Hproper_fixed_item].
-      specialize (Hproper_fixed_item _ n).
-      clear -Hproper_item Hproper_fixed_item Hpr_item.
-      
-      simpl in Hpr_item.
-      destruct (equivocators_transition_item_project IM eqv_item item)
-        as [(o, odescriptor)|] eqn:Hpr_item'; [|congruence].
-      destruct item. simpl in *.
-      unfold equivocators_transition_item_project in Hpr_item'. simpl in Hpr_item'.
-      rewrite Hproper_fixed_item in Hpr_item'. 
-      unfold equivocator_vlsm_transition_item_project in Hpr_item'.
-      unfold composite_transition_item_projection in Hpr_item'.
-      unfold composite_transition_item_projection_from_eq in Hpr_item'.
-      unfold Common.l in Hpr_item' at 2.
-      remember
-        ( @eq_rect_r index
-        (@projT1 index
-           (fun n : index =>
-            @vlabel message (@equivocator_IM message index IM n))
-           (@Common.l message
-              (@composite_type message index
-                 (@equivocator_IM message index IM))
-              (@Build_transition_item message
-                 (@composite_type message index
-                    (@equivocator_IM message index IM)) l input0
-                 destination output)))
-        (fun n : index =>
-         @vlabel message (@equivocator_IM message index IM n))
-        (@projT2 index
-           (fun n : index =>
-            @vlabel message (@equivocator_IM message index IM n))
-           l)
-        (@projT1 index
-           (fun n : index =>
-            @vlabel message (@equivocator_IM message index IM n))
-           (@Common.l message
-              (@composite_type message index
-                 (@equivocator_IM message index IM))
-              (@Build_transition_item message
-                 (@composite_type message index
-                    (@equivocator_IM message index IM)) l input0
-                 destination output)))
-        (@eq_refl index
-           (@projT1 index
-              (fun n : index =>
-               @vlabel message
-                 (@equivocator_IM message index IM n))
-              (@Common.l message
-                 (@composite_type message index
-                    (@equivocator_IM message index IM))
-                 (@Build_transition_item message
-                    (@composite_type message index
-                       (@equivocator_IM message index IM)) l
-                    input0 destination output)))))
-        as ll.
-      destruct l as (i, (li, descriptor)).
-      simpl in Heqll.
-      unfold eq_rect_r in Heqll. simpl in Heqll. subst ll.
-      unfold Common.destination in Hpr_item'.
-      unfold l in Hpr_item' at 1.
-      unfold projT1 in Hpr_item' at 1.
-      destruct (destination i) eqn:Hdest_i.
-      destruct (le_lt_dec (S x) 0); [lia|].
-      unfold projT1 in Hproper_fixed_item.
-      HERE
-      unfold eq_rect in Hpr_item'.
-      inversion Hpr_item''.
-      destruct item. 
-      simpl in Hpr_item'.
-      u
-      unfold equivocator_vlsm_transition_item_project in Hpr_item'.
-    }
+    specialize
+      (has_not_been_observed_piecewise _ _ Htr
+        _ Hproper'
+        _ _ Htr_project
+        _ Hno
+      ) as Hno'.
+    destruct
+      (equivocators_trace_project_finite_trace_sub_projection_commute IM equivocating Hi0_equiv
+        final_choice_m initial_choice_m initial_choice' tr' trXm trX
+        Hproject_trXm Hpr_tr'
+      )
+      as [_ HeqtrX].
+    remember
+      (equivocators_state_project (sub_IM IM equivocating) initial_choice'
+        (composite_state_sub_projection (equivocator_IM IM) equivocating is)
+      ) as isX.
+    clear - HeqtrX HtrX Hno' Hex Hproject_trXm (* Htr'pre Hfinal_choice_m *).
+    apply can_emit_from_protocol_trace with isX trX; [assumption|].
+
     apply Exists_exists in Hex.
     destruct Hex as [output_itemX [Hin Houtput_select]].
     apply in_split in Hin.
     destruct Hin as [preX [sufX Heq_trXm]].
-    replace (output_itemX :: sufX) with ([output_itemX] ++ sufX) in Heq_trXm by reflexivity.
-    rewrite app_assoc in Heq_trXm.
+    change (output_itemX :: sufX) with ([output_itemX] ++ sufX) in Heq_trXm.
     subst trXm.
-
-    apply equivocators_trace_project_app_inv in Hproject_trXm.
-    destruct Hproject_trXm as [pre [suf [eqv_pre [Hpr_suf [Hpr_pre Heq_tr']]]]].
-    subst tr'.
-    rewrite (finite_trace_sub_projection_app (equivocator_IM IM)) in Hpr_tr'.
-    apply (equivocators_trace_project_app_iff (sub_IM IM equivocating)) in Hpr_tr'.
-    destruct Hpr_tr' as [prenX [sufnX [eqv_pren [_ [Hpr_pren Heq_trX]]]]].
-    subst trX.
-    destruct HtrX as [HtrX _].
-    apply finite_protocol_trace_from_app_iff in HtrX.
-    destruct HtrX as [HpreX _].
-    clear -Hpr_pre Hpr_pren HpreX.
-    rewrite (finite_trace_sub_projection_app (equivocator_IM IM)) in Hpr_preX.
-    apply (equivocators_trace_project_app_iff (sub_IM IM equivocating)) in Hpr_preX.
-    destruct Hpr_preX as [preX' [output_itemX [eqv_descriptors'' [Hpr_output_item [_ Heq_preX]]]]].
-    subst preX.
-    apply finite_protocol_trace_from_app_iff in HpreX.
-    destruct HtrX as [HpreX _].
-    
-    unfold can_emit.
-
-      as Hpre_pre_suf.
-
-
-      .
-    apply Exists_exists in Hall.
-    destruct Hall as [item [Hitem Hinput]].
-    apply in_split in Hitem.
-    destruct Hitem as [pre [suf Hitem]]. subst.
-    change (item :: suf) with ([item] ++ suf ) in Hproject.
-    rewrite app_assoc in Hproject.
-    rewrite (finite_trace_sub_projection_app (equivocator_IM IM)) in Hproject.
-    destruct Hproject as [Hproject Hinit].
-    apply finite_protocol_trace_from_app_iff in Hproject.
-    destruct Hproject as [Hproject _].
-    assert (Hsub_input : trace_has_message (field_selector output) input (finite_trace_sub_projection (equivocator_IM IM) equivocating
-    tr')).
-
-        clear -Htr.
-        unfold XE in Htr.
-        unfold equivocators_fixed_equivocations_vlsm in Htr.
-        assumption.
-
-      }
-
-      unfold can_emit.
-      admit.
-
-
-=======
-Admitted.
->>>>>>> 411e16cd
+    apply equivocators_trace_project_app_inv_item in Hproject_trXm.
+    destruct Hproject_trXm as [pre [suf [item [item_descriptors [pre_descriptors [Hpr_suf [Hpr_item [Hpr_pre Heqtr]]]]]]]].
+    subst.
+
+    specialize (Hno' item).
+    spec Hno'.
+    { rewrite !in_app_iff. right. left. left. reflexivity. }
+    rewrite! (finite_trace_sub_projection_app IM).
+    unfold trace_has_message.
+    rewrite! Exists_app. right. left. simpl.
+
+    unfold equivocators_transition_item_project in Hpr_item.
+    destruct
+      (equivocator_vlsm_transition_item_project (IM (projT1 (l item)))
+        (composite_transition_item_projection (equivocator_IM IM) item)
+        (item_descriptors (projT1 (l item)))
+      ) as [(o, deqv')|] eqn:Hpr_itemi
+      ; [|congruence].
+    destruct o as [item'|]; [|congruence].
+    inversion Hpr_item. subst. spec Hno' Houtput_select.
+    unfold from_sub_projection. simpl.
+    destruct (decide (sub_index_prop equivocating (projT1 (l item))))
+    ; [|contradiction].
+    constructor. simpl. assumption.
+Qed.
 
 End from_equivocators_to_nodes.