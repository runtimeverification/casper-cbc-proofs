Require Import
  List Coq.Vectors.Fin FinFun ListSet
  Arith.Compare_dec Lia
  Program Program.Equality
  Coq.Logic.JMeq
  .
Import ListNotations.
From CasperCBC
  Require Import
    Preamble ListExtras FinExtras
    VLSM.Common VLSM.Composition VLSM.Equivocation VLSM.SubProjectionTraces
    VLSM.Equivocators.Common VLSM.Equivocators.Projections
    VLSM.Equivocators.MessageProperties
    VLSM.Equivocators.Composition.Common
    VLSM.Equivocators.Composition.Projections
    .

Section equivocators_fixed_equivocations_vlsm.

Context
  {message : Type}
  {index : Type}
  {IndEqDec : EqDecision index}
  (IM : index -> VLSM message)
  (Hbs : forall i : index, has_been_sent_capability (IM i))
  (equivocator_IM := equivocator_IM IM)
  {index_listing : list index}
  (finite_index : Listing index_listing)
  (equivocating : set index)
  (Hi0_equiv : equivocating <> [])
  (i0 : Inhabited index := @SubProjectionTraces.i0 index equivocating Hi0_equiv)
  .

Existing Instance i0.

Definition state_has_fixed_equivocation
  (s : composite_state equivocator_IM)
  : Prop
  := 
  incl (equivocating_indices IM index_listing s) equivocating.

Definition equivocators_fixed_equivocations_constraint
  (l : composite_label equivocator_IM)
  (som : composite_state equivocator_IM * option message)
  (som' := composite_transition equivocator_IM l som)
  : Prop
  := equivocators_no_equivocations_constraint IM Hbs finite_index l som
  /\ state_has_fixed_equivocation (fst som').


Lemma in_futures_reflects_fixed_equivocation
  (s1 s2 : composite_state equivocator_IM)
  (Hfutures : in_futures (pre_loaded_with_all_messages_vlsm (free_composite_vlsm equivocator_IM)) s1 s2)
  : state_has_fixed_equivocation s2 -> state_has_fixed_equivocation s1.
Proof.
  destruct Hfutures as [tr [Htr Hs2]].
  generalize dependent s2.
  generalize dependent tr. induction tr using rev_ind; intros
  ; [subst s2; assumption|].
  rewrite map_app in Hs2. simpl in Hs2. rewrite last_is_last in Hs2.
  apply finite_protocol_trace_from_app_iff in Htr.
  destruct Htr as [Htr Hx].
  specialize (IHtr Htr _ eq_refl).
  apply IHtr. clear IHtr.
  inversion Hx. subst. clear Hx. simpl in *. clear H3.
  match type of H4 with
  | protocol_transition _ _ (?l, _) _ => remember l as s0
  end.
  clear -H4 H.
  destruct H4 as [_ Ht]. simpl in Ht.
  apply incl_tran with (equivocating_indices IM index_listing s); [|assumption].
  apply equivocators_transition_reflects_equivocating_indices with iom oom l.
  assumption.
Qed.


Definition equivocators_fixed_equivocations_vlsm
  : VLSM message
  :=
  composite_vlsm equivocator_IM equivocators_fixed_equivocations_constraint.

Lemma equivocators_fixed_equivocations_vlsm_incl_free
  : VLSM_incl equivocators_fixed_equivocations_vlsm (free_composite_vlsm equivocator_IM).
Proof.
  apply constraint_subsumption_incl.
  intros l som H. exact I.
Qed.

Lemma equivocators_fixed_equivocations_vlsm_incl_no_equivocations
  : VLSM_incl equivocators_fixed_equivocations_vlsm (equivocators_no_equivocations_vlsm IM Hbs finite_index).
Proof.
  apply constraint_subsumption_incl.
  intros l som H. apply H.
Qed.

End equivocators_fixed_equivocations_vlsm.

Section fixed_equivocation_without_fullnode.

Context
  {message : Type}
  {index : Type}
  {IndEqDec : EqDecision index}
  (IM : index -> VLSM message)
  (Hbs : forall i : index, has_been_sent_capability (IM i))
  (Hbr : forall i : index, has_been_received_capability (IM i))
  (equivocating : set index)
  (Hi0_equiv : equivocating <> [])
  (i0 : Inhabited index := @SubProjectionTraces.i0 index equivocating Hi0_equiv)
  (X := free_composite_vlsm IM)
  {index_listing : list index}
  (finite_index : Listing index_listing)
  (X_has_been_sent_capability : has_been_sent_capability X := composite_has_been_sent_capability IM (free_constraint IM) finite_index Hbs)
  (X_has_been_received_capability : has_been_received_capability X := composite_has_been_received_capability IM (free_constraint IM) finite_index Hbr)
  (X_has_been_observed_capability : has_been_observed_capability X := has_been_observed_capability_from_sent_received X)
  (equivocator_descriptors := equivocator_descriptors IM)
  (equivocators_state_project := equivocators_state_project IM)
  (equivocator_IM := equivocator_IM IM)
<<<<<<< HEAD
  (equivocators_choice_update := equivocators_choice_update IM)
  (proper_equivocators_choice := proper_equivocators_choice IM)
  (index_equivocating_prop : index -> Prop := sub_index_prop equivocating)
  (equivocating_index : Type := sub_index equivocating)
  (equivocating_i0 : Inhabited equivocating_index := sub_index_i0 equivocating Hi0_equiv)
  (equivocating_IM := sub_IM IM equivocating)
  (equivocating_index_eq_dec : EqDecision equivocating_index := sub_index_eq_dec equivocating)
  (free_equivocating_vlsm_composition : VLSM message := free_composite_vlsm equivocating_IM)
  (sub_equivocator_IM := sub_IM equivocator_IM equivocating)
=======
  (equivocator_descriptors_update := equivocator_descriptors_update IM)
  (proper_equivocator_descriptors := proper_equivocator_descriptors IM)
  (equivocating : set index)
  (Hi0_equiv : equivocating <> [])
>>>>>>> a3101bc1
  .

Existing Instance X_has_been_observed_capability.

Definition seeded_free_equivocators_composition
  (messageSet : message -> Prop)
  := pre_loaded_vlsm free_equivocating_vlsm_composition
      (fun m => messageSet m \/ vinitial_message_prop X m).

Context
  {validator : Type}
  .

Definition fixed_equivocation_constraint
  (l : composite_label IM)
  (som : composite_state IM * option message)
  : Prop
  :=
  no_additional_equivocations_constraint X l som \/
  let (s, om) := som in
  exists m : message, om = Some m /\
  can_emit (seeded_free_equivocators_composition (no_additional_equivocations X s)) m.

Existing Instance i0.

Definition fixed_equivocation_vlsm_composition : VLSM message
  := composite_vlsm IM fixed_equivocation_constraint.

End fixed_equivocation_without_fullnode.

Section fixed_equivocation_with_fullnode.
  Context
    {message : Type}
    (index : Type)
    {IndEqDec : EqDecision index}
    (IM : index -> VLSM message)
    (Hbs : forall i : index, has_been_sent_capability (IM i))
    (Hbr : forall i : index, has_been_received_capability (IM i))
    {i0 : Inhabited index}
    (equivocator_IM := equivocator_IM IM)
    (index_listing : list index)
    (finite_index : Listing index_listing)
    (equivocating : set index)
    (admissible_index := fun s i => In i equivocating)
    (Hno_resend : forall i : index, cannot_resend_message_stepwise_prop (IM i))
    (full_node_constraint
      := full_node_condition_for_admissible_equivocators IM Hbs Hbr finite_index admissible_index)
    (full_node_constraint_alt
      := full_node_condition_for_admissible_equivocators_alt IM Hbs Hbr finite_index admissible_index)
    .

  Section fixed_equivocation_constraint_comparison.

  Context
    `{EqDecision message}
    (Hi0_equiv : equivocating <> [])
    (equivocating_index : Type := sub_index equivocating)
    (equivocating_IM := sub_IM IM equivocating)
    (equivocating_index_eq_dec : EqDecision equivocating_index := sub_index_eq_dec equivocating)
    (equivocating_inhabited : Inhabited equivocating_index := sub_index_i0 _ Hi0_equiv)
    {validator : Type}
    (A : validator -> index)
    (sender : message -> option validator)
    (fixed_equivocation_constraint : composite_label IM  -> composite_state IM * option message -> Prop
      := fixed_equivocation_constraint IM Hbs Hbr equivocating Hi0_equiv finite_index)
    (Hsender_safety : Prop := sender_safety_prop IM (free_constraint IM) A sender)
    (X := free_composite_vlsm IM)
    (X_has_been_sent_capability : has_been_sent_capability X := composite_has_been_sent_capability IM (free_constraint IM) finite_index Hbs)
    (X_has_been_received_capability : has_been_received_capability X := composite_has_been_received_capability IM (free_constraint IM) finite_index Hbr)
    (X_has_been_observed_capability : has_been_observed_capability X := has_been_observed_capability_from_sent_received X)
    .

  Existing Instance  equivocating_inhabited.
  Existing Instance  equivocating_index_eq_dec.

  Existing Instance X_has_been_observed_capability.
  Lemma fixed_equivocation_constraint_subsumption :
    preloaded_constraint_subsumption IM full_node_constraint fixed_equivocation_constraint.
  Proof.
    cut (preloaded_constraint_subsumption IM full_node_constraint_alt fixed_equivocation_constraint).
    {
      intros H s Hs l om Hfull.
      apply H; [assumption|].
      apply
        (@full_node_condition_for_admissible_equivocators_subsumption
          _ _ _ _ IM _ Hbs Hbr _ finite_index
          admissible_index
          Hno_resend
        ); [assumption|].
      assumption.
    }
    intros s Hs l om [Hno_equiv | Hfull]; [left; assumption|].
    destruct Hfull as [m [Hom [i [Hi Hm]]]].
    subst om.
    right. exists m. split; [reflexivity|].
    remember (no_additional_equivocations (free_composite_vlsm IM) s) as P.
    unfold seeded_free_equivocators_composition.
    remember (fun m => P m \/ vinitial_message_prop (free_composite_vlsm IM) m) as Q.
    specialize (can_emit_composite_free_lift equivocating_IM P Q) as Hemit.
    spec Hemit. { intros. subst Q. left. assumption. }
    specialize (Hemit (dec_exist _  i Hi)).
    apply Hemit.
    assumption.
  Qed.

  End fixed_equivocation_constraint_comparison.
End fixed_equivocation_with_fullnode.

Section from_equivocators_to_nodes.

(** ** From composition of equivocators to composition of simple nodes

In this section we show that the projection of [protocol_trace]s of a
composition of equivocators with a fixed equivocation constraint are
[protocol_trace]s for the composition of nodes with a similar fixed
equivocation constraint.
*)

Context
  {message : Type}
  `{EqDecision message}
  (index : Type)
  {IndEqDec : EqDecision index}
  (IM : index -> VLSM message)
  (Hbs : forall i : index, has_been_sent_capability (IM i))
  (Hbr : forall i : index, has_been_received_capability (IM i))
  (equivocating : set index)
  (Hi0_equiv : equivocating <> [])
  (i0 : Inhabited index := @SubProjectionTraces.i0 index equivocating Hi0_equiv)
  {index_listing : list index}
  (finite_index : Listing index_listing)
  (XE : VLSM message := equivocators_fixed_equivocations_vlsm IM Hbs finite_index equivocating Hi0_equiv)
  (X : VLSM message := fixed_equivocation_vlsm_composition IM Hbs Hbr equivocating Hi0_equiv finite_index)
  (equivocators_free_Hbs := composite_has_been_sent_capability (equivocator_IM IM) (free_constraint (equivocator_IM IM)) finite_index (equivocator_Hbs IM Hbs))
  (FreeE : VLSM message := free_composite_vlsm (equivocator_IM IM))
  (FreeE_has_been_sent_capability : has_been_sent_capability FreeE := composite_has_been_sent_capability (equivocator_IM IM) (free_constraint (equivocator_IM IM)) finite_index (equivocator_Hbs IM Hbs))
  (Hdec_init : forall i, vdecidable_initial_messages_prop (IM i))
  (comopsite_initial_decidable := composite_decidable_initial_message IM finite_index Hdec_init)
  (Free := free_composite_vlsm IM)
  (Free_has_been_sent_capability : has_been_sent_capability Free := composite_has_been_sent_capability IM (free_constraint IM) finite_index Hbs)
  (Free_has_been_received_capability : has_been_received_capability Free := composite_has_been_received_capability IM (free_constraint IM) finite_index Hbr)
  (Free_has_been_observed_capability : has_been_observed_capability Free := has_been_observed_capability_from_sent_received Free)
  (Free_no_additional_equivocation_decidable := no_additional_equivocations_dec Free comopsite_initial_decidable)
  (index_equivocating_prop : index -> Prop := sub_index_prop equivocating)
  (equivocating_index : Type := sub_index equivocating)
  (equivocating_i0 : Inhabited equivocating_index := sub_index_i0 equivocating Hi0_equiv)
  (equivocating_IM := sub_IM IM equivocating)
  (equivocating_index_eq_dec : EqDecision equivocating_index := sub_index_eq_dec equivocating)
  (free_equivocating_vlsm_composition : VLSM message := free_composite_vlsm equivocating_IM)
  (sub_equivocator_IM := sub_IM (equivocator_IM IM) equivocating)
  .

Lemma not_equivocating_equivocatos_choice_fixed_descriptor_is_0
  (s : composite_state (equivocator_IM IM))
  (Hs : protocol_state_prop XE s)
  (i : index)
  (Hi : ~In i equivocating)
  : projT1 (s i) = 0.
Proof.
  apply protocol_state_has_trace in Hs.
  destruct Hs as [is [tr [Htr Hlst]]].
  destruct_list_last tr tr' x Htr'; subst tr.
  - simpl in Hlst. subst s. destruct Htr as [_ His].
    specialize (His i). 
    destruct His as [His _]. assumption.
  - destruct Htr as [Htr _].
    apply finite_protocol_trace_from_app_iff in Htr.
    destruct Htr as [_ Hx].
    inversion Hx. subst. clear Hx H2.
    destruct H3 as [[_ [_ [_ Hc]]] Ht].
    destruct Hc as [_ Hfixed].
    simpl in *. rewrite Ht in Hfixed. clear Ht. simpl in Hfixed.
    rewrite! map_app. simpl. rewrite! last_is_last.
    specialize (Hfixed i).
    destruct (decide (projT1 (s0 i) = 0)); [assumption|].
    elim Hi. apply Hfixed.
    apply filter_In. split; [apply finite_index|].
    apply bool_decide_eq_true. assumption.
Qed.

Existing Instance i0.

Definition proper_fixed_equivocators_choice
  (eqv_choice : equivocators_choice IM)
  (s : state)
  : Prop
  := proper_equivocators_choice IM eqv_choice s /\
    forall i, ~In i equivocating -> eqv_choice i = Existing _ 0 false.


Lemma not_equivocating_equivocatos_choice_proper_fixed
  (s : composite_state (equivocator_IM IM))
  (Hs : protocol_state_prop XE s)
  (eqv_choice : equivocators_choice IM)
  (Heqv_choice : not_equivocating_equivocators_choice IM eqv_choice s)
  : proper_fixed_equivocators_choice eqv_choice s.
Proof.
  apply not_equivocating_equivocators_choice_proper in Heqv_choice as Hproper.
  split; [assumption|].
  intros i Hi.
  specialize (not_equivocating_equivocatos_choice_fixed_descriptor_is_0 _ Hs _ Hi)
    as Hzero.
  specialize (Heqv_choice i). unfold not_equivocating_descriptor in Heqv_choice.
  destruct (eqv_choice i); [contradiction|].
  destruct b; [contradiction|].
  replace n with 0; [reflexivity|]. lia.
Qed.

Lemma proper_fixed_equivocators_choice_projection
  (is : composite_state (equivocator_IM IM))
  (tr : list (composite_transition_item (equivocator_IM IM)))
  (Htr : finite_protocol_trace_from (pre_loaded_with_all_messages_vlsm FreeE) is tr)
  (s := last (map destination tr) is)
  (choice : equivocators_choice IM)
  (ichoice : equivocators_choice IM)
  (trX : list (composite_transition_item IM))
  (HtrX : equivocators_trace_project IM choice tr = Some (trX, ichoice))
  : proper_fixed_equivocators_choice choice s -> proper_fixed_equivocators_choice ichoice is.
Proof.
  intros [Hproper Hfixed].
  specialize
    (preloaded_equivocators_protocol_trace_project_proper_initial IM
      _ _ Htr _ _ _ HtrX Hproper
    )
    as Hiproper.
  split; [assumption|].
  intros i Hi. specialize (Hfixed i Hi).
  revert Hfixed. clear Hi. revert i.
  apply (not_equivocating_equivocatos_choice_fixed_descriptor_is_0_projection IM) with is tr trX
  ; assumption.
Qed.

Existing Instance equivocators_free_Hbs.

Lemma fixed_equivocators_initial_state_project
  (es : vstate XE)
  (Hes : vinitial_state_prop XE es)
  (eqv_descriptors : equivocator_descriptors IM)
  (Heqv : proper_equivocator_descriptors IM eqv_descriptors es)
  : vinitial_state_prop X (equivocators_state_project IM eqv_descriptors es).
Proof.
  intro eqv. specialize (Hes eqv).
  unfold equivocator_IM in Hes.
  unfold equivocators_state_project.
  specialize (Heqv eqv).
  destruct (eqv_descriptors eqv) as [sn | i fi]; [assumption|].
  destruct Hes as [Hzero Hes].
  destruct (es eqv) as (n, bs). simpl in Heqv.
  destruct (le_lt_dec (S n) i); [lia|].
  simpl in *.
  subst. assert (Hi: i = 0) by lia. subst.
  assumption.
Qed.

Lemma fixed_equivocators_initial_message
  (m : message)
  (Hem : vinitial_message_prop XE m)
  : vinitial_message_prop X m.
Proof.
  destruct Hem as [eqv [emi Hem]].
  exists eqv.
  unfold equivocator_IM in emi.
  exists emi. assumption.
Qed.

<<<<<<< HEAD
Existing Instance Free_has_been_observed_capability.
Existing Instance Free_has_been_sent_capability.

Definition constraint_prop
  (constraint : composite_label IM -> composite_state IM * option message -> Prop)
  : Prop :=
  forall
  (X' := composite_vlsm IM constraint)
  (tr': list (composite_transition_item (equivocator_IM IM)))
  (s: _composite_state (equivocator_IM IM))
  (l: vlabel XE)
  (input: message)
  (destination: _composite_state IM)
  (output: option message)
  (final_state:= s)
  (is : _composite_state (equivocator_IM IM))
  (Htr: finite_protocol_trace_from XE is tr')
  (Hlst: finite_protocol_trace_from XE (last (map Common.destination tr') is) [{| l := l; input := Some input; destination := s; output := output |}])
  (Hinit: composite_initial_state_prop (equivocator_IM IM) is)
  (final_choice: equivocators_choice IM)
  (Hproper: proper_fixed_equivocators_choice final_choice s)
  (final_choice': equivocators_choice IM)
  (trX': list (composite_transition_item IM))
  (initial_choice: equivocators_choice IM)
  (Hproper_initial: proper_fixed_equivocators_choice initial_choice is)
  (Htr_project: equivocators_trace_project IM final_choice' tr' = Some (trX', initial_choice))
  (Hstate_project: equivocators_state_project IM final_choice' (last (map Common.destination tr') is) = last (map Common.destination trX') (equivocators_state_project IM initial_choice is))
  (HtrX': finite_protocol_trace_from X' (equivocators_state_project IM initial_choice is) trX')
  (His: composite_initial_state_prop IM (equivocators_state_project IM initial_choice is))
  (Hproper': proper_fixed_equivocators_choice final_choice' (last (map Common.destination tr') is))
  (Htx: (let (si', om') := vtransition (IM (projT1 l)) (fst (projT2 l)) (last (map Common.destination trX') (equivocators_state_project IM initial_choice is) (projT1 l), Some input) in (state_update IM (last (map Common.destination trX') (equivocators_state_project IM initial_choice is)) (projT1 l) si', om')) = (destination, output))
  (Hvx: vvalid (IM (projT1 l)) (fst (projT2 l)) (last (map Common.destination trX') (equivocators_state_project IM initial_choice is) (projT1 l), Some input))
  (Hprojectx: equivocators_transition_item_project IM final_choice {| l := l; input := Some input; destination := s; output := output |} = Some (Some (@Build_transition_item _ (type X') (existT (fun n : index => vlabel (IM n)) (projT1 l) (fst (projT2 l))) (Some input) destination output), final_choice'))
  (Hdestination: equivocators_state_project IM final_choice s = destination)
  (H3: finite_protocol_trace_from XE s [])
  (Hs: protocol_state_prop XE (last (map Common.destination tr') is))
  (Hno_equiv: composite_has_been_sent (equivocator_IM IM) (free_constraint (equivocator_IM IM)) (equivocator_Hbs IM Hbs) (last (map Common.destination tr') is) input)
  (Hfixed: @state_has_fixed_equivocation _ _ IM index_listing equivocating (fst (let (i, li) := l in let (si', om') := vtransition (equivocator_IM IM i) li (last (map Common.destination tr') is i, Some input) in (state_update (equivocator_IM IM) (last (map Common.destination tr') is) i si', om'))))
  (Hiom: option_protocol_message_prop XE (Some input))
  (Hplst: protocol_state_prop X' (last (map Common.destination trX') (equivocators_state_project IM initial_choice is)))
  (Hs_free: protocol_state_prop FreeE (last (map Common.destination tr') is))
  (Htr': finite_protocol_trace FreeE is tr')
  (Hall: trace_has_message (field_selector Common.output) input tr')
  (Htr'pre: finite_protocol_trace (pre_loaded_with_all_messages_vlsm FreeE) is tr')
  (final_choice_m initial_choice_m: equivocators_choice IM)
  (trXm: list (composite_transition_item IM))
  (Hfinal_choice_m: proper_fixed_equivocators_choice final_choice_m (last (map Common.destination tr') is))
  (Hproject_trXm: equivocators_trace_project IM final_choice_m tr' = Some (trXm, initial_choice_m))
  (Hex: Exists (field_selector Common.output input) trXm)
  (Hpr_fin_tr': equivocators_state_project IM final_choice_m (last (map Common.destination tr') is) = last (map Common.destination trXm) (equivocators_state_project IM initial_choice_m is))
  (HtrXm: finite_protocol_trace X' (equivocators_state_project IM initial_choice_m is) trXm)
  (Hproper_initial_m: proper_fixed_equivocators_choice initial_choice_m is),
  constraint (existT (fun n : index => vlabel (IM n)) (projT1 l) (fst (projT2 l))) (last (map Common.destination trX') (equivocators_state_project IM initial_choice is), Some input).

Lemma _equivocators_protocol_trace_project
  (final_choice : equivocators_choice IM)
  (is : composite_state (equivocator_IM IM))
  (tr : list (composite_transition_item (equivocator_IM IM)))
  (final_state := last (map destination tr) is)
  (Hproper : proper_fixed_equivocators_choice final_choice final_state)
=======
Lemma equivocators_protocol_trace_project
  (final_choice : equivocator_descriptors IM)
  (is : vstate XE)
  (tr : list (vtransition_item XE))
  (final_state := last (map destination tr) is)
  (Hproper : proper_equivocator_descriptors IM final_choice final_state)
>>>>>>> a3101bc1
  (Htr : finite_protocol_trace XE is tr)
  (constraint : composite_label IM -> composite_state IM * option message -> Prop)
  (HconstraintNone : forall l s, constraint l (s, None))
  (Hconstraintinitial : forall l s m, vinitial_message_prop FreeE m -> constraint l (s, Some m))
  (Hconstraint_noequiv :  constraint_prop constraint)
  (X' := composite_vlsm IM constraint)
  : exists
<<<<<<< HEAD
    (trX : list (composite_transition_item IM))
    (initial_choice : equivocators_choice IM)
    (isX := equivocators_state_project IM initial_choice is)
    (final_stateX := last (map destination trX) isX),
    proper_fixed_equivocators_choice initial_choice is /\
=======
    (trX : list (vtransition_item X))
    (initial_choice : equivocator_descriptors IM)
    (isX := equivocators_state_project IM initial_choice is)
    (final_stateX := last (map destination trX) isX),
    proper_equivocator_descriptors IM initial_choice is /\
>>>>>>> a3101bc1
    equivocators_trace_project IM final_choice tr = Some (trX, initial_choice) /\
    equivocators_state_project IM final_choice final_state = final_stateX /\
    finite_protocol_trace X' isX trX.
Proof.
  remember (length tr) as len_tr.
  generalize dependent final_choice. generalize dependent tr.
  induction len_tr using (well_founded_induction Wf_nat.lt_wf); intros.
  subst len_tr.
  destruct_list_last tr tr' lst Htr_lst.
  - clear H. subst. unfold final_state in *. exists [], final_choice.
    split; [assumption|]. split; [reflexivity|]. split; [reflexivity|].
    remember (equivocators_state_project IM final_choice is) as isx.
    cut (vinitial_state_prop X' isx).
    { intro. split; [|assumption]. constructor.
      apply protocol_state_prop_iff. left.
      exists (exist _ _ H). reflexivity.
    }
    subst.
    apply fixed_equivocators_initial_state_project; [|apply Hproper].
    apply Htr.
  - specialize (H (length tr')) as H'.
    spec H'. { rewrite app_length. simpl. lia. }
    destruct Htr as [Htr Hinit].
    apply finite_protocol_trace_from_app_iff in Htr.
    destruct Htr as [Htr Hlst].
    specialize (H' tr' (conj Htr Hinit) eq_refl).
    specialize (equivocators_transition_item_project_proper_characterization IM final_choice lst) as Hproperx.
    specialize
      (equivocators_transition_item_project_zero_descriptor IM final_choice lst)
      as Hzero.
    unfold final_state in Hproper. rewrite Htr_lst in Hproper.
    rewrite map_app in Hproper. simpl in Hproper. rewrite last_is_last in Hproper.
    spec Hproperx (proj1 Hproper).
    destruct Hproperx as [oitem [final_choice' [Hprojectx [Hitemx Hproperx]]]].
    specialize (Hproperx (last (map destination tr') is)).
    unfold equivocators_trace_project.
    rewrite fold_right_app.
    match goal with
    |- context [fold_right _ ?fld _] => remember fld as foldx
    end.
    simpl in Heqfoldx.
    rewrite Hprojectx in Heqfoldx.
    inversion Hlst. subst tl s' lst.
    destruct H4 as [[Hs [Hiom [Hv Hc]]] Ht].
    specialize (Hzero oitem final_choice' _ Ht Hv Hprojectx).
    specialize (Hproperx Hv Ht).
    destruct Hproperx as [_Hproper' Hx].
    assert (Hproper' : proper_fixed_equivocators_choice final_choice' (last (map destination tr') is)).
    { split; [assumption|].
      intros i Hi. apply Hzero. clear Hzero. destruct Hproper as [_ Hzero].
      apply Hzero. assumption.
    }
    clear _Hproper' Hzero.
    specialize (H' _ Hproper').
    destruct H' as [trX' [initial_choice [_ [Htr_project [Hstate_project HtrX']]]]].
    assert
      (Htr' : finite_protocol_trace FreeE is tr').
    {  split; [|assumption].
      apply VLSM_incl_finite_trace with (machine XE); [apply equivocators_fixed_equivocations_vlsm_incl_free|].
      assumption.
    }
    assert
      (Htr'pre : finite_protocol_trace (pre_loaded_with_all_messages_vlsm FreeE) is tr').
    { split; [|assumption].
      specialize (vlsm_incl_pre_loaded_with_all_messages_vlsm FreeE) as Hincl.
      apply (VLSM_incl_finite_trace _ _ Hincl). apply Htr'.
    }
    specialize
      (proper_fixed_equivocators_choice_projection _ _ (proj1 Htr'pre) _ _ _ Htr_project Hproper')
      as Hproper_initial.
    destruct oitem as [item|].
    +  simpl in Hitemx. destruct Hitemx as [Hl [Hinput [Houtput Hdestination]]].
      specialize (Hx _ eq_refl).
      destruct Hx as [Hvx Htx].
      exists (trX' ++ [item]), initial_choice. subst foldx.
      rewrite equivocators_trace_project_folder_additive with (trX := trX') (eqv_descriptors := initial_choice)
      ; [|assumption].
      split; [assumption|].
      split; [reflexivity|].
      rewrite map_app. simpl. rewrite last_is_last.
      unfold final_state. subst tr. rewrite map_app. simpl. rewrite last_is_last.
      split; [assumption|].
      destruct HtrX' as [HtrX' His].
      split; [|assumption].
      apply finite_protocol_trace_from_app_iff.
      split; [assumption|].
      change [item] with ([] ++ [item]).
      match goal with
      |- finite_protocol_trace_from _ ?l _ => remember l as lst
      end.
      destruct item.
      assert (Hplst : protocol_state_prop X' lst).
      { apply finite_ptrace_last_pstate in HtrX'. subst. assumption. }
      apply (extend_right_finite_trace_from X' lst []); [constructor; assumption|].
      simpl in Hl. subst.
      simpl in Hc.
      destruct Hc as [[Hno_equiv _] Hfixed].
      simpl in Htx,Hvx,Hstate_project.
      rewrite Hstate_project in Hvx, Htx.
      destruct input as [input|]
      ; [|repeat split; [assumption| apply option_protocol_message_None |assumption| apply HconstraintNone |assumption]].
      simpl in Hno_equiv.
      apply or_comm in Hno_equiv.
      destruct Hno_equiv as [Hinit_input | Hno_equiv]
      ; [apply fixed_equivocators_initial_message in Hinit_input|]
      ; [repeat split; [assumption| |assumption| apply Hconstraintinitial; assumption |assumption]|].
      { apply protocol_message_prop_iff. left. exists (exist _ _ Hinit_input).
        reflexivity.
      }
      assert
        (Hs_free : protocol_state_prop FreeE (last (map Common.destination tr') is)).
      { destruct Hs as [_om Hs].
        apply (constraint_subsumption_protocol_prop (equivocator_IM IM))
          with (constraint2 := free_constraint (equivocator_IM IM))
          in Hs as Hs_free
          ; [|intro x; intros; exact I].
        exists _om. assumption.
      }
      specialize
        (specialized_proper_sent_rev FreeE _ Hs_free _ Hno_equiv) as Hall.
      specialize (Hall is tr').
<<<<<<< HEAD
      spec Hall Htr'.
      specialize (Hall eq_refl).
=======
      assert
        (Htr' : finite_protocol_trace FreeE is tr').
      {  split; [|assumption].
        apply VLSM_incl_finite_protocol_trace_from; [apply equivocators_fixed_equivocations_vlsm_incl_free|].
        assumption.
      }
      spec Hall Htr'.
      specialize (Hall eq_refl).
      assert
        (Htr'pre : finite_protocol_trace (pre_loaded_with_all_messages_vlsm FreeE) is tr').
      { split; [|assumption].
        specialize (vlsm_incl_pre_loaded_with_all_messages_vlsm FreeE) as Hincl.
        apply (VLSM_incl_finite_protocol_trace_from _ _ Hincl). apply Htr'.
      }
>>>>>>> a3101bc1
      destruct (equivocators_trace_project_output_reflecting_inv IM _ _ (proj1 Htr'pre) _ Hall)
        as [final_choice_m [initial_choice_m [trXm [_Hfinal_choice_m [Hproject_trXm Hex]]]]].
      assert (Hfinal_choice_m : proper_fixed_equivocators_choice final_choice_m (last (map Common.destination tr') is)).
      { apply not_equivocating_equivocatos_choice_proper_fixed; [|assumption].
        apply finite_ptrace_last_pstate. assumption.
      }
      specialize (H (length tr')).
      spec H. { rewrite app_length. simpl. lia. }
      specialize (H tr' (conj Htr Hinit) eq_refl final_choice_m Hfinal_choice_m).
      destruct H as [trXm' [initial_choice_m' [Hproper_initial_m [Hproject_trXm' [Hpr_fin_tr' HtrXm]]]]].
      simpl in *. rewrite Hproject_trXm in Hproject_trXm'.
      inversion Hproject_trXm'. subst trXm' initial_choice_m'. clear Hproject_trXm'.
      repeat split; [assumption| |assumption| |assumption]
      ; [ apply option_protocol_message_Some
        ; apply (protocol_trace_output_is_protocol X' _ _ (proj1 HtrXm) _ Hex)
        |].
      specialize
        (Hconstraint_noequiv 
          tr' s l input destination output is Htr Hlst Hinit final_choice
          Hproper final_choice' trX' initial_choice Hproper_initial
          Htr_project Hstate_project HtrX' His Hproper' Htx Hvx Hprojectx
          Hdestination H3 Hs Hno_equiv Hfixed Hiom Hplst Hs_free Htr' Hall
          Htr'pre final_choice_m initial_choice_m trXm Hfinal_choice_m
          Hproject_trXm Hex Hpr_fin_tr' HtrXm Hproper_initial_m
        ).
      assumption.
    + exists trX'. exists initial_choice. subst foldx. split; [assumption|].
      split; [apply Htr_project|]. split; [|assumption].
      subst tr. clear -Hstate_project Hx.
      rewrite Hstate_project in Hx.
      rewrite <- Hx. f_equal. unfold final_state.
      rewrite map_app. simpl. rewrite last_is_last. reflexivity.
Qed.

Lemma free_equivocators_protocol_trace_project
  (final_choice : equivocators_choice IM)
  (is : composite_state (equivocator_IM IM))
  (tr : list (composite_transition_item (equivocator_IM IM)))
  (final_state := last (map destination tr) is)
  (Hproper : proper_fixed_equivocators_choice final_choice final_state)
  (Htr : finite_protocol_trace XE is tr)
  : exists
    (trX : list (composite_transition_item IM))
    (initial_choice : equivocators_choice IM)
    (isX := equivocators_state_project IM initial_choice is)
    (final_stateX := last (map destination trX) isX),
    proper_fixed_equivocators_choice initial_choice is /\
    equivocators_trace_project IM final_choice tr = Some (trX, initial_choice) /\
    equivocators_state_project IM final_choice final_state = final_stateX /\
    finite_protocol_trace (free_composite_vlsm IM) isX trX.
Proof.
  apply _equivocators_protocol_trace_project; [assumption | assumption| ..]
  ; unfold constraint_prop; intros; exact I.
Qed.

Lemma equivocators_trace_sub_item_input_is_seeded_or_sub_previously_sent
  (is : vstate XE)
  (tr : list (vtransition_item XE))
  (s := last (map destination tr) is)
  (Htr : finite_protocol_trace XE is tr)
  (initial_choice final_choice: equivocators_choice IM)
  (Hproper: proper_fixed_equivocators_choice final_choice s)
  (trX: list (composite_transition_item IM))
  (Htr_project: equivocators_trace_project IM final_choice tr = Some (trX, initial_choice))
  (lst_trX := last (map Common.destination trX) (equivocators_state_project IM initial_choice is))
  : trace_sub_item_input_is_seeded_or_sub_previously_sent 
    (equivocator_IM IM) equivocating
    (no_additional_equivocations (free_composite_vlsm IM) lst_trX) tr.
Proof.
  intros pre item suf m Heq Hm Hitem.
  destruct (free_equivocators_protocol_trace_project final_choice is tr Hproper Htr)
    as [_trX [_initial_choice [Hinitial_choice [_Htr_project [Hfinal_state HtrXFree]]]]].
  rewrite Htr_project in _Htr_project.
  inversion _Htr_project. subst _trX _initial_choice. clear _Htr_project.
  assert (HtrXPre : finite_protocol_trace (pre_loaded_with_all_messages_vlsm (free_composite_vlsm IM)) (equivocators_state_project IM initial_choice is) trX).
  { apply VLSM_incl_finite_protocol_trace with (machine (free_composite_vlsm IM)); [|apply HtrXFree].
    apply vlsm_incl_pre_loaded_with_all_messages_vlsm.
  }
  assert (Htr_free : finite_protocol_trace  (pre_loaded_with_all_messages_vlsm FreeE) is tr).
  { 
    apply VLSM_incl_finite_protocol_trace with (machine XE); [|assumption].
    apply VLSM_incl_trans with (machine FreeE)
    ; [apply equivocators_fixed_equivocations_vlsm_incl_free|].
    apply vlsm_incl_pre_loaded_with_all_messages_vlsm.
  }
  subst tr.
  destruct Htr as [Htr His].
  apply finite_protocol_trace_from_app_iff in Htr as Hsuf. destruct Hsuf as [_ Hsuf].
  rewrite app_assoc in Htr.
  apply finite_protocol_trace_from_app_iff in Htr as Hpre. destruct Hpre as [Hpre _].
  apply finite_protocol_trace_from_app_iff in Hpre. destruct Hpre as [Hpre Hpt].
  destruct (Free_no_additional_equivocation_decidable lst_trX m)
  ; [left; assumption|right].
  unfold no_additional_equivocations in n.
  match type of n with
  | ~ (?o \/ ?i) => assert (Hn : ~ o /\ ~ i) by intuition
  end.
  clear n; destruct Hn as [Hno Hni].
  assert (Hsuf_free : finite_protocol_trace_from (pre_loaded_with_all_messages_vlsm FreeE) (last (map destination pre) is) ([item] ++ suf)).
  { apply VLSM_incl_finite_trace with (machine XE); [|assumption].
    apply VLSM_incl_trans with (machine FreeE)
    ; [apply equivocators_fixed_equivocations_vlsm_incl_free|].
    apply vlsm_incl_pre_loaded_with_all_messages_vlsm.
  }
  assert (Hs_free : protocol_state_prop  (pre_loaded_with_all_messages_vlsm FreeE) s).
  { apply finite_ptrace_last_pstate in Hsuf_free. subst s.
    rewrite map_app. rewrite last_app. assumption.
  }
  inversion Hpt. subst. clear Hpt.
  simpl in Hm. subst iom.
  clear H2.
  destruct H3 as [[_ [_ [_ [[Hc _] Hfixed]]]] Ht].
  simpl in Ht, Hfixed. rewrite Ht in Hfixed. simpl in Hfixed.
  clear Ht.
  destruct Hc as [Hc | Hinit]; [|contradiction].
  assert (Hpre_free : finite_protocol_trace FreeE is pre).
  { apply VLSM_incl_finite_protocol_trace; [|split; assumption].
    apply equivocators_fixed_equivocations_vlsm_incl_free.
  }
  assert (Hpre_lst_free : protocol_state_prop FreeE (last (map destination pre) is)).
  { apply finite_ptrace_last_pstate. apply Hpre_free. }
  apply specialized_proper_sent_rev in Hc; [|assumption].
  specialize (Hc  is pre Hpre_free eq_refl).
  apply Exists_exists in Hc.
  destruct Hc as [pre_item [Hpre_item Hpre_m]].
  exists pre_item. split; [assumption|]. split; [assumption|].
  destruct (in_dec IndEqDec (projT1 (Common.l pre_item)) equivocating)
  ; [assumption|].
  elim Hno.
  assert (Hlst_trX : protocol_state_prop (pre_loaded_with_all_messages_vlsm Free) lst_trX).
  { destruct HtrXPre as [HtrXPre _]. apply finite_ptrace_last_pstate in HtrXPre. assumption. }
  rewrite has_been_observed_sent_received_iff; [|assumption].
  right. apply proper_sent; [assumption|].
  apply has_been_sent_consistency; [assumption| assumption |].
  exists (equivocators_state_project IM initial_choice is), trX, HtrXPre, eq_refl.
  apply equivocators_trace_project_app_iff in Htr_project.
  destruct Htr_project as [preX [sufX [final_choice' [Hsuf_project [Htr_project Heq]]]]].

  subst trX.
  apply Exists_app. left.

  assert
    (Hfutures : in_futures (pre_loaded_with_all_messages_vlsm FreeE)
      (destination pre_item) s0).
  { apply in_split in  Hpre_item.
    destruct Hpre_item as [pre_pre [pre_suf Hpre_item]].
    change (pre_item :: pre_suf) with ([pre_item] ++ pre_suf) in Hpre_item.
    rewrite app_assoc in Hpre_item.
    rewrite app_assoc in Htr_free.
    destruct Htr_free as [Htr_free _].
    apply finite_protocol_trace_from_app_iff in Htr_free.
    destruct Htr_free as [Htr_s0 _].
    subst pre. clear -Htr_s0.
    rewrite <- app_assoc in Htr_s0.
    apply (finite_protocol_trace_from_app_iff (pre_loaded_with_all_messages_vlsm FreeE)) in Htr_s0.
    destruct Htr_s0 as [_ Hfuture].
    rewrite map_app in Hfuture. simpl in Hfuture. rewrite last_is_last in Hfuture.
    eexists.
    split; [apply Hfuture|].
    rewrite map_app. simpl. rewrite last_is_last. reflexivity.
  }
  apply (@in_futures_reflects_fixed_equivocation _ _ _ IM index_listing equivocating Hi0_equiv)
    in Hfutures
  ; [|assumption].
  clear Hsuf_free Hpre_free.
  destruct Htr_free as [Hpre_free _]. apply finite_protocol_trace_from_app_iff in Hpre_free.
  destruct Hpre_free as [Hpre_free Hsuf_free].
  assert (Hfinal' : forall i, ~In i equivocating -> final_choice' i = Existing _ 0 false).
  { specialize (not_equivocating_equivocatos_choice_fixed_descriptor_is_0_projection IM _ _ Hsuf_free final_choice) as Hpr.
    specialize (Hpr _ _ Hsuf_project).
    intros i Hi.
    apply Hpr. apply (proj2 Hproper). assumption.
  }

  destruct HtrXPre as [HpreX_Pre _].
  apply finite_protocol_trace_from_app_iff in HpreX_Pre.
  destruct HpreX_Pre as [HpreX_Pre _].
  clear Hfixed.
  apply in_split in Hpre_item.
  destruct Hpre_item as [pre' [suf' Hpre_item]].
  change (pre_item :: suf') with ([pre_item] ++ suf') in Hpre_item.
  subst pre.

  apply equivocators_trace_project_app_iff in Htr_project.
  destruct Htr_project as [preX' [sufX' [eqv_choice' [Hpr_suf [Hpr_pre HpreX]]]]].
  subst preX. apply Exists_app. right.

  apply (finite_protocol_trace_from_app_iff (pre_loaded_with_all_messages_vlsm FreeE)) in Hpre_free.
  destruct Hpre_free as [Hpre'_free Hsuf'_free].

  apply equivocators_trace_project_app_iff in Hpr_suf.
  destruct Hpr_suf as [pre_itemX [sufX'' [eqv_choice'' [Hpr_suf' [Hpr_pre_item HsufX']]]]].
  subst sufX'. apply Exists_app. left.

  apply (finite_protocol_trace_from_app_iff (pre_loaded_with_all_messages_vlsm FreeE)) in Hsuf'_free.
  destruct Hsuf'_free as [Hpre_item_free Hsuf'_free].
  assert (Heqv_choice'' : forall i, ~In i equivocating -> eqv_choice'' i = Existing _ 0 false).
  { specialize (not_equivocating_equivocatos_choice_fixed_descriptor_is_0_projection IM _ _ Hsuf'_free final_choice') as Hpr.
    specialize (Hpr _ _ Hpr_suf').
    intros i Hi.
    apply Hpr. apply Hfinal'. assumption.
  }

  assert (Hsingleton_d_pre_item : is_singleton_state (IM (projT1 (Common.l pre_item))) (destination pre_item (projT1 (Common.l pre_item)))).
  { apply not_equivocating_equivocatos_choice_fixed_descriptor_is_0; [|assumption].
    clear -Htr.
    apply finite_protocol_trace_from_app_iff in Htr.
    destruct Htr as [Htr _].
    apply finite_protocol_trace_from_app_iff in Htr.
    destruct Htr as [Htr _].
    apply (finite_protocol_trace_from_app_iff XE) in Htr.
    destruct Htr as [_ Htr].
    apply (finite_protocol_trace_from_app_iff XE) in Htr.
    destruct Htr as [Htr _].
    apply finite_ptrace_last_pstate in Htr. simpl in Htr. assumption.
  }


  clear -Hpr_pre_item Heqv_choice'' Hpre_m n Hpre_item_free Hsingleton_d_pre_item.
  specialize (Heqv_choice'' _ n).
  simpl in *.
  destruct (equivocators_transition_item_project IM eqv_choice'' pre_item)
    as [(o, odescriptor)|] eqn:Hpr
  ; [|congruence].
  destruct pre_item. simpl in *.
  inversion Hpre_item_free. subst. clear Hpre_item_free H2.
  destruct H6 as [[_ [_ [Hv _]]] Ht].
  destruct l. simpl in *. unfold vtransition in Ht. simpl in Ht.
  match type of Ht with
  | (let (_, _) := ?t in _) = _ => destruct t as (si', om') eqn:Hti
  end.
  inversion Ht. subst. rewrite state_update_eq in Hsingleton_d_pre_item. clear Ht.
  specialize (equivocator_transition_no_equivocation_zero_descriptor (IM x) _ _ _ _ _ Hv Hti Hsingleton_d_pre_item)
    as Hsndv.
  unfold equivocators_transition_item_project in Hpr.
  simpl in Hpr.
  destruct v. simpl in Hsndv. subst m0.
  unfold ProjectionTraces.composite_transition_item_projection in Hpr.
  unfold ProjectionTraces.composite_transition_item_projection_from_eq in Hpr.
  simpl in Hpr.
  unfold eq_rect_r in Hpr. simpl in Hpr.
  rewrite Heqv_choice'' in Hpr.
  unfold equivocator_vlsm_transition_item_project in Hpr.
  rewrite state_update_eq in Hpr.
  destruct si' as (nsi', bsi').
  destruct (le_lt_dec (S nsi') 0); [lia|].
  destruct (nat_eq_dec 0 0); [|congruence].
  inversion Hpr. subst.
  inversion Hpr_pre_item.
  constructor. reflexivity.
  Unshelve.
  - assumption.
  - assumption.
Qed.

Existing Instance equivocating_i0.
Existing Instance equivocating_index_eq_dec.

Lemma fixed_equivocators_protocol_trace_project
  (final_choice : equivocators_choice IM)
  (is : composite_state (equivocator_IM IM))
  (tr : list (composite_transition_item (equivocator_IM IM)))
  (final_state := last (map destination tr) is)
  (Hproper: proper_fixed_equivocators_choice final_choice final_state)
  (Htr : finite_protocol_trace XE is tr)
  : exists
    (trX : list (composite_transition_item IM))
    (initial_choice : equivocators_choice IM)
    (isX := equivocators_state_project IM initial_choice is)
    (final_stateX := last (map destination trX) isX),
    proper_fixed_equivocators_choice initial_choice is /\
    equivocators_trace_project IM final_choice tr = Some (trX, initial_choice) /\
    equivocators_state_project IM final_choice final_state = final_stateX /\
    finite_protocol_trace X isX trX.
Proof.
  apply _equivocators_protocol_trace_project; [assumption | assumption| ..]
  ; intros.
  - left. exact I.
  - left. right. assumption.
  - clear final_choice is tr final_state Hproper Htr.
    unfold constraint_prop. intros.
    match goal with
    |- fixed_equivocation_constraint _ _ _ _ _ _ _ (?l, _) => remember l as lst_trX
    end.
    destruct (Free_no_additional_equivocation_decidable lst_trX input)
    ; [left; assumption|right].
    exists input. split; [reflexivity|].
    unfold no_additional_equivocations in n.
    match type of n with
    | ~ (?o \/ ?i) => assert (Hn : ~ o /\ ~ i) by intuition
    end.
    clear n; destruct Hn as [Hno Hni].
    specialize 
      (equivocators_trace_sub_item_input_is_seeded_or_sub_previously_sent
        _ _ (conj Htr Hinit) initial_choice final_choice' Hproper' _ Htr_project
      ) as Hsub.
    specialize
      (finite_protocol_trace_sub_projection (equivocator_IM IM) equivocating Hi0_equiv
        (equivocators_fixed_equivocations_constraint IM Hbs finite_index equivocating Hi0_equiv)
        (equivocator_Hbs IM Hbs)
        finite_index
        (no_additional_equivocations (free_composite_vlsm IM) lst_trX)
      ) as Hproject.
    spec Hproject.
    { intros l' (s', om').
      unfold equivocators_fixed_equivocations_constraint.
      unfold equivocators_no_equivocations_constraint.
      unfold no_equivocations_additional_constraint.
      clear. intuition.
    }
    spec Hproject is tr'.
    spec Hproject. { subst lst_trX. assumption. }
    spec Hproject. { split; assumption. }
    clear Hsub.
    subst lst_trX.
    unfold seeded_free_equivocators_composition.
    specialize
      (seeded_equivocators_protocol_trace_project (sub_IM IM equivocating)
        (sub_has_been_sent_capabilities IM equivocating Hbs)
        (finite_sub_index equivocating finite_index)
        (fun m : message =>
          no_additional_equivocations (free_composite_vlsm IM)
            (last (map Common.destination trX')
               (equivocators_state_project IM initial_choice is)) m \/
          vinitial_message_prop (free_composite_vlsm IM) m)
        (fun i => final_choice_m (proj1_sig i))
        (composite_state_sub_projection (equivocator_IM IM) equivocating is)
        (finite_trace_sub_projection (equivocator_IM IM) equivocating tr')
      ) as Hsub_project.
    simpl in Hsub_project.
    spec Hsub_project.
    { specialize (preloaded_finite_trace_sub_projection_last_state (equivocator_IM IM) equivocating Hi0_equiv _ _ (proj1 Htr'pre))
        as Heq_lst.
      simpl in Heq_lst.
      match goal with
      |- proper_equivocators_choice _ _ ?l =>
        match type of Heq_lst with
        | _ = ?l' =>
          replace l with l'
        end
      end.
      intros e.
      destruct e. simpl.
      unfold sub_IM. unfold composite_state_sub_projection. simpl.
      apply (proj1 Hfinal_choice_m).
    }
    spec Hsub_project.
    { clear -Hproject.
      unfold seeded_equivocators_no_equivocation_vlsm.
      destruct Hproject as [Hproject Hinit].
      split; [|assumption].
      eapply VLSM_incl_finite_trace; [|apply Hproject].
      unfold composite_vlsm.
      unfold mk_vlsm. unfold projT2.
      match goal with
      |- VLSM_incl_part ?MX ?MY =>
        specialize (basic_VLSM_incl MX MY) as Hincl
      end.
      apply Hincl; intros.
      - assumption.
      - apply initial_message_is_protocol.
        simpl.
        destruct H0; [|right; left; assumption].
        simpl in H0. left. assumption.
      - destruct H as [Hs [_ [Hv Hc]]].
        split; [assumption|].
        destruct Hc as [Hc _].
        split; [|exact I].
        destruct om; [| exact I].
        simpl in Hc. simpl.
        destruct Hc as [Hc | [Hc | Hc]]
        ; [| right; left; assumption| right; right; left; assumption].
        left.
        specialize
          (@proper_sent _ (free_composite_vlsm (sub_IM (equivocator_IM IM) equivocating))
            (Sub_Free_has_been_sent_capability (equivocator_IM IM) equivocating Hi0_equiv (equivocator_Hbs IM Hbs) finite_index)
            s
          ) as Hproper.
        spec Hproper.
        { apply VLSM_incl_protocol_state; [|assumption].

        }
        match type of Hc with
        | context [composite_has_been_sent ?IM ?constraint _ _ _] =>
          specialize (proper_sent (free_composite_vlsm IM)) in Hc
        end.
        destruct Hc as [subi Hibs].
        exists subi. revert Hibs. destruct subi as [i Hi].
        unfold equivocator_IM. unfold sub_IM. simpl.
        intro. clear -Hibs.
        apply specialized_proper_sent_rev in Hibs.  
        unfold has_been_sent in *.
        unfold equivocator_Hbs.
        unfold sub_has_been_sent_capabilities.
         unfold sub_IM in Hibs. simpl in Hibs.


      .
    apply Exists_exists in Hall.
    destruct Hall as [item [Hitem Hinput]].
    apply in_split in Hitem.
    destruct Hitem as [pre [suf Hitem]]. subst.
    change (item :: suf) with ([item] ++ suf ) in Hproject.
    rewrite app_assoc in Hproject.
    rewrite (finite_trace_sub_projection_app (equivocator_IM IM)) in Hproject.
    destruct Hproject as [Hproject Hinit].
    apply finite_protocol_trace_from_app_iff in Hproject.
    destruct Hproject as [Hproject _].
    assert (Hsub_input : trace_has_message (field_selector output) input (finite_trace_sub_projection (equivocator_IM IM) equivocating
    tr')).

        clear -Htr.
        unfold XE in Htr.
        unfold equivocators_fixed_equivocations_vlsm in Htr.
        assumption.

      }

      unfold can_emit.
      admit.



End from_equivocators_to_nodes.<|MERGE_RESOLUTION|>--- conflicted
+++ resolved
@@ -9,6 +9,7 @@
   Require Import
     Preamble ListExtras FinExtras
     VLSM.Common VLSM.Composition VLSM.Equivocation VLSM.SubProjectionTraces
+    VLSM.ProjectionTraces
     VLSM.Equivocators.Common VLSM.Equivocators.Projections
     VLSM.Equivocators.MessageProperties
     VLSM.Equivocators.Composition.Common
@@ -116,9 +117,8 @@
   (equivocator_descriptors := equivocator_descriptors IM)
   (equivocators_state_project := equivocators_state_project IM)
   (equivocator_IM := equivocator_IM IM)
-<<<<<<< HEAD
-  (equivocators_choice_update := equivocators_choice_update IM)
-  (proper_equivocators_choice := proper_equivocators_choice IM)
+  (equivocator_descriptors_update := equivocator_descriptors_update IM)
+  (proper_equivocator_descriptors := proper_equivocator_descriptors IM)
   (index_equivocating_prop : index -> Prop := sub_index_prop equivocating)
   (equivocating_index : Type := sub_index equivocating)
   (equivocating_i0 : Inhabited equivocating_index := sub_index_i0 equivocating Hi0_equiv)
@@ -126,12 +126,6 @@
   (equivocating_index_eq_dec : EqDecision equivocating_index := sub_index_eq_dec equivocating)
   (free_equivocating_vlsm_composition : VLSM message := free_composite_vlsm equivocating_IM)
   (sub_equivocator_IM := sub_IM equivocator_IM equivocating)
-=======
-  (equivocator_descriptors_update := equivocator_descriptors_update IM)
-  (proper_equivocator_descriptors := proper_equivocator_descriptors IM)
-  (equivocating : set index)
-  (Hi0_equiv : equivocating <> [])
->>>>>>> a3101bc1
   .
 
 Existing Instance X_has_been_observed_capability.
@@ -314,22 +308,22 @@
 
 Existing Instance i0.
 
-Definition proper_fixed_equivocators_choice
-  (eqv_choice : equivocators_choice IM)
+Definition proper_fixed_equivocator_descriptors
+  (eqv_choice : equivocator_descriptors IM)
   (s : state)
   : Prop
-  := proper_equivocators_choice IM eqv_choice s /\
+  := proper_equivocator_descriptors IM eqv_choice s /\
     forall i, ~In i equivocating -> eqv_choice i = Existing _ 0 false.
 
 
 Lemma not_equivocating_equivocatos_choice_proper_fixed
   (s : composite_state (equivocator_IM IM))
   (Hs : protocol_state_prop XE s)
-  (eqv_choice : equivocators_choice IM)
-  (Heqv_choice : not_equivocating_equivocators_choice IM eqv_choice s)
-  : proper_fixed_equivocators_choice eqv_choice s.
+  (eqv_choice : equivocator_descriptors IM)
+  (Heqv_choice : not_equivocating_equivocator_descriptors IM eqv_choice s)
+  : proper_fixed_equivocator_descriptors eqv_choice s.
 Proof.
-  apply not_equivocating_equivocators_choice_proper in Heqv_choice as Hproper.
+  apply not_equivocating_equivocator_descriptors_proper in Heqv_choice as Hproper.
   split; [assumption|].
   intros i Hi.
   specialize (not_equivocating_equivocatos_choice_fixed_descriptor_is_0 _ Hs _ Hi)
@@ -340,16 +334,16 @@
   replace n with 0; [reflexivity|]. lia.
 Qed.
 
-Lemma proper_fixed_equivocators_choice_projection
+Lemma proper_fixed_equivocator_descriptors_projection
   (is : composite_state (equivocator_IM IM))
   (tr : list (composite_transition_item (equivocator_IM IM)))
   (Htr : finite_protocol_trace_from (pre_loaded_with_all_messages_vlsm FreeE) is tr)
   (s := last (map destination tr) is)
-  (choice : equivocators_choice IM)
-  (ichoice : equivocators_choice IM)
+  (choice : equivocator_descriptors IM)
+  (ichoice : equivocator_descriptors IM)
   (trX : list (composite_transition_item IM))
   (HtrX : equivocators_trace_project IM choice tr = Some (trX, ichoice))
-  : proper_fixed_equivocators_choice choice s -> proper_fixed_equivocators_choice ichoice is.
+  : proper_fixed_equivocator_descriptors choice s -> proper_fixed_equivocator_descriptors ichoice is.
 Proof.
   intros [Hproper Hfixed].
   specialize
@@ -397,7 +391,6 @@
   exists emi. assumption.
 Qed.
 
-<<<<<<< HEAD
 Existing Instance Free_has_been_observed_capability.
 Existing Instance Free_has_been_sent_capability.
 
@@ -417,17 +410,17 @@
   (Htr: finite_protocol_trace_from XE is tr')
   (Hlst: finite_protocol_trace_from XE (last (map Common.destination tr') is) [{| l := l; input := Some input; destination := s; output := output |}])
   (Hinit: composite_initial_state_prop (equivocator_IM IM) is)
-  (final_choice: equivocators_choice IM)
-  (Hproper: proper_fixed_equivocators_choice final_choice s)
-  (final_choice': equivocators_choice IM)
+  (final_choice: equivocator_descriptors IM)
+  (Hproper: proper_fixed_equivocator_descriptors final_choice s)
+  (final_choice': equivocator_descriptors IM)
   (trX': list (composite_transition_item IM))
-  (initial_choice: equivocators_choice IM)
-  (Hproper_initial: proper_fixed_equivocators_choice initial_choice is)
+  (initial_choice: equivocator_descriptors IM)
+  (Hproper_initial: proper_fixed_equivocator_descriptors initial_choice is)
   (Htr_project: equivocators_trace_project IM final_choice' tr' = Some (trX', initial_choice))
   (Hstate_project: equivocators_state_project IM final_choice' (last (map Common.destination tr') is) = last (map Common.destination trX') (equivocators_state_project IM initial_choice is))
   (HtrX': finite_protocol_trace_from X' (equivocators_state_project IM initial_choice is) trX')
   (His: composite_initial_state_prop IM (equivocators_state_project IM initial_choice is))
-  (Hproper': proper_fixed_equivocators_choice final_choice' (last (map Common.destination tr') is))
+  (Hproper': proper_fixed_equivocator_descriptors final_choice' (last (map Common.destination tr') is))
   (Htx: (let (si', om') := vtransition (IM (projT1 l)) (fst (projT2 l)) (last (map Common.destination trX') (equivocators_state_project IM initial_choice is) (projT1 l), Some input) in (state_update IM (last (map Common.destination trX') (equivocators_state_project IM initial_choice is)) (projT1 l) si', om')) = (destination, output))
   (Hvx: vvalid (IM (projT1 l)) (fst (projT2 l)) (last (map Common.destination trX') (equivocators_state_project IM initial_choice is) (projT1 l), Some input))
   (Hprojectx: equivocators_transition_item_project IM final_choice {| l := l; input := Some input; destination := s; output := output |} = Some (Some (@Build_transition_item _ (type X') (existT (fun n : index => vlabel (IM n)) (projT1 l) (fst (projT2 l))) (Some input) destination output), final_choice'))
@@ -442,30 +435,22 @@
   (Htr': finite_protocol_trace FreeE is tr')
   (Hall: trace_has_message (field_selector Common.output) input tr')
   (Htr'pre: finite_protocol_trace (pre_loaded_with_all_messages_vlsm FreeE) is tr')
-  (final_choice_m initial_choice_m: equivocators_choice IM)
+  (final_choice_m initial_choice_m: equivocator_descriptors IM)
   (trXm: list (composite_transition_item IM))
-  (Hfinal_choice_m: proper_fixed_equivocators_choice final_choice_m (last (map Common.destination tr') is))
+  (Hfinal_choice_m: proper_fixed_equivocator_descriptors final_choice_m (last (map Common.destination tr') is))
   (Hproject_trXm: equivocators_trace_project IM final_choice_m tr' = Some (trXm, initial_choice_m))
   (Hex: Exists (field_selector Common.output input) trXm)
   (Hpr_fin_tr': equivocators_state_project IM final_choice_m (last (map Common.destination tr') is) = last (map Common.destination trXm) (equivocators_state_project IM initial_choice_m is))
   (HtrXm: finite_protocol_trace X' (equivocators_state_project IM initial_choice_m is) trXm)
-  (Hproper_initial_m: proper_fixed_equivocators_choice initial_choice_m is),
+  (Hproper_initial_m: proper_fixed_equivocator_descriptors initial_choice_m is),
   constraint (existT (fun n : index => vlabel (IM n)) (projT1 l) (fst (projT2 l))) (last (map Common.destination trX') (equivocators_state_project IM initial_choice is), Some input).
 
 Lemma _equivocators_protocol_trace_project
-  (final_choice : equivocators_choice IM)
+  (final_choice : equivocator_descriptors IM)
   (is : composite_state (equivocator_IM IM))
   (tr : list (composite_transition_item (equivocator_IM IM)))
   (final_state := last (map destination tr) is)
-  (Hproper : proper_fixed_equivocators_choice final_choice final_state)
-=======
-Lemma equivocators_protocol_trace_project
-  (final_choice : equivocator_descriptors IM)
-  (is : vstate XE)
-  (tr : list (vtransition_item XE))
-  (final_state := last (map destination tr) is)
-  (Hproper : proper_equivocator_descriptors IM final_choice final_state)
->>>>>>> a3101bc1
+  (Hproper : proper_fixed_equivocator_descriptors final_choice final_state)
   (Htr : finite_protocol_trace XE is tr)
   (constraint : composite_label IM -> composite_state IM * option message -> Prop)
   (HconstraintNone : forall l s, constraint l (s, None))
@@ -473,19 +458,11 @@
   (Hconstraint_noequiv :  constraint_prop constraint)
   (X' := composite_vlsm IM constraint)
   : exists
-<<<<<<< HEAD
     (trX : list (composite_transition_item IM))
-    (initial_choice : equivocators_choice IM)
-    (isX := equivocators_state_project IM initial_choice is)
-    (final_stateX := last (map destination trX) isX),
-    proper_fixed_equivocators_choice initial_choice is /\
-=======
-    (trX : list (vtransition_item X))
     (initial_choice : equivocator_descriptors IM)
     (isX := equivocators_state_project IM initial_choice is)
     (final_stateX := last (map destination trX) isX),
-    proper_equivocator_descriptors IM initial_choice is /\
->>>>>>> a3101bc1
+    proper_fixed_equivocator_descriptors initial_choice is /\
     equivocators_trace_project IM final_choice tr = Some (trX, initial_choice) /\
     equivocators_state_project IM final_choice final_state = final_stateX /\
     finite_protocol_trace X' isX trX.
@@ -533,7 +510,7 @@
     specialize (Hzero oitem final_choice' _ Ht Hv Hprojectx).
     specialize (Hproperx Hv Ht).
     destruct Hproperx as [_Hproper' Hx].
-    assert (Hproper' : proper_fixed_equivocators_choice final_choice' (last (map destination tr') is)).
+    assert (Hproper' : proper_fixed_equivocator_descriptors final_choice' (last (map destination tr') is)).
     { split; [assumption|].
       intros i Hi. apply Hzero. clear Hzero. destruct Hproper as [_ Hzero].
       apply Hzero. assumption.
@@ -544,17 +521,17 @@
     assert
       (Htr' : finite_protocol_trace FreeE is tr').
     {  split; [|assumption].
-      apply VLSM_incl_finite_trace with (machine XE); [apply equivocators_fixed_equivocations_vlsm_incl_free|].
+      apply VLSM_incl_finite_protocol_trace_from with (machine XE); [apply equivocators_fixed_equivocations_vlsm_incl_free|].
       assumption.
     }
     assert
       (Htr'pre : finite_protocol_trace (pre_loaded_with_all_messages_vlsm FreeE) is tr').
     { split; [|assumption].
       specialize (vlsm_incl_pre_loaded_with_all_messages_vlsm FreeE) as Hincl.
-      apply (VLSM_incl_finite_trace _ _ Hincl). apply Htr'.
+      apply (VLSM_incl_finite_protocol_trace_from _ _ Hincl). apply Htr'.
     }
     specialize
-      (proper_fixed_equivocators_choice_projection _ _ (proj1 Htr'pre) _ _ _ Htr_project Hproper')
+      (proper_fixed_equivocator_descriptors_projection _ _ (proj1 Htr'pre) _ _ _ Htr_project Hproper')
       as Hproper_initial.
     destruct oitem as [item|].
     +  simpl in Hitemx. destruct Hitemx as [Hl [Hinput [Houtput Hdestination]]].
@@ -607,28 +584,11 @@
       specialize
         (specialized_proper_sent_rev FreeE _ Hs_free _ Hno_equiv) as Hall.
       specialize (Hall is tr').
-<<<<<<< HEAD
       spec Hall Htr'.
       specialize (Hall eq_refl).
-=======
-      assert
-        (Htr' : finite_protocol_trace FreeE is tr').
-      {  split; [|assumption].
-        apply VLSM_incl_finite_protocol_trace_from; [apply equivocators_fixed_equivocations_vlsm_incl_free|].
-        assumption.
-      }
-      spec Hall Htr'.
-      specialize (Hall eq_refl).
-      assert
-        (Htr'pre : finite_protocol_trace (pre_loaded_with_all_messages_vlsm FreeE) is tr').
-      { split; [|assumption].
-        specialize (vlsm_incl_pre_loaded_with_all_messages_vlsm FreeE) as Hincl.
-        apply (VLSM_incl_finite_protocol_trace_from _ _ Hincl). apply Htr'.
-      }
->>>>>>> a3101bc1
       destruct (equivocators_trace_project_output_reflecting_inv IM _ _ (proj1 Htr'pre) _ Hall)
         as [final_choice_m [initial_choice_m [trXm [_Hfinal_choice_m [Hproject_trXm Hex]]]]].
-      assert (Hfinal_choice_m : proper_fixed_equivocators_choice final_choice_m (last (map Common.destination tr') is)).
+      assert (Hfinal_choice_m : proper_fixed_equivocator_descriptors final_choice_m (last (map Common.destination tr') is)).
       { apply not_equivocating_equivocatos_choice_proper_fixed; [|assumption].
         apply finite_ptrace_last_pstate. assumption.
       }
@@ -661,18 +621,18 @@
 Qed.
 
 Lemma free_equivocators_protocol_trace_project
-  (final_choice : equivocators_choice IM)
+  (final_choice : equivocator_descriptors IM)
   (is : composite_state (equivocator_IM IM))
   (tr : list (composite_transition_item (equivocator_IM IM)))
   (final_state := last (map destination tr) is)
-  (Hproper : proper_fixed_equivocators_choice final_choice final_state)
+  (Hproper : proper_fixed_equivocator_descriptors final_choice final_state)
   (Htr : finite_protocol_trace XE is tr)
   : exists
     (trX : list (composite_transition_item IM))
-    (initial_choice : equivocators_choice IM)
+    (initial_choice : equivocator_descriptors IM)
     (isX := equivocators_state_project IM initial_choice is)
     (final_stateX := last (map destination trX) isX),
-    proper_fixed_equivocators_choice initial_choice is /\
+    proper_fixed_equivocator_descriptors initial_choice is /\
     equivocators_trace_project IM final_choice tr = Some (trX, initial_choice) /\
     equivocators_state_project IM final_choice final_state = final_stateX /\
     finite_protocol_trace (free_composite_vlsm IM) isX trX.
@@ -686,8 +646,8 @@
   (tr : list (vtransition_item XE))
   (s := last (map destination tr) is)
   (Htr : finite_protocol_trace XE is tr)
-  (initial_choice final_choice: equivocators_choice IM)
-  (Hproper: proper_fixed_equivocators_choice final_choice s)
+  (initial_choice final_choice: equivocator_descriptors IM)
+  (Hproper: proper_fixed_equivocator_descriptors final_choice s)
   (trX: list (composite_transition_item IM))
   (Htr_project: equivocators_trace_project IM final_choice tr = Some (trX, initial_choice))
   (lst_trX := last (map Common.destination trX) (equivocators_state_project IM initial_choice is))
@@ -725,7 +685,7 @@
   end.
   clear n; destruct Hn as [Hno Hni].
   assert (Hsuf_free : finite_protocol_trace_from (pre_loaded_with_all_messages_vlsm FreeE) (last (map destination pre) is) ([item] ++ suf)).
-  { apply VLSM_incl_finite_trace with (machine XE); [|assumption].
+  { apply VLSM_incl_finite_protocol_trace_from with (machine XE); [|assumption].
     apply VLSM_incl_trans with (machine FreeE)
     ; [apply equivocators_fixed_equivocations_vlsm_incl_free|].
     apply vlsm_incl_pre_loaded_with_all_messages_vlsm.
@@ -885,18 +845,18 @@
 Existing Instance equivocating_index_eq_dec.
 
 Lemma fixed_equivocators_protocol_trace_project
-  (final_choice : equivocators_choice IM)
+  (final_choice : equivocator_descriptors IM)
   (is : composite_state (equivocator_IM IM))
   (tr : list (composite_transition_item (equivocator_IM IM)))
   (final_state := last (map destination tr) is)
-  (Hproper: proper_fixed_equivocators_choice final_choice final_state)
+  (Hproper: proper_fixed_equivocator_descriptors final_choice final_state)
   (Htr : finite_protocol_trace XE is tr)
   : exists
     (trX : list (composite_transition_item IM))
-    (initial_choice : equivocators_choice IM)
+    (initial_choice : equivocator_descriptors IM)
     (isX := equivocators_state_project IM initial_choice is)
     (final_stateX := last (map destination trX) isX),
-    proper_fixed_equivocators_choice initial_choice is /\
+    proper_fixed_equivocator_descriptors initial_choice is /\
     equivocators_trace_project IM final_choice tr = Some (trX, initial_choice) /\
     equivocators_state_project IM final_choice final_state = final_stateX /\
     finite_protocol_trace X isX trX.
@@ -961,7 +921,7 @@
         as Heq_lst.
       simpl in Heq_lst.
       match goal with
-      |- proper_equivocators_choice _ _ ?l =>
+      |- proper_equivocator_descriptors _ _ ?l =>
         match type of Heq_lst with
         | _ = ?l' =>
           replace l with l'
@@ -977,15 +937,14 @@
       unfold seeded_equivocators_no_equivocation_vlsm.
       destruct Hproject as [Hproject Hinit].
       split; [|assumption].
-      eapply VLSM_incl_finite_trace; [|apply Hproject].
+      eapply VLSM_incl_finite_protocol_trace_from; [|apply Hproject].
       unfold composite_vlsm.
       unfold mk_vlsm. unfold projT2.
       match goal with
       |- VLSM_incl_part ?MX ?MY =>
-        specialize (basic_VLSM_incl MX MY) as Hincl
-      end.
-      apply Hincl; intros.
-      - assumption.
+        apply (basic_VLSM_incl MX MY)
+      end
+      ; intros; [assumption | .. | reflexivity].
       - apply initial_message_is_protocol.
         simpl.
         destruct H0; [|right; left; assumption].
@@ -999,28 +958,178 @@
         destruct Hc as [Hc | [Hc | Hc]]
         ; [| right; left; assumption| right; right; left; assumption].
         left.
-        specialize
-          (@proper_sent _ (free_composite_vlsm (sub_IM (equivocator_IM IM) equivocating))
-            (Sub_Free_has_been_sent_capability (equivocator_IM IM) equivocating Hi0_equiv (equivocator_Hbs IM Hbs) finite_index)
-            s
-          ) as Hproper.
-        spec Hproper.
-        { apply VLSM_incl_protocol_state; [|assumption].
-
-        }
-        match type of Hc with
-        | context [composite_has_been_sent ?IM ?constraint _ _ _] =>
-          specialize (proper_sent (free_composite_vlsm IM)) in Hc
+        destruct Hc as [subi Hibs].
+        exists subi. revert Hibs.
+        apply has_been_sent_irrelevance.
+
+        match type of Hs with
+        | context [composite_vlsm_machine ?IM ?constraint] =>
+          apply (preloaded_protocol_state_projection IM constraint)
         end.
-        destruct Hc as [subi Hibs].
-        exists subi. revert Hibs. destruct subi as [i Hi].
-        unfold equivocator_IM. unfold sub_IM. simpl.
-        intro. clear -Hibs.
-        apply specialized_proper_sent_rev in Hibs.  
-        unfold has_been_sent in *.
-        unfold equivocator_Hbs.
-        unfold sub_has_been_sent_capabilities.
-         unfold sub_IM in Hibs. simpl in Hibs.
+        revert Hs.
+        apply VLSM_incl_protocol_state.
+        apply pre_loaded_vlsm_incl_pre_loaded_with_all_messages.
+    }
+    destruct Hsub_project
+      as [trX [initial_choice' [Hinitial_choice' [Hpr_tr' [Hpr_lst_tr' HtrX]]]]].
+    clear -Hproject_trXm Hpr_tr' HtrX Hex Hno Hni Htr_project Hplst HtrX' His Hproper' Htr'pre.
+    assert (Hno' : forall item, In item tr' -> output item = Some input -> In (projT1 (l item)) equivocating).
+    { intros.
+      destruct (in_dec IndEqDec (projT1 (l item)) equivocating); [assumption|].
+      elim Hno.
+      specialize
+        (@has_been_observed_sent_received_iff _ 
+          Free Free_has_been_received_capability
+          Free_has_been_sent_capability
+          Free_has_been_observed_capability
+        ) as Hsent_received.
+      match type of Hplst with
+      | protocol_state_prop _ ?l => assert (Hfree_lst : protocol_state_prop (pre_loaded_with_all_messages_vlsm Free) l)
+      end.
+      { revert Hplst. clear. apply VLSM_incl_protocol_state.
+        remember (fixed_equivocation_constraint IM Hbs Hbr equivocating Hi0_equiv finite_index)
+          as constraint.
+        apply VLSM_incl_trans with (machine Free); [|apply vlsm_incl_pre_loaded_with_all_messages_vlsm].
+        apply (constraint_free_incl IM constraint).
+      }
+      specialize (Hsent_received _ Hfree_lst input).
+      apply Hsent_received. clear Hsent_received. right.
+      apply proper_sent; [assumption|].
+      apply has_been_sent_consistency; [assumption| assumption |].
+      exists (equivocators_state_project IM initial_choice is), trX'.
+      split.
+      { split; [|assumption]. revert HtrX'. apply VLSM_incl_finite_protocol_trace_from.
+        remember (fixed_equivocation_constraint IM Hbs Hbr equivocating Hi0_equiv finite_index)
+          as constraint.
+        apply VLSM_incl_trans with (machine Free); [|apply vlsm_incl_pre_loaded_with_all_messages_vlsm].
+        apply (constraint_free_incl IM constraint).
+      }
+      clear HtrX'.
+      exists eq_refl.
+      apply in_split in H.
+      destruct H as [pre [suf Heq_tr']].
+      replace (item :: suf) with ([item] ++ suf) in Heq_tr' by reflexivity.
+      subst tr'.
+      apply equivocators_trace_project_app_iff in Htr_project.
+      destruct Htr_project as [preX [item_sufX [eqv_pre [Hpr_item_suf [Hpr_pre Heq_trX]]]]].
+      subst trX'.
+      apply Exists_app. right.
+      apply equivocators_trace_project_app_iff in Hpr_item_suf.
+      destruct Hpr_item_suf as [itemXs [sufX [eqv_item [Hpr_suf [Hpr_item Heq_item_sufX]]]]].
+      subst item_sufX.
+      apply Exists_app. left.
+      destruct Htr'pre as [Htr'pre _].
+      rewrite app_assoc in Htr'pre.
+      apply finite_protocol_trace_from_app_iff in Htr'pre.
+      destruct Htr'pre as [_ Hsufpre].
+      specialize
+        (proper_fixed_equivocator_descriptors_projection _ _ Hsufpre
+          final_choice' eqv_item _ Hpr_suf
+        ) as Hproper_item.
+      rewrite app_assoc in Hproper'. rewrite map_app in Hproper'. rewrite last_app in Hproper'.
+      spec Hproper_item Hproper'. rewrite map_app in Hproper_item. simpl in Hproper_item.
+      rewrite last_is_last in Hproper_item.
+      destruct Hproper_item as [Hproper_item Hproper_fixed_item].
+      specialize (Hproper_fixed_item _ n).
+      clear -Hproper_item Hproper_fixed_item Hpr_item.
+      
+      simpl in Hpr_item.
+      destruct (equivocators_transition_item_project IM eqv_item item)
+        as [(o, odescriptor)|] eqn:Hpr_item'; [|congruence].
+      destruct item. simpl in *.
+      unfold equivocators_transition_item_project in Hpr_item'. simpl in Hpr_item'.
+      rewrite Hproper_fixed_item in Hpr_item'. 
+      unfold equivocator_vlsm_transition_item_project in Hpr_item'.
+      unfold composite_transition_item_projection in Hpr_item'.
+      unfold composite_transition_item_projection_from_eq in Hpr_item'.
+      unfold Common.l in Hpr_item' at 2.
+      remember
+        ( @eq_rect_r index
+        (@projT1 index
+           (fun n : index =>
+            @vlabel message (@equivocator_IM message index IM n))
+           (@Common.l message
+              (@composite_type message index
+                 (@equivocator_IM message index IM))
+              (@Build_transition_item message
+                 (@composite_type message index
+                    (@equivocator_IM message index IM)) l input0
+                 destination output)))
+        (fun n : index =>
+         @vlabel message (@equivocator_IM message index IM n))
+        (@projT2 index
+           (fun n : index =>
+            @vlabel message (@equivocator_IM message index IM n))
+           l)
+        (@projT1 index
+           (fun n : index =>
+            @vlabel message (@equivocator_IM message index IM n))
+           (@Common.l message
+              (@composite_type message index
+                 (@equivocator_IM message index IM))
+              (@Build_transition_item message
+                 (@composite_type message index
+                    (@equivocator_IM message index IM)) l input0
+                 destination output)))
+        (@eq_refl index
+           (@projT1 index
+              (fun n : index =>
+               @vlabel message
+                 (@equivocator_IM message index IM n))
+              (@Common.l message
+                 (@composite_type message index
+                    (@equivocator_IM message index IM))
+                 (@Build_transition_item message
+                    (@composite_type message index
+                       (@equivocator_IM message index IM)) l
+                    input0 destination output)))))
+        as ll.
+      destruct l as (i, (li, descriptor)).
+      simpl in Heqll.
+      unfold eq_rect_r in Heqll. simpl in Heqll. subst ll.
+      unfold Common.destination in Hpr_item'.
+      unfold l in Hpr_item' at 1.
+      unfold projT1 in Hpr_item' at 1.
+      destruct (destination i) eqn:Hdest_i.
+      destruct (le_lt_dec (S x) 0); [lia|].
+      unfold projT1 in Hproper_fixed_item.
+      HERE
+      unfold eq_rect in Hpr_item'.
+      inversion Hpr_item''.
+      destruct item. 
+      simpl in Hpr_item'.
+      u
+      unfold equivocator_vlsm_transition_item_project in Hpr_item'.
+    }
+    apply Exists_exists in Hex.
+    destruct Hex as [output_itemX [Hin Houtput_select]].
+    apply in_split in Hin.
+    destruct Hin as [preX [sufX Heq_trXm]].
+    replace (output_itemX :: sufX) with ([output_itemX] ++ sufX) in Heq_trXm by reflexivity.
+    rewrite app_assoc in Heq_trXm.
+    subst trXm.
+
+    apply equivocators_trace_project_app_inv in Hproject_trXm.
+    destruct Hproject_trXm as [pre [suf [eqv_pre [Hpr_suf [Hpr_pre Heq_tr']]]]].
+    subst tr'.
+    rewrite (finite_trace_sub_projection_app (equivocator_IM IM)) in Hpr_tr'.
+    apply (equivocators_trace_project_app_iff (sub_IM IM equivocating)) in Hpr_tr'.
+    destruct Hpr_tr' as [prenX [sufnX [eqv_pren [_ [Hpr_pren Heq_trX]]]]].
+    subst trX.
+    destruct HtrX as [HtrX _].
+    apply finite_protocol_trace_from_app_iff in HtrX.
+    destruct HtrX as [HpreX _].
+    clear -Hpr_pre Hpr_pren HpreX.
+    rewrite (finite_trace_sub_projection_app (equivocator_IM IM)) in Hpr_preX.
+    apply (equivocators_trace_project_app_iff (sub_IM IM equivocating)) in Hpr_preX.
+    destruct Hpr_preX as [preX' [output_itemX [eqv_descriptors'' [Hpr_output_item [_ Heq_preX]]]]].
+    subst preX.
+    apply finite_protocol_trace_from_app_iff in HpreX.
+    destruct HtrX as [HpreX _].
+    
+    unfold can_emit.
+
+      as Hpre_pre_suf.
 
 
       .
