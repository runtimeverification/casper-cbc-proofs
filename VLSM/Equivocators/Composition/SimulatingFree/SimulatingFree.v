Require Import
  List Coq.Vectors.Fin FinFun
  Arith.Compare_dec Lia
  Program
  Coq.Logic.JMeq
  .
Import ListNotations.
From CasperCBC
  Require Import
    Preamble ListExtras FinExtras FinFunExtras
    VLSM.Common VLSM.Composition VLSM.Equivocation VLSM.ProjectionTraces
    VLSM.Equivocators.Common VLSM.Equivocators.Projections
    VLSM.Equivocators.MessageProperties
    VLSM.Equivocators.Composition.Common
    VLSM.Equivocators.Composition.Projections
    VLSM.Equivocators.Composition.SimulatingFree.FullReplayTraces
    VLSM.Plans
    .

(** * VLSM Equivocators Simulating Free Composite *)

Section all_equivocating.

Context {message : Type}
  {equiv_index : Type}
  (index := equiv_index)
  {IndEqDec : EqDecision index}
  (IM : index -> VLSM message)
  (Hbs : forall i : index, has_been_sent_capability (IM i))
  {i0 : Inhabited index}
  (X := free_composite_vlsm IM)
  (equivocator_descriptors := equivocator_descriptors IM)
  (index_listing : list index)
  (finite_index : Listing index_listing)
  (equivocators_no_equivocations_vlsm := equivocators_no_equivocations_vlsm IM Hbs finite_index)
  (equivocators_state_project := equivocators_state_project IM)
  (equivocator_IM := equivocator_IM IM)
  (equivocator_descriptors_update := equivocator_descriptors_update IM)
  (proper_equivocator_descriptors := proper_equivocator_descriptors IM)
  (not_equivocating_equivocator_descriptors := not_equivocating_equivocator_descriptors IM)
  (equivocators_trace_project := equivocators_trace_project IM)
  (seed : message -> Prop)
  (SeededXE := seeded_equivocators_no_equivocation_vlsm IM Hbs finite_index seed)
  (SeededX := pre_loaded_vlsm X seed)
  (PreFree := pre_loaded_with_all_messages_vlsm (free_composite_vlsm equivocator_IM))
  .

Local Ltac unfold_transition  Ht :=
  ( unfold transition, equivocator_IM, Common.equivocator_IM, equivocator_vlsm
  , mk_vlsm, machine, projT2, equivocator_vlsm_machine, equivocator_transition
  in Ht).

Local Ltac unfold_equivocators_transition_item_project :=
(
  simpl;
  unfold equivocators_transition_item_project; simpl;
  unfold composite_transition_item_projection; simpl;
  unfold composite_transition_item_projection_from_eq; simpl;
  unfold eq_rect_r; simpl
).


Lemma equivocators_trace_project_skip_full_replay_trace_init'
  (full_replay_state : composite_state equivocator_IM)
  (eqv_descriptors: equivocator_descriptors)
  (Heqv_descriptors: not_equivocating_equivocator_descriptors eqv_descriptors full_replay_state)
  (is : composite_state equivocator_IM)
  (eqvs : list equiv_index)
  : let app_tr :=
     composite_apply_plan equivocator_IM
        full_replay_state
        (map (initial_new_machine_transition_item IM is) eqvs)
  in fold_right
    (equivocators_trace_project_folder IM)
      (Some ([], eqv_descriptors)) (fst app_tr) = Some ([], eqv_descriptors)
    /\ (forall eqv,
      projT1 (snd (app_tr) (eqv)) >= projT1 (full_replay_state (eqv))
      /\ (In eqv eqvs -> projT1 (snd (app_tr) (eqv)) > projT1 (full_replay_state (eqv)))
    ).
Proof.
  induction eqvs using rev_ind
  ; [repeat split; [simpl;lia|intro contra; inversion contra]|].
  rewrite map_app. rewrite (composite_apply_plan_app equivocator_IM).
  match type of IHeqvs with
  | context[let _ := ?a in _] => remember a as tr_app
  end.
  match goal with
  |- context[let _ := let (_, _) := ?a in _ in _] => replace a with tr_app
  end.
  destruct tr_app as (tr_items, tr_final).
  simpl in IHeqvs.
  match goal with
  |- context[let _ := let (_, _) := ?a in _ in _] => remember a as a_app
  end.
  destruct a_app as (a_items, a_final).
  simpl.
  rewrite fold_right_app.
  match goal with
  |- context[fold_right _ ?f _ = _] => remember f as a_fold
  end.
  destruct IHeqvs as [Hproject Hsize].
  simpl in Heqa_app.
  inversion Heqa_app. subst. clear Heqa_app.
  unfold_equivocators_transition_item_project.
  rewrite state_update_eq.
  specialize (Heqv_descriptors x) as Heqv_descriptors_eqv.
  specialize (Hsize x) as Hsize_eqv.
  destruct Hsize_eqv as [Hsize_eqv _].
  destruct (eqv_descriptors x) as [|eqv_i eqv_f] eqn:Heq_eqv
  ; [contradict Heqv_descriptors_eqv|].
  destruct eqv_f; [contradict Heqv_descriptors_eqv|].
  unfold equivocator_vlsm_transition_item_project.
  destruct (tr_final (x)) as (n_tr_final_eqv, s_tr_final_eqv) eqn:Htr_final_eqv.
  unfold equivocator_state_extend at 1.
  simpl in Hsize_eqv.
  simpl in Heqv_descriptors_eqv.
  destruct (le_lt_dec (S (S n_tr_final_eqv)) eqv_i); [lia|].
  destruct (nat_eq_dec (S eqv_i) (S (S n_tr_final_eqv))); [lia|].
  rewrite equivocator_descriptors_update_id; [|assumption].
  split; [assumption|].
  intros eqv'.
  destruct (decide (eqv' = x)).
  - subst eqv'. rewrite state_update_eq. simpl.
    split; [lia|].
    intro. lia.
  - rewrite state_update_neq by assumption.
    specialize (Hsize eqv'). destruct Hsize as [Hsize_all Hsize_eqvs].
    split; [assumption|].
    intro Heqv'.
    apply in_app_iff in Heqv'. destruct Heqv' as [Heqv'| [Heqv' | contra]];
    [..|inversion contra].
    + apply Hsize_eqvs. assumption.
    + subst. elim n0. reflexivity.
Qed.

Lemma equivocators_trace_project_skip_full_replay_trace_init
  (full_replay_state : composite_state equivocator_IM)
  (eqv_descriptors: equivocator_descriptors)
  (Heqv_descriptors: not_equivocating_equivocator_descriptors eqv_descriptors full_replay_state)
  (is : composite_state equivocator_IM)
  : let app_tr :=
     composite_apply_plan equivocator_IM
        full_replay_state
        (spawn_initial_state IM index_listing is)
  in fold_right
    (equivocators_trace_project_folder IM)
      (Some ([], eqv_descriptors)) (fst app_tr) = Some ([], eqv_descriptors)
    /\ forall eqv, projT1 (snd (app_tr) (eqv)) > projT1 (full_replay_state (eqv)).
Proof.
  specialize
    (equivocators_trace_project_skip_full_replay_trace_init'
      _ _ Heqv_descriptors is index_listing
    ) as Hinit.
  match type of Hinit with
  | let _ := ?a in _ => remember a as app
  end.
  match goal with
  |- let _ := ?a in _ => replace a with app
  end.
  destruct Hinit as [Hproject Hsize].
  split; [assumption|].
  intro eqv. spec Hsize eqv. destruct Hsize as [_ Hsize].
  apply Hsize.
  apply (proj2 finite_index).
Qed.

Lemma equivocators_trace_project_skip_full_replay_trace
  (full_replay_state : composite_state equivocator_IM)
  (eqv_descriptors: equivocator_descriptors)
  (Heqv_descriptors: not_equivocating_equivocator_descriptors eqv_descriptors full_replay_state)
  (tr : list (composite_transition_item equivocator_IM))
  (is_final : composite_state equivocator_IM)
  (His_final_size : forall eqv, projT1 (is_final (eqv)) > projT1 (full_replay_state (eqv)))
  : let app_tr :=
    composite_apply_plan equivocator_IM is_final
      (map
         (update_equivocators_transition_item_descriptor IM full_replay_state)
         tr)
  in fold_right
    (equivocators_trace_project_folder IM)
      (Some ([], eqv_descriptors)) (fst app_tr) = Some ([], eqv_descriptors)
    /\ forall eqv, projT1 (snd (app_tr) (eqv)) > projT1 (full_replay_state (eqv)).
Proof.
  induction tr using rev_ind
  ; [split; [reflexivity|]; assumption|].
  rewrite map_app. rewrite (composite_apply_plan_app equivocator_IM).
  match type of IHtr with
  | context[let _ := ?a in _] => remember a as tr_app
  end.
  match goal with
  |- context[let _ := let (_, _) := ?a in _ in _] => replace a with tr_app
  end.
  destruct tr_app as (tr_items, tr_final).
  simpl in IHtr.
  match goal with
  |- context[let _ := let (_, _) := ?a in _ in _] => remember a as a_app
  end.
  destruct a_app as (a_items, a_final).
  simpl.
  rewrite fold_right_app.
  match goal with
  |- context[fold_right _ ?f _ = _] => remember f as a_fold
  end.
  destruct IHtr as [Hproject Hsize].
  simpl in Heqa_app.
  unfold composite_apply_plan, _apply_plan in Heqa_app.
  simpl in Heqa_app.
  unfold update_equivocators_transition_item_descriptor in Heqa_app.
  destruct x. destruct l as (eqv, li).
  destruct li as (li, di).
  specialize (Heqv_descriptors eqv) as Heqv_descriptors_eqv.
  destruct (eqv_descriptors eqv) as [|eqv_i eqv_f] eqn:Heq_eqv
  ; [contradict Heqv_descriptors_eqv|].
  destruct eqv_f; [contradict Heqv_descriptors_eqv|].
  simpl in Heqv_descriptors_eqv.
  specialize (Hsize eqv) as Hsize_eqv.
  destruct di as [s_di|j_di f_di].
  + simpl in Heqa_app. inversion Heqa_app. subst. clear Heqa_app.
    unfold_equivocators_transition_item_project.
    rewrite Heq_eqv. unfold equivocator_vlsm_transition_item_project.
    rewrite state_update_eq.
    destruct (tr_final (eqv)) as (n_tr_final_eqv, s_tr_final_eqv) eqn:Htr_final_eqv.
    simpl in Hsize_eqv.
    unfold equivocator_state_extend at 1.
    destruct (le_lt_dec (S (S n_tr_final_eqv)) eqv_i); [lia|].
    destruct (nat_eq_dec (S eqv_i) (S (S n_tr_final_eqv))); [lia|].
    rewrite equivocator_descriptors_update_id; [|assumption].
    split; [assumption|].
    intros eqv'.
    destruct (decide (eqv' = eqv)).
    * subst eqv'. rewrite state_update_eq. simpl. lia.
    * rewrite state_update_neq; [|assumption]. apply Hsize.
  + destruct
    (vtransition (equivocator_IM eqv)
      (li, Existing (IM eqv) (j_di + S (projT1 (full_replay_state eqv))) f_di)
      (tr_final eqv, input)
    ) as (str_final_eqv', omtr_final_eqv') eqn:Ht_tr_final_eqv.
    simpl in Heqa_app. inversion Heqa_app. subst a_items a_final. clear Heqa_app.
    simpl in Heqa_fold.
    subst.
    unfold_equivocators_transition_item_project.
    rewrite Heq_eqv. unfold equivocator_vlsm_transition_item_project.
    rewrite state_update_eq.
    destruct str_final_eqv' as (nstr_final_eqv', bstr_final_eqv').
    unfold vtransition in Ht_tr_final_eqv.
    unfold_transition Ht_tr_final_eqv. unfold snd in Ht_tr_final_eqv.
    destruct
      (le_lt_dec (S (projT1 (tr_final eqv))) (j_di + S (projT1 (full_replay_state eqv)))).
    * inversion Ht_tr_final_eqv. subst. clear Ht_tr_final_eqv.
      rewrite H0 in *. simpl in l, Hsize_eqv.
      destruct (le_lt_dec (S nstr_final_eqv') eqv_i); [lia|].
      rewrite! eq_dec_if_false by lia.
      match goal with
      |- context [if f_di then ?x else ?x] =>
        replace (if f_di then x else x) with x
          by (destruct f_di; reflexivity)
      end.
      rewrite! equivocator_descriptors_update_id by assumption.
      split; [assumption|].
      intros eqv'.
      destruct (decide (eqv' = eqv)).
      ++ subst eqv'. rewrite state_update_eq. simpl. lia.
      ++ rewrite state_update_neq by assumption. apply Hsize.
    * destruct (tr_final eqv) as (ntr_final_eqv, btr_final_eqv) eqn:Heqtr_final_eqv.
      unfold projT2, fst in Ht_tr_final_eqv.
      destruct
        (vtransition (IM eqv) li (btr_final_eqv (of_nat_lt l), input))
        as (btr_final_eqv_l', ombtr_final_eqv_l') eqn:Ht_tr_final_eqv_l.
      simpl in Hsize_eqv.
      destruct f_di
      ; inversion Ht_tr_final_eqv; subst; simpl_existT; subst; clear Ht_tr_final_eqv
      ; match goal with
        |- context [le_lt_dec ?a ?b] => destruct (le_lt_dec a b); [lia|]
        end
      ; rewrite eq_dec_if_false by lia
      ; rewrite equivocator_descriptors_update_id by assumption
      ; split; [assumption| |assumption|]
      ; intros eqv'
      ; destruct (decide (eqv' = eqv)).
      -- subst eqv'. rewrite state_update_eq. simpl. lia.
      -- rewrite state_update_neq by assumption. apply Hsize.
      -- subst eqv'. rewrite state_update_eq. simpl. lia.
      -- rewrite state_update_neq by assumption. apply Hsize.
Qed.

Lemma equivocators_trace_project_skip_full_replay_trace_full
  (full_replay_state : composite_state equivocator_IM)
  (is : composite_state equivocator_IM)
  (tr : list (composite_transition_item equivocator_IM))
  (eqv_descriptors: equivocator_descriptors)
  (Heqv_descriptors: not_equivocating_equivocator_descriptors eqv_descriptors full_replay_state)
  : equivocators_trace_project eqv_descriptors
      (replayed_trace_from IM index_listing full_replay_state is tr) =
    Some ([], eqv_descriptors).
Proof.
  unfold replayed_trace_from, applied_replay_plan_from, replay_plan_from.
  rewrite (composite_apply_plan_app equivocator_IM).
  destruct
    (composite_apply_plan equivocator_IM
      full_replay_state
      (spawn_initial_state IM index_listing is))
    as (is_items, is_final) eqn:His.
  destruct
    (composite_apply_plan equivocator_IM
      is_final
      (map
          (update_equivocators_transition_item_descriptor IM full_replay_state) tr)
    ) as (tr_items, tr_final) eqn:Htr.
  simpl.
  unfold equivocators_trace_project.
  unfold Projections.equivocators_trace_project.
  rewrite fold_right_app.
  specialize
    (equivocators_trace_project_skip_full_replay_trace_init
      _ _ Heqv_descriptors is
    )
  as Hinit.
  simpl in Hinit, His. rewrite! His in Hinit.
  simpl in Hinit.
  destruct Hinit as [Hproject Hsize].
 specialize
  (equivocators_trace_project_skip_full_replay_trace
    _ _ Heqv_descriptors tr is_final Hsize
  )
  as Htrace.
  simpl in Htrace.
  rewrite! Htr in Htrace.
  simpl in Htrace.
  destruct Htrace as [Htrace _].
  match goal with
  |- fold_right _ ?f _ = _ => replace f with (Some (@nil (composite_transition_item IM), eqv_descriptors))
  end.
  assumption.
Qed.

Lemma equivocators_protocol_vlsm_run_project
  (runX : vproto_run SeededX)
  (HrunX : vlsm_run_prop SeededX runX)
  : exists
    (run : vproto_run SeededXE)
    (Hrun : vlsm_run_prop SeededXE run)
    (eqv_descriptors : equivocator_descriptors)
    (Heqv : not_equivocating_equivocator_descriptors eqv_descriptors (fst (final run)))
    (Hproject : equivocators_trace_project eqv_descriptors (transitions run)
      = Some (transitions runX, zero_descriptor _))
    (Hdestination : equivocators_state_project eqv_descriptors (fst (final run)) = fst (final runX))
    (Houtput : snd (final run) = snd (final runX)),
    equivocators_state_project (zero_descriptor _) (start run) = start runX.
Proof.
  induction HrunX.
  - specialize (lift_initial_to_equivocators_state IM Hbs finite_index is His) as Hs.
    remember (lift_to_equivocators_state IM is) as s.
    exists (@mk_proto_run _ (type SeededXE) s [] (s, None)).
    split; [constructor; assumption|].
    exists (zero_descriptor _).
    split; [apply zero_descriptor_not_equivocating|].
    exists eq_refl.
    subst.
    simpl.
    assert
      (Hproject : equivocators_state_project (zero_descriptor IM)
        (lift_to_equivocators_state IM is) = is)
    ; [|exists Hproject; exists eq_refl; assumption].
    apply functional_extensionality_dep_good.
    reflexivity.
  - rename s into is, Hs into His.
    simpl.
    pose ((exist _ is His) : vinitial_state SeededX) as v.
    pose ((fun i => mk_singleton_state _ (is i)) :
          vstate SeededXE) as is'.
    assert (vinitial_state_prop _ is') as His'.
    {
      intro i. apply mk_singleton_initial_state. apply His.
    }
    pose ((exist _ is' His') : vinitial_state SeededXE) as vsz.
    exists (@mk_proto_run _ (type SeededXE) (proj1_sig vsz) [] ((proj1_sig vsz), Some im)).
    assert (Him' : vinitial_message_prop SeededXE im).
    { unfold vinitial_message_prop. simpl.
      destruct Him as [(eqv, ((imi, Himi), Himeq)) | Hseedim].
      - subst im. simpl in *. left.
        exists eqv. simpl in *.
        exists (exist _ imi Himi). reflexivity.
      - right. assumption.
    }
    split; [apply (empty_run_initial_message SeededXE im Him'); apply proj2_sig|].
    exists (zero_descriptor _).
    split; [apply zero_descriptor_not_equivocating|].
    exists eq_refl. unfold final. unfold start. unfold fst. unfold snd.
    assert
      (Hproject : equivocators_state_project (zero_descriptor IM) (` vsz) = is)
    ; [| exists Hproject; exists eq_refl; assumption].
    unfold vsz, is'; simpl.
    apply functional_extensionality_dep_good.
    reflexivity.
  - destruct IHHrunX1 as [eqv_state_run [Heqv_state_run [eqv_state_descriptors [Heqv_state_descriptors [Hstate_project [Hstate_final_project [_ Hstate_start_project]]]]]]].
    destruct IHHrunX2 as [eqv_msg_run [Heqv_msg_run [eqv_msg_descriptors [Heqv_msg_descriptors [Hmsg_project [_ [Hom Hmsg_start_project]]]]]]].
    specialize (run_is_trace SeededXE (exist _ _ Heqv_state_run))
      as Hstate_trace.
    simpl in Hstate_trace.
    specialize
      (vlsm_run_last_state SeededX
        (exist _ _ HrunX1)
      ) as Hstate_final.
    simpl in Hstate_final.
    simpl in Hstate_final_project.
    rewrite <- Hstate_final in Hstate_final_project.
    specialize (run_is_trace SeededXE (exist _ _ Heqv_msg_run))
      as Hmsg_trace.
    specialize
      (finite_ptrace_last_pstate SeededXE _ _ (proj1 Hstate_trace))
      as Hstate_protocol.
    simpl in Hmsg_trace.
    specialize
      (replayed_trace_from_protocol_equivocating
        IM Hbs index_listing finite_index
        _ _ Hstate_protocol _ _ Hmsg_trace
      )
      as Hmsg_trace_full_replay.
    simpl in Hmsg_trace_full_replay.
    match type of Hmsg_trace_full_replay with
    | finite_protocol_trace_from _ _ ?EMsgTr =>
      remember EMsgTr as emsg_tr
    end.
    specialize
      (finite_protocol_trace_from_app_iff SeededXE
        (start eqv_state_run) (transitions eqv_state_run)
        emsg_tr
      ) as Happ.
    apply proj1 in Happ.
    specialize (Happ (conj (proj1 Hstate_trace) Hmsg_trace_full_replay)).
    simpl.
    specialize
<<<<<<< HEAD
      (extend_right_finite_trace_from equivocators_no_equivocations_vlsm Happ) as Happ_extend.
=======
      (extend_right_finite_trace_from SeededXE _ _ Happ) as Happ_extend.
>>>>>>> 07662f95
    destruct l as (eqv, li).
    specialize (Heqv_state_descriptors eqv) as Heqv_state_descriptors_i.
    destruct (eqv_state_descriptors eqv) as [| eqv_state_descriptors_i eqv_state_descriptors_f]
    eqn:Heqv_state_descriptors_eqv
    ; [contradict Heqv_state_descriptors_i|].
    destruct eqv_state_descriptors_f; [contradict Heqv_state_descriptors_i|].
    pose
      (existT (fun i : index => vlabel (equivocator_IM i)) (eqv) (li, Existing (IM (eqv)) eqv_state_descriptors_i false))
      as el.
    pose (finite_trace_last (start eqv_state_run) (transitions eqv_state_run ++ emsg_tr))
      as es.

    destruct (vtransition SeededXE el (es, om))
      as (es', om') eqn:Hesom'.
    specialize
      (Happ_extend  el om es' om').
    unfold protocol_transition in Happ_extend.
    match type of Happ_extend with
    | context [?t = _] =>
      replace t with (es', om')
    end.
    simpl in Heqv_state_descriptors_i.
    assert (Heqv_t := Hesom').
    unfold vtransition in Hesom'. simpl in Hesom'.
    unfold vtransition in Hesom'.
    match type of Hesom' with
    | (let (_, _) := ?t in _) = _ => remember t as tesom'
    end.
    unfold_transition Heqtesom'. unfold snd in Heqtesom'.
    subst tesom'.
    destruct
<<<<<<< HEAD
      (replay_trace_from_state_correspondence
        IM Hbs index_listing finite_index
        (finite_trace_last (start eqv_state_run) (transitions eqv_state_run))
        _ (proj2 Hmsg_trace) _ (proj1 Hmsg_trace)
=======
      (replayed_trace_from_state_correspondence
        IM Hbs index_listing finite_index seed
        (last (map destination (transitions eqv_state_run)) (start eqv_state_run))
        _  _ Hmsg_trace
>>>>>>> 07662f95
      )
      as [Houtput Hstate].
    specialize (Hstate eqv) as Hstate_eqv.
    destruct Hstate_eqv as [Hstate_size [Hstate_msg Hstate_state]].
    spec Hstate_state eqv_state_descriptors_i.

    remember (finite_trace_last (start eqv_state_run) (transitions eqv_state_run ++ emsg_tr))
      as ess.
    rewrite finite_trace_last_app in Heqess.
    specialize
      (vlsm_run_last_state SeededXE
        (exist _ _ Heqv_state_run)
      ) as Heqv_state_final.
    simpl in Heqv_state_final.
    simpl in Heqess, Hstate_state, Heqemsg_tr.
    rewrite Heqv_state_final in Heqess, Heqemsg_tr, Hstate_state.
    specialize (Hstate_state Heqv_state_descriptors_i) as Hstate_state_i.
    destruct Hstate_state_i as [Heqv_merged_descriptors_i Hstate_state_i].
    rewrite Heqemsg_tr in Heqess.
    change ess with es in Happ_extend.
    subst ess. unfold es in Hesom'.

    match type of Hesom' with
    | context [le_lt_dec ?X ?Y] =>
       destruct (le_lt_dec X Y)
    end
    ; [lia|].
    replace (of_nat_lt l) with (of_nat_lt Heqv_merged_descriptors_i) in Hesom' by apply of_nat_ext. clear l.
    rewrite Hstate_state_i in Hesom'.
    unfold fst in Hesom' at 1.
    specialize (equal_f_dep Hstate_final_project (eqv)) as Hstate_final_project_eqv.
    unfold equivocators_state_project in Hstate_final_project_eqv.
    unfold Common.equivocators_state_project in Hstate_final_project_eqv.
    unfold equivocator_state_descriptor_project in Hstate_final_project_eqv.
    unfold equivocator_state_project in Hstate_final_project_eqv.
    rewrite Heqv_state_descriptors_eqv in Hstate_final_project_eqv.
    match type of Heqv_state_descriptors_i with
    | context [projT1 ?s] => destruct s as (n_eqv_state_run_eqv, s_eqv_state_run_eqv) eqn:Heqeqv_state_run_eqv
    end.
    simpl in Heqv_state_descriptors_i.
    destruct (le_lt_dec (S n_eqv_state_run_eqv) eqv_state_descriptors_i); [lia|].
    replace (of_nat_lt l) with (of_nat_lt Heqv_state_descriptors_i) in Hstate_final_project_eqv by apply of_nat_ext. clear l.
    simpl in Hesom', Hstate_final_project_eqv.
    rewrite Hstate_final_project_eqv in Hesom'.
    rewrite Hstate_final in Hesom'.
    simpl in som'.
    remember som' as som''. unfold som' in *. clear som'.
    unfold s in Heqsom''. simpl in Heqsom''.
    match type of Heqsom'' with
    | _ = (let (_,_) := ?t in _)  => destruct t as (si', om'') eqn:Ht
    end.
    subst som''. simpl.
    inversion Hesom'. clear Hesom'. subst om''.

    spec Happ_extend.
    {
      split; [|assumption].
<<<<<<< HEAD
      specialize (finite_ptrace_last_pstate equivocators_no_equivocations_vlsm _ _ Happ) as Hps.
      rewrite finite_trace_last_app in Hps. progress simpl in Hps.
=======
      specialize (finite_ptrace_last_pstate SeededXE _ _ Happ) as Hps.
      rewrite map_app in Hps.
      rewrite last_app in Hps. simpl in Hps.
>>>>>>> 07662f95
      rewrite Heqv_state_final in Hps.
      split; [subst; assumption|].
      assert (Hpom : option_protocol_message_prop SeededXE om).
      { exists (fst (final eqv_msg_run)).
        unfold om. rewrite <- Hom.
        specialize
          (run_is_protocol SeededXE
            (exist _ _ Heqv_msg_run)
          ) as Hpom.
        simpl in Hpom.
        destruct (final eqv_msg_run) eqn:Hfin. simpl.
        simpl in *. rewrite Hfin in Hpom.
        assumption.
      }
      split; [assumption|].
      split.
      - simpl. unfold vvalid. simpl.
        exists Heqv_merged_descriptors_i.
        unfold es.
        rewrite Hstate_state_i. simpl.
        rewrite Hstate_final_project_eqv.
        rewrite Hstate_final. clear -Hv.
        simpl in Hv. destruct Hv as [Hv _].
        assumption.
      - split; [|exact I].
        unfold om in *. destruct (snd (final msg_run)) eqn:Hm; [|exact I].
        destruct (null_dec (transitions eqv_msg_run)).
        + right.
          apply (vlsm_run_no_transitions_output SeededXE)
            with (run := eqv_msg_run); assumption.
        + left. apply proper_sent.
          {
            specialize (finite_ptrace_last_pstate SeededXE _ _ Happ)
              as Hlst.
<<<<<<< HEAD
            destruct Hlst as [_om Hlst].
            exists _om.
            apply (constraint_subsumption_protocol_prop equivocator_IM _ (free_constraint equivocator_IM))
              in Hlst; [|intro; intros; exact I].
            rewrite finite_trace_last_app in Hlst.
            simpl in Hlst.
=======
            rewrite map_app, last_app in Hlst. simpl in Hlst.
>>>>>>> 07662f95
            rewrite Heqv_state_final in Hlst.
            subst. subst es.
            revert Hlst.
            apply VLSM_incl_protocol_state.
            apply seeded_equivocators_incl_preloaded.
          }
          specialize
            (vlsm_run_last_final SeededXE (exist _ _ Heqv_msg_run))
            as Hfinal.
          simpl in Hfinal.
          spec Hfinal n.
          assert
            (Happ_pre :
              finite_protocol_trace PreFree
                (start eqv_state_run) (transitions eqv_state_run ++ emsg_tr)).
          {
            apply VLSM_incl_finite_protocol_trace; [apply seeded_equivocators_incl_preloaded|].
            split; [assumption|].
            apply vlsm_run_initial_state. assumption.
          }
<<<<<<< HEAD
          apply ptrace_add_default_last in Happ_free as Happ_free'.
          specialize
            (specialized_selected_message_exists_in_some_traces_from
              (free_composite_vlsm equivocator_IM) (field_selector output) _ m _ _ Happ_free'
            ) as Hspec.
          clear Happ_free'.
          rewrite finite_trace_last_app in Hspec.
          simpl in Hspec.
          unfold es.
          rewrite <- Heqv_state_final. subst.
          rewrite <- Heqv_state_final in Hspec.
          apply Hspec.
=======
          assert
            (Hbs_free : has_been_sent_capability (free_composite_vlsm equivocator_IM)).
          { exact (composite_has_been_sent_capability equivocator_IM (free_constraint equivocator_IM) finite_index (equivocator_Hbs IM Hbs)).
          }
          assert
            (Hlst :
              last (map destination (transitions eqv_state_run ++ emsg_tr))
                (start eqv_state_run) = es
            ).
          { rewrite map_app, last_app.
            simpl.
            unfold es.
            rewrite !Heqv_state_final. subst. reflexivity.
          }
          assert
            (Hes_pre : protocol_state_prop
              (pre_loaded_with_all_messages_vlsm
                (free_composite_vlsm (Common.equivocator_IM IM))) es).
          { rewrite <- Hlst. apply (finite_ptrace_last_pstate PreFree). apply Happ_pre.
          }
          apply has_been_sent_consistency; [assumption| assumption| ].
          eexists _. eexists _. exists Happ_pre, Hlst.
>>>>>>> 07662f95

          apply Exists_app. right. subst.
          spec Houtput n.
          clear - Hfinal Houtput Hom n Heqv_state_final.
          simpl in Heqv_state_final, Houtput.
          rewrite Heqv_state_final in Houtput.
          destruct Hfinal as [_ Hfinal].
          simpl in *.
          rewrite Hom in Hfinal.
          match type of Houtput with
          | ?A = ?B => replace A with (Some (Some m)) in Houtput
          end.
          simpl in *.
          match goal with
          |- Exists _ ?new => remember new as newtr
          end.
          clear Heqnewtr.
          destruct (null_dec newtr)
           ; [subst; discriminate Houtput|].
          apply exists_last in n0.
          destruct n0 as [newtr' [lst Hnewtr]].
          subst newtr.
          apply Exists_exists. exists lst.
          rewrite last_error_is_last in Houtput. simpl in Houtput.
          inversion Houtput. symmetry in H0.
          split; [|assumption].
          apply in_app_iff. right. left. reflexivity.
    }
    destruct
      (trace_is_run SeededXE _ _
        (conj Happ_extend (proj2 Hstate_trace))
      )
      as [eqv_merged_run [Heqv_merged_run [Heqv_merged_run_start Heqv_merged_run_transitions]]].
    exists eqv_merged_run.
    exists Heqv_merged_run.
    exists eqv_state_descriptors.
    specialize
      (vlsm_run_last_final SeededXE (exist _ _ Heqv_merged_run))
      as Hmerged_final.
    simpl in Hmerged_final. simpl in Heqv_merged_run_transitions.
    rewrite Heqv_merged_run_transitions in Hmerged_final.
    spec Hmerged_final; [apply last_not_null|].
    rewrite last_error_is_last in Hmerged_final. simpl in Hmerged_final.
    destruct Hmerged_final as [Hfinal_es Hfinal_om].
    inversion Hfinal_es as [Hfinal_es']. rewrite <- Hfinal_es'.
    inversion Hfinal_om as [Hfinal_om']. rewrite <- Hfinal_om'.
    assert (Hnext_state_descriptors : not_equivocating_equivocator_descriptors eqv_state_descriptors es').
    { intro eqv'. spec Heqv_state_descriptors eqv'.
      specialize (Hstate eqv').
      destruct Hstate as [Hstate_size' _].
      destruct (eqv_state_descriptors eqv') as [| eqv_state_descriptors_i' eqv_state_descriptors_f']
      eqn:Heqv_state_descriptors_eqv'
      ; [contradict Heqv_state_descriptors|].
      destruct eqv_state_descriptors_f'; [contradict Heqv_state_descriptors|].
      simpl in Heqv_state_descriptors. simpl.
      subst es'.
      simpl in Hstate_size'.
      rewrite Heqv_state_final in Hstate_size'.
      destruct (decide (eqv' = eqv)).
      - inversion e. subst. rewrite state_update_eq.
        rewrite equivocator_state_update_size.
        lia.
      - rewrite state_update_neq; [|assumption].
        lia.
    }
    exists Hnext_state_descriptors.
    match type of H0 with
    | state_update _ _ _ ?e = _ => remember e as esu
    end.
    match type of Heqesu with
    | context [equivocator_state_update _ ?l _ _] => remember l as lst
    end.
    assert (Hesu_size : projT1 esu = projT1 lst)
      by (subst; apply equivocator_state_update_size).
    assert
      (Hproject :
        equivocators_state_project eqv_state_descriptors es' =
        state_update IM (fst (final state_run)) (eqv) si'
      ).
    {
      subst es'.
      apply functional_extensionality_dep_good.
      intro i.
      unfold equivocators_state_project.
      rewrite equivocators_state_project_state_update_eqv.
      rewrite Heqv_state_descriptors_eqv.
      destruct (le_lt_dec (S (projT1 esu)) eqv_state_descriptors_i)
      ; [subst; rewrite equivocator_state_update_size in l; lia|].
      f_equal.
      - specialize
        (replayed_trace_from_full_replay_state_project IM Hbs _ finite_index seed
          (fst (final eqv_state_run)) (start eqv_msg_run)
          _ Hmsg_trace eqv_state_descriptors
        ) as Hproject.
        spec Hproject
        ; [apply not_equivocating_equivocator_descriptors_proper; assumption|].
        destruct Hproject as [_ Hproject].
        simpl in Hproject.
        rewrite Hproject.
        simpl.
        rewrite <- Hstate_final.
        assumption.
      - clear - Heqesu.
        subst.
        simpl.
        rewrite eq_dec_if_true; [reflexivity|].
        apply of_nat_ext.
    }
    repeat split
    ; [
      | apply Hproject
      | simpl in *; rewrite Heqv_merged_run_start; rewrite Hstate_start_project; reflexivity].
    rewrite Heqv_merged_run_transitions.
    rewrite <- app_assoc.
    unfold equivocators_trace_project.
    unfold Projections.equivocators_trace_project.
    rewrite fold_right_app.
    rewrite fold_right_app.
    unfold fold_right at 3.
    match goal with
    |- fold_right _ (fold_right _ ?l1 _) _ = _ => remember l1 as last_prj
    end.
    match goal with
    |- context [ts ++ ?l] => remember l as last_item
    end.
    assert (last_prj = Some (last_item, eqv_state_descriptors)).
    { subst last_prj. subst last_item.
      unfold equivocators_trace_project_folder.
      subst el.
      unfold_equivocators_transition_item_project.
      simpl in Hproject.
      rewrite <- Hproject.
      rewrite Heqv_state_descriptors_eqv.
      unfold equivocator_vlsm_transition_item_project.
      rewrite <- H0.
      rewrite state_update_eq.
      destruct esu as (n_esu, s_esu) eqn:Hesu.
      destruct (le_lt_dec (S n_esu) eqv_state_descriptors_i)
      ; [simpl in *; subst; lia|].
      rewrite eq_dec_if_true by reflexivity.
      simpl.
      repeat f_equal.
      apply equivocator_descriptors_update_id.
      assumption.
    }
    rewrite H.
    assert (equivocators_trace_project eqv_state_descriptors emsg_tr = Some ([], eqv_state_descriptors)).
    {
      subst emsg_tr.
      apply equivocators_trace_project_skip_full_replay_trace_full. assumption.
    }
    specialize
      (equivocators_trace_project_folder_additive IM
        _ last_item _ _ _ H1
      ) as Hmsg_tr.
    simpl in Hmsg_tr.
    match goal with
    |- fold_right _ ?r _ = _ => replace r with (Some (last_item, eqv_state_descriptors))
    end.
    clear Hmsg_tr.
    specialize
      (equivocators_trace_project_folder_additive IM
        _ last_item _ _ _ Hstate_project
      ) as Heqv_state.
    assumption.
Qed.

Lemma seeded_equivocators_protocol_trace_project_rev
  (isX : composite_state IM)
  (trX : list (composite_transition_item IM))
  (HtrX : finite_protocol_trace SeededX isX trX)
  : exists
    (is : composite_state equivocator_IM)
    (tr : list (composite_transition_item equivocator_IM))
    (Htr : finite_protocol_trace SeededXE is tr)
    (eqv_descriptors : equivocator_descriptors)
    (Hproject : equivocators_trace_project eqv_descriptors tr = Some (trX, zero_descriptor _)),
    equivocators_state_project (zero_descriptor _) is = isX.
Proof.
  destruct (trace_is_run SeededX _ _ HtrX) as [runX [HrunX [_HstartX _HtrX]]].
  subst.
  destruct
    (equivocators_protocol_vlsm_run_project
      _ HrunX
    )
    as [run [Hrun [descriptors [Hproper [Hproject [Hfinal_state [Hfinal_msg Hstart]]]]]]].
  exists (start run).
  exists (transitions run).
  specialize (run_is_trace SeededXE (exist _ _ Hrun)) as Htr.
  simpl in Htr.
  exists Htr.
  exists descriptors.
  exists Hproject.
  exact Hstart.
Qed.

End all_equivocating.

Lemma equivocators_protocol_trace_project_rev
  {message : Type}
  {index : Type}
  {IndEqDec : EqDecision index}
  {i0 : Inhabited index}
  (IM : index -> VLSM message)
  (X := free_composite_vlsm IM)
  (isX : vstate X)
  (trX : list (vtransition_item X))
  (HtrX : finite_protocol_trace X isX trX)
  {index_listing : list index}
  (finite_index : Listing index_listing)
  (Hbs : forall i : index, has_been_sent_capability (IM i))
  (equivocators_no_equivocations_vlsm := equivocators_no_equivocations_vlsm IM Hbs finite_index)
  : exists
    (is : vstate equivocators_no_equivocations_vlsm)
    (tr : list (composite_transition_item (equivocator_IM IM)))
    (Htr : finite_protocol_trace equivocators_no_equivocations_vlsm is tr)
    (eqv_descriptors : equivocator_descriptors IM)
    (Hproject : equivocators_trace_project IM eqv_descriptors tr = Some (trX, zero_descriptor _)),
    equivocators_state_project IM (zero_descriptor _) is = isX.
Proof.
  specialize (vlsm_is_pre_loaded_with_False X) as Hincl.
  apply VLSM_eq_incl_iff in Hincl. apply proj1 in Hincl.
  assert (HtrX' : finite_protocol_trace (pre_loaded_vlsm X (fun _ => False)) isX trX).
  {
    revert HtrX.
    apply VLSM_incl_finite_protocol_trace. apply Hincl.
  }
  destruct
    (seeded_equivocators_protocol_trace_project_rev IM Hbs _ finite_index
       _ _ _ HtrX'
    )
    as [is [tr [Htr [descriptors [Hpr_tr Hpr_is]]]]].
  exists is, tr.
  split; [|exists descriptors, Hpr_tr; assumption].
  revert Htr.
  apply VLSM_incl_finite_protocol_trace.
  match goal with
  |- context [projT2 (projT2 ?M)] => apply VLSM_incl_trans with (machine M)
    ; [specialize (vlsm_is_pre_loaded_with_False M) |]
  end.
  - intro Heq. apply VLSM_eq_incl_iff in Heq. apply proj2 in Heq.
    apply Heq.
  - apply basic_VLSM_incl.
    + intros. assumption.
    + intros. apply initial_message_is_protocol. assumption.
    + intros l s om [Hs [Hom [Hv [Hc _]]]].
      repeat split; [assumption|].
      destruct om; [|exact I]. simpl in *.
      apply or_assoc in Hc.
      destruct Hc as [Hc | Hfalse]; [|contradiction].
      assumption.
    + intros; reflexivity.
Qed.<|MERGE_RESOLUTION|>--- conflicted
+++ resolved
@@ -430,11 +430,7 @@
     specialize (Happ (conj (proj1 Hstate_trace) Hmsg_trace_full_replay)).
     simpl.
     specialize
-<<<<<<< HEAD
-      (extend_right_finite_trace_from equivocators_no_equivocations_vlsm Happ) as Happ_extend.
-=======
-      (extend_right_finite_trace_from SeededXE _ _ Happ) as Happ_extend.
->>>>>>> 07662f95
+      (extend_right_finite_trace_from SeededXE Happ) as Happ_extend.
     destruct l as (eqv, li).
     specialize (Heqv_state_descriptors eqv) as Heqv_state_descriptors_i.
     destruct (eqv_state_descriptors eqv) as [| eqv_state_descriptors_i eqv_state_descriptors_f]
@@ -466,17 +462,10 @@
     unfold_transition Heqtesom'. unfold snd in Heqtesom'.
     subst tesom'.
     destruct
-<<<<<<< HEAD
-      (replay_trace_from_state_correspondence
-        IM Hbs index_listing finite_index
-        (finite_trace_last (start eqv_state_run) (transitions eqv_state_run))
-        _ (proj2 Hmsg_trace) _ (proj1 Hmsg_trace)
-=======
       (replayed_trace_from_state_correspondence
         IM Hbs index_listing finite_index seed
-        (last (map destination (transitions eqv_state_run)) (start eqv_state_run))
+        (finite_trace_last (start eqv_state_run) (transitions eqv_state_run))
         _  _ Hmsg_trace
->>>>>>> 07662f95
       )
       as [Houtput Hstate].
     specialize (Hstate eqv) as Hstate_eqv.
@@ -534,14 +523,8 @@
     spec Happ_extend.
     {
       split; [|assumption].
-<<<<<<< HEAD
-      specialize (finite_ptrace_last_pstate equivocators_no_equivocations_vlsm _ _ Happ) as Hps.
+      specialize (finite_ptrace_last_pstate SeededXE _ _ Happ) as Hps.
       rewrite finite_trace_last_app in Hps. progress simpl in Hps.
-=======
-      specialize (finite_ptrace_last_pstate SeededXE _ _ Happ) as Hps.
-      rewrite map_app in Hps.
-      rewrite last_app in Hps. simpl in Hps.
->>>>>>> 07662f95
       rewrite Heqv_state_final in Hps.
       split; [subst; assumption|].
       assert (Hpom : option_protocol_message_prop SeededXE om).
@@ -576,16 +559,7 @@
           {
             specialize (finite_ptrace_last_pstate SeededXE _ _ Happ)
               as Hlst.
-<<<<<<< HEAD
-            destruct Hlst as [_om Hlst].
-            exists _om.
-            apply (constraint_subsumption_protocol_prop equivocator_IM _ (free_constraint equivocator_IM))
-              in Hlst; [|intro; intros; exact I].
-            rewrite finite_trace_last_app in Hlst.
-            simpl in Hlst.
-=======
-            rewrite map_app, last_app in Hlst. simpl in Hlst.
->>>>>>> 07662f95
+            rewrite finite_trace_last_app in Hlst. progress simpl in Hlst.
             rewrite Heqv_state_final in Hlst.
             subst. subst es.
             revert Hlst.
@@ -606,43 +580,22 @@
             split; [assumption|].
             apply vlsm_run_initial_state. assumption.
           }
-<<<<<<< HEAD
-          apply ptrace_add_default_last in Happ_free as Happ_free'.
-          specialize
-            (specialized_selected_message_exists_in_some_traces_from
-              (free_composite_vlsm equivocator_IM) (field_selector output) _ m _ _ Happ_free'
-            ) as Hspec.
-          clear Happ_free'.
-          rewrite finite_trace_last_app in Hspec.
-          simpl in Hspec.
-          unfold es.
-          rewrite <- Heqv_state_final. subst.
-          rewrite <- Heqv_state_final in Hspec.
-          apply Hspec.
-=======
           assert
             (Hbs_free : has_been_sent_capability (free_composite_vlsm equivocator_IM)).
           { exact (composite_has_been_sent_capability equivocator_IM (free_constraint equivocator_IM) finite_index (equivocator_Hbs IM Hbs)).
           }
-          assert
-            (Hlst :
-              last (map destination (transitions eqv_state_run ++ emsg_tr))
-                (start eqv_state_run) = es
-            ).
-          { rewrite map_app, last_app.
+          apply ptrace_add_last with (f:=es) in Happ_pre.
+          2:{
+            rewrite finite_trace_last_app.
             simpl.
             unfold es.
             rewrite !Heqv_state_final. subst. reflexivity.
           }
-          assert
-            (Hes_pre : protocol_state_prop
-              (pre_loaded_with_all_messages_vlsm
-                (free_composite_vlsm (Common.equivocator_IM IM))) es).
-          { rewrite <- Hlst. apply (finite_ptrace_last_pstate PreFree). apply Happ_pre.
-          }
-          apply has_been_sent_consistency; [assumption| assumption| ].
-          eexists _. eexists _. exists Happ_pre, Hlst.
->>>>>>> 07662f95
+          apply has_been_sent_consistency;
+          [assumption
+          |apply ptrace_last_pstate in Happ_pre;assumption
+          |].
+          eexists _. eexists _. exists Happ_pre.
 
           apply Exists_app. right. subst.
           spec Houtput n.
