--- conflicted
+++ resolved
@@ -155,47 +155,7 @@
   (Hes : vinitial_state_prop equivocators_no_equivocations_vlsm es)
   : vinitial_state_prop X (equivocators_state_project es).
 Proof.
-<<<<<<< HEAD
-  unfold vinitial_state_prop in *. simpl in *. unfold composite_initial_state_prop in *.
-  intro n. specialize (Hes n).
-  unfold equivocator_IM in Hes.
-  unfold equivocators_state_project.
-  remember (partition n).
-  destruct (partition n).
-  remember (partition n) as ie.
-  destruct ie as [en | nen] eqn:Hnl. subst ie.
-  - destruct Hes as [Hz Hes].
-    assert (Heqie' := Heqie).
-    apply (f_equal rpartition) in Heqie.
-    rewrite <- Hlpartition in Heqie.
-    simpl in Hes.
-    remember (es (inl en)) as bes.
-    destruct bes as [nbes es']. simpl in *. subst nbes.
-    rewrite Heqie.
-    remember (rpartition (inl en)) as M.
-    unfold vinitial_state_prop in Hes.
-    rewrite Heqie in Hes.
-    subst.
-    replace  (equivocators_state_project es (rpartition (inl en)))
-      with (projT2 (es (inl en)) (of_nat_lt (Hzero (IM (rpartition (inl en))) (es (inl en)))))
-    ; try assumption.
-    simpl.
-    unfold equivocators_state_project.
-    unfold equivocators_state_project'.
-    simpl. unfold eq_rect_r. 
-    rewrite <- Heqie'.
-    unfold Hlpartition.
-    unfold eq_rect_r.
-
-    unfold eq_rect.
-    unfold equivocators_state_project'.
-    destruct (partition (rpartition (@inl equiv_index nequiv_index en))).
-  unfold vinitial_state_prop in Hes. simpl in Hes. unfold equivocator_initial_state_prop in Hes.
-    destruct Hea
-    assumption.
-=======
 Admitted.
->>>>>>> f231210b
 
 Lemma equivocators_protocol_state_project
   (es : vstate equivocators_no_equivocations_vlsm)
