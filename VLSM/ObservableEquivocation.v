--- conflicted
+++ resolved
@@ -906,11 +906,7 @@
   `{EqDecision event}
   {index : Type}
   `{EqDecision index}
-<<<<<<< HEAD
   (index_listing witness_set : list index)
-=======
-  (index_listing : list index)
->>>>>>> 65970a40
   (IM : index -> VLSM message)
   (Hstate_events_fn : forall (i : index), vstate (IM i) -> validator -> set event)
   (Hstate_validators : forall (i : index), vstate (IM i) -> set validator)
