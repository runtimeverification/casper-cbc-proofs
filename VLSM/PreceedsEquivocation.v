Require Import
  Bool Reals
  List ListSet
  Coq.Classes.RelationClasses
  .

From CasperCBC
  Require Import
    Preamble
    Lib.ListExtras
    Lib.ListSetExtras
    CBC.Common
    CBC.Equivocation
    VLSM.Common
    VLSM.Composition
    VLSM.Equivocation
    VLSM.ObservableEquivocation
    .

(** ** Message-based equivocation

This definition relates a set of <<validator>>s and one of <<messages>>,
where messages are mapped to validators through the [sender] function,
and there is a function [message_preceeds_fn] which can decide whether
two messages having the same sender were seen one before another.

This allows to define that a message is [equivocating_with] another
if they have the same [sender] and are not comparable through
the [message_preceeds_fn].

Then, we can say that a message is [equivocating_in_set]
if it is [equivocating_with] any of the messages in that set.

_Note_: Ideally [message_preceeds_fn] should determine a strict partial order;
however this might not happen for the whole set of messages, but only
for a restricted set, e.g., [protocol_messsage]s
(please see class [HasPreceedsEquivocation] for more details).
*)

Class message_equivocation_evidence
  (message validator : Type)
  `{EqDecision message}
  `{EqDecision validator}
  (message_preceeds : message -> message -> Prop)
  {message_preceeds_dec : RelDecision message_preceeds}
  :=
  { sender : message -> validator
  ; equivocating_with (msg1 msg2 : message)  : Prop
    :=
      sender msg1 = sender msg2 /\ ~comparable message_preceeds msg1 msg2
  ; equivocating_in_set
      (msg : message)
      (msgs : set message)
      :=
      exists m, In m msgs /\ equivocating_with msg m
  }.

Instance equivocating_with_dec `{message_equivocation_evidence}:
  RelDecision equivocating_with.
Proof.
  intros msg1 msg2.
  unfold equivocating_with.
  apply Decision_and;[solve[apply EqDecision1]|].
  apply Decision_not.
  typeclasses eauto.
Qed.

Instance equivocating_in_set_dec `{message_equivocation_evidence} :
  Decision (equivocating_in_set msg msgs).
Proof.
  intros msg msgs.
  apply (Decision_iff (Exists_exists _ _)).
  apply @Exists_dec.
  typeclasses eauto.
Qed.

(**
First, let us fix events to be messages, and choose the [happens_before] relation
to be the [message_preceeds] relation.
*)

(** ** Equivocation for states encapsulating messages

The definition below assumes that one can [get_messages] associated to
states, and these messages are equipped with [message_equivocation_evidence].

For the purpose of the definition, what are the messages associated to the
state can remain an abstract notion; however, one could imagine these messages
as being those the state has memory of (sent, received, or otherwise observed).

We can use this to instantiate [basic_equivocation], by saying that a
validator is equivocating in a state iff there exists at least one message
in that state with it as a sender which is [equivocating_in_set] for
the messages of the state.
*)
Class state_encapsulating_messages
  (state message : Type)
  :=
  { get_messages : state -> set message }.

Definition state_encapsulating_messages_equivocation
  (state message validator : Type)
  `{Hstate : state_encapsulating_messages state message}
  `{Hmessage : message_equivocation_evidence message validator}
  {measurable_V : Measurable validator}
  {reachable_threshold : ReachableThreshold validator}
  : basic_equivocation state validator
  :=
  {|  state_validators := fun s => set_map decide_eq sender (get_messages s)
   ;  state_validators_nodup := fun s => set_map_nodup sender (get_messages s)
   ;  is_equivocating_fn := fun s v =>
        let msgs := get_messages s in
        inb decide_eq v
          (map sender (filter (fun msg => bool_decide (equivocating_in_set msg msgs)) msgs))
  |}.

Section equivocation_properties.

Lemma equivocating_in_set_incl
  {message validator : Type}
  `{Heqv : message_equivocation_evidence message validator}
  (sigma sigma' : set message)
  (Hincl : incl sigma sigma')
  (msg : message)
  (Hmsg : equivocating_in_set msg sigma)
  : equivocating_in_set msg sigma'.
Proof. firstorder. Qed.

Context
  (state message validator : Type)
  `{Hstate : state_encapsulating_messages state message}
  `{Hmessage : message_equivocation_evidence message validator}
  {measurable_V : Measurable validator}
  {reachable_threshold : ReachableThreshold validator}
  (Hbasic := state_encapsulating_messages_equivocation state message validator)
  .

Existing Instance Hbasic.

Lemma state_validators_incl
  (sigma sigma' : state)
  (Hincl : incl (get_messages sigma) (get_messages sigma'))
  : incl (state_validators sigma) (state_validators sigma').
Proof.
  simpl. apply set_map_incl. assumption.
Qed.

Definition is_equivocating s v : Prop :=
  let msgs := get_messages s in
  exists m, sender m = v /\ In m msgs /\ equivocating_in_set m msgs.

Lemma is_equivocating_reflect s v:
  is_equivocating s v <-> is_equivocating_fn s v = true.
Proof.
  unfold is_equivocating;simpl.
  rewrite <- (in_function EqDecision1 v).
  rewrite in_map_iff.
  setoid_rewrite filter_In.
  setoid_rewrite bool_decide_eq_true.
  reflexivity.
Qed.

Lemma equivocating_validators_incl
  (sigma sigma' : state)
  (Hincl : incl (get_messages sigma) (get_messages sigma'))
  : incl (equivocating_validators sigma) (equivocating_validators sigma').
Proof.
  unfold equivocating_validators.
  intro v. rewrite !filter_In, <- !is_equivocating_reflect.
  pose proof (state_validators_incl _ _ Hincl).
  firstorder.
Qed.

Lemma equivocation_fault_incl
  (sigma sigma' : state)
  (Hincl : incl (get_messages sigma) (get_messages sigma'))
  : (equivocation_fault sigma <= equivocation_fault sigma')%R.
Proof.
  intros.
  apply sum_weights_incl
  ; [solve[apply NoDup_filter; apply state_validators_nodup]..|].
  apply equivocating_validators_incl. assumption.
Qed.

(* If a state is not overweight, none of its subsets are *)
Lemma not_heavy_incl
  (sigma sigma' : state)
  (Hincl : incl (get_messages sigma) (get_messages sigma'))
  (Hsigma' : not_heavy sigma')
  : not_heavy sigma.
Proof.
  apply Rle_trans with (equivocation_fault sigma'); try assumption.
  apply equivocation_fault_incl; assumption.
Qed.

Lemma empty_not_heavy
  (s : state)
  (Hempty : get_messages s = nil)
  : not_heavy s.
Proof.
  unfold not_heavy. unfold equivocation_fault. unfold equivocating_validators.
  simpl. rewrite Hempty. simpl.
  destruct threshold;simpl.
  apply Rge_le;assumption.
Qed.

End equivocation_properties.

(** * VLSM equivocation based-on full-node-like  [message_equivocation_evidence]

Given a [VLSM] X over a type of messages which [message_equivocation_evidence], we say
that @X@ has [vlsm_message_equivocation_evidence] if [message_preceeds_fn]
determines a [StrictOrder] on the [protocol_message]s of @X@.
*)

Section vlsm_message_equivocation_evidence.

  Context
    {message : Type}
    (validator : Type)
    `{Eqv : message_equivocation_evidence message validator}
    (X : VLSM message).

  Class vlsm_message_equivocation_evidence
    :=
    { protocol_message_preceeds
        (pm1 pm2 : byzantine_message X)
        : Prop
        := message_preceeds (proj1_sig pm1) (proj1_sig pm2)
    ; protocol_message_preceeds_strict_order
      : StrictOrder protocol_message_preceeds
    ; evidence_of_equivocation
        (pm1 pm2 : byzantine_message X)
        (m1 := proj1_sig pm1)
        (m2 := proj1_sig pm2)
        (Heqv : equivocating_with m1 m2 = true)
        (s : state)
        (tr : list transition_item)
        (Htr : finite_protocol_trace (pre_loaded_with_all_messages_vlsm X) s tr)
        (Hm1 : trace_has_message X input m1 tr)
        (Hm2 : trace_has_message X input m2 tr)
        : equivocation_in_trace X m1 tr
        \/ equivocation_in_trace X m2 tr
    }.

End vlsm_message_equivocation_evidence.

Section composite_preceeds_equivocation.

  Context
    {message validator : Type}
    `{Eqv : message_equivocation_evidence message validator}
    `{EqDecision index}
    (IM : index -> VLSM message)
    (i0 : index)
    (constraint1 : composite_label IM -> composite_state IM * option message -> Prop)
    (constraint2 : composite_label IM -> composite_state IM * option message -> Prop)
    (Hsubsumption : constraint_subsumption IM constraint1 constraint2)
    (X1 := composite_vlsm IM i0 constraint1)
    (X2 := composite_vlsm IM i0 constraint2)
    .

  Lemma preceeds_equivocation_constrained
    (Heqv : vlsm_message_equivocation_evidence validator X2)
    : vlsm_message_equivocation_evidence validator X1.
  Proof.
    destruct Heqv as
      [ protocol_message_preceeds2
        [ protocol_message_preceeds2_irreflexive
          protocol_message_preceeds2_transitive
        ]
        Heqv
      ].
    specialize
      (constraint_subsumption_byzantine_message_prop
        IM i0 constraint1 constraint2 Hsubsumption
      ); intro Hem.
    repeat split.
    - intros [m1 Hem1].
      unfold complement. simpl.
      apply Hem in Hem1.
      specialize (protocol_message_preceeds2_irreflexive (exist _ m1 Hem1)).
      unfold complement in protocol_message_preceeds2_irreflexive.
      assumption.
    - intros [m1 Hem1] [m2 Hem2] [m3 Hem3]
      ; simpl.
      intros H12 H23.
      apply Hem in Hem1.
      apply Hem in Hem2.
      apply Hem in Hem3.
      specialize
        (protocol_message_preceeds2_transitive
          (exist _ m1 Hem1)
          (exist _ m2 Hem2)
          (exist _ m3 Hem3)
          H12
          H23
        ).
      assumption.
    - intros [m1 Hm1] [m2 Hm2]. simpl. intros.
      assert (Hm1': byzantine_message_prop X2 m1)
        by (apply constraint_subsumption_byzantine_message_prop with constraint1; assumption).
      assert (Hm2': byzantine_message_prop X2 m2)
        by (apply constraint_subsumption_byzantine_message_prop with constraint1; assumption).
      specialize (constraint_subsumption_pre_loaded_with_all_messages_incl IM i0 constraint1 constraint2 Hsubsumption (@Finite _ (type X1) s tr) Htr)
        as Htrace'.
      simpl in Htrace'.
      specialize (Heqv (exist _ _ Hm1') (exist _ _ Hm2')). simpl in Heqv.
      specialize (Heqv Heqv0 s tr Htrace' Hm0 Hm3).
      assumption.
  Qed.

End composite_preceeds_equivocation.

Section message_observable_equivocation_equivalent_defnitions.

(** ** Deriving observable equivocation evidence from message-based equivocation evidence

In this section we show that given the [basic_equivocation] instance
obtained through [state_encapsulating_messages_equivocation], we can turn
it into a [basic_observable_equivocation].

*)

Context
  (state message validator : Type)
  `{Hmsgeqv : message_equivocation_evidence message validator}
  {Hstate : state_encapsulating_messages state message}
  {measurable_V : Measurable validator}
  {reachable_threshold : ReachableThreshold validator}
  (message_based_equivocation := state_encapsulating_messages_equivocation state message validator)
  .

(**
If we have a [state_encapsulating_messages], then we can use the [sender]
function to select ones having a given validator and obtain the
corresponding [observable_events].
*)

Definition observable_messages
  (s : state)
  (v : validator)
  :=
  filter (fun m => if decide ((sender m) = v) then true else false) (get_messages s).

<<<<<<< HEAD
Program Instance message_observation_based_equivocation_evidence
  : @observation_based_equivocation_evidence state validator message _ message_comparable_events sender
=======
Lemma in_observable_messages_iff m s v:
  In m (observable_messages s v) <-> In m (get_messages s) /\ sender m = v.
Proof.
  unfold observable_messages. rewrite filter_In.
  rewrite <- bool_decide_decide, bool_decide_eq_true.
  reflexivity.
Qed.

Definition message_observation_based_equivocation_evidence
  : @observation_based_equivocation_evidence state validator message _ _ message_preceeds_dec
>>>>>>> 28eeee9b
  :=
  {| observable_events := observable_messages |}.
Next Obligation.
  unfold observable_messages in He.
  apply filter_In in He.
  destruct He as [_ Hdecide].
  destruct (decide (sender e = v)).
  assumption.
  discriminate Hdecide.
Qed. 

(**
Further, we can get all validators for a state by projecting the messages
on [sender] and thus obtain a [basic_equivocation] instance through the
[basic_observable_equivocation] definition.
*)

Definition message_basic_observable_equivocation
  (Hevidence := message_observation_based_equivocation_evidence)
  (validators := fun s => set_map decide_eq sender (get_messages s))
  (validators_nodup := fun s => set_map_nodup sender (get_messages s))
  : basic_equivocation state validator
<<<<<<< HEAD
  := @basic_observable_equivocation state validator message sender _ _ Hevidence _ _ validators validators_nodup.
=======
  := @basic_observable_equivocation state validator message _ _ _ Hevidence _ _ validators validators_nodup.
>>>>>>> 28eeee9b

(**
We can now show that the [message_based_equivocation] (customly built for
messages) and the [message_basic_observable_equivocation] (derived from it
as an instance of event-based equivocation) yield the same
[is_equivocating_fn].
*)

Lemma message_basic_observable_equivocation_iff
  (s : state)
  (v : validator)
  : @is_equivocating_fn _ _ _ _ message_basic_observable_equivocation s v
  = @is_equivocating_fn _ _ _ _ message_based_equivocation s v.
Proof.
  apply eq_true_iff_eq.
  simpl is_equivocating_fn at 1; rewrite bool_decide_eq_true.
  progress unfold message_based_equivocation.
  rewrite <- is_equivocating_reflect.
  unfold equivocation_evidence, is_equivocating;simpl observable_events.
  setoid_rewrite in_observable_messages_iff.
  unfold equivocating_in_set,equivocating_with.

  generalize (get_messages s), sender, (comparable message_preceeds).
  clear.
  firstorder congruence.
Qed.

End message_observable_equivocation_equivalent_defnitions.<|MERGE_RESOLUTION|>--- conflicted
+++ resolved
@@ -343,10 +343,6 @@
   :=
   filter (fun m => if decide ((sender m) = v) then true else false) (get_messages s).
 
-<<<<<<< HEAD
-Program Instance message_observation_based_equivocation_evidence
-  : @observation_based_equivocation_evidence state validator message _ message_comparable_events sender
-=======
 Lemma in_observable_messages_iff m s v:
   In m (observable_messages s v) <-> In m (get_messages s) /\ sender m = v.
 Proof.
@@ -357,17 +353,8 @@
 
 Definition message_observation_based_equivocation_evidence
   : @observation_based_equivocation_evidence state validator message _ _ message_preceeds_dec
->>>>>>> 28eeee9b
   :=
   {| observable_events := observable_messages |}.
-Next Obligation.
-  unfold observable_messages in He.
-  apply filter_In in He.
-  destruct He as [_ Hdecide].
-  destruct (decide (sender e = v)).
-  assumption.
-  discriminate Hdecide.
-Qed. 
 
 (**
 Further, we can get all validators for a state by projecting the messages
@@ -380,11 +367,7 @@
   (validators := fun s => set_map decide_eq sender (get_messages s))
   (validators_nodup := fun s => set_map_nodup sender (get_messages s))
   : basic_equivocation state validator
-<<<<<<< HEAD
-  := @basic_observable_equivocation state validator message sender _ _ Hevidence _ _ validators validators_nodup.
-=======
   := @basic_observable_equivocation state validator message _ _ _ Hevidence _ _ validators validators_nodup.
->>>>>>> 28eeee9b
 
 (**
 We can now show that the [message_based_equivocation] (customly built for
