Require Import List.
Require Import Coq.Logic.FinFun.

From CasperCBC
  Require Import
    Lib.Preamble
    Lib.Traces
    CBC.Common (* for weight stuff *)
    VLSM.Common
    VLSM.Decisions
    VLSM.Composition
    VLSM.Equivocation (* for has_been_sent *)
.

(**
   This module defines liveness, and contains basic defintiions
   that will be used for proving liveness properties,
   constructing protocols designed for liveness, and
   stating the assumptions under which those protocols are live.
 *)

(** * Liveness

 A composite VLSM is live if every complete trace reaches a [decision]
 *)
Section Liveness.

  Context
    {CV : consensus_values}
    {message : Type}
    {index : Type}
    {Heqd : EqDecision index}
    (IM : index -> VLSM message)
    (Hi : index)
    (constraint : composite_label IM -> composite_state IM * option message -> Prop)
    (X := composite_vlsm IM Hi constraint)
    (ID : forall i : index, vdecision (IM i)).

Definition live : Prop :=
  forall
    (tr : Trace)
    (Htr: complete_trace_prop X tr),
  exists
    (n : nat)
    (i : index)
    (st : vstate X),
    trace_nth X tr n = (Some st)
    /\ (ID i) (st i) <> None.

End Liveness.

(** * Clocks

Liveness always requires some notion of time, and assumptions
that messages are not infinitely delayed.

We will use logical clocks that assign states and
messages to times in [nat], with messages carrying the
time from the sending component, and messages only
expected to be received by a node at the matching time.
 *)

Section Clocks.

  (** A clock for a VLSM assigns a time to any state, and is
      nondecreasing on transitions.
   *)
  Record ClockFor `(X:VLSM message) : Type := {
    clock : vstate X -> nat;
    clock_monotone : forall l s om s' om',
        vtransition X l (s,om) = (s',om') -> clock s <= clock s';
    }.

  (** For a composite VLSM we usually want to have a separate
      clock for each component
   *)
  Definition ClocksFor `(IM:index -> VLSM message) : Type :=
    forall i, ClockFor (IM i).

  (** A message time function is consistent with a
      set of clocks for a composite VLSM if
      the message time always agrees with the time
      of the sending component at the begining of
      the transition where the message is sent.
   *)
  Record MessageTimeProp
        `(IM: index -> VLSM message) `{EqDecision index} Hi constraint
        (X := composite_vlsm IM Hi constraint)
        (clocks : ClocksFor IM)
        (message_time : message -> nat)
    : Type := {
    message_time_accurate :
      forall m t,
        message_time m = t
        <-> (forall (l:vlabel X) s om l s',
             vtransition X l (s,om) = (s', Some m) -> clock _ (clocks _) (s (projT1 l)) = t)
             }.

End Clocks.

(** * Plans

Protocols may be designed so that only a subset of validators
are expected to send messages in each phase.

Our example protocol will use a fixed that specifies the
expected set of senders for each time.
Here we define the conditions that such a fixed plan will
need to satisfy.

Later protocols will dyanmically construct plans to
react to failures, and we will need to generalize
these properties to apply to dynamic plans.
 *)
Section Plan.
  Context
    (index: Type)
    {Hweights: Measurable index}
    {index_listing: list index}
    {Hfinite: FinFun.Listing index_listing}
  .

  (** An "odd" set cannot be partitioned into
      two disjoint pieces with equal weight,
      so votes cannot have ties *)
  Definition odd_set (P: index -> Prop) : Prop :=
    forall l1 l2,
      (forall i, P i <-> (In i l1 \/ In i l2)) ->
      NoDup (l1++l2) ->
      sum_weights l1 <> sum_weights l2.

  Record Plan := {
    planned_senders : nat -> index -> Prop;
    stages_nonempty : forall n, ~forall v, ~planned_senders n v;
    plan_has_odd_stage: exists n, odd_set (planned_senders n);
    recurring_sends: forall n v, exists n', n' > n /\ planned_senders n' v;
    }.
End Plan.

(** * Synchrony Constraint

Synchrony assumptions will be expresed with composition constraints.

Currently we define only a strong assumption that doesn't allow
any messages to be delayed, which will be used for example proofs of
liveness.

Definitions allowing a limited rate of "synchronization faults" will
be added before verifying more robust protocols over more realistic
assumptions.
 *)
Section StrongSynchrony.
  Context
    {message : Type}
    {index : Type}
    (i0 : index)
    {index_listing : list index}
    (finite_index : Listing index_listing)
    {Heqd : EqDecision index}
    (IM : index -> VLSM message)
    (Hi : index)
    (constraint : composite_label IM -> composite_state IM * option message -> Prop)
    {Hsents : forall i, has_been_sent_capability (IM i)}
<<<<<<< HEAD
    (Free := free_composite_vlsm IM i0)
    (composite_has_been_sent_capability : has_been_sent_capability Free := composite_has_been_sent_capability IM i0 (free_constraint IM) finite_index Hsents)
    (has_been_observed_op: forall i, state_message_oracle (IM i))
=======
    {Hobserveds: forall i, has_been_observed_capability (IM i)}
>>>>>>> ee480b60
    (clocks : ClocksFor IM)
    (message_time : message -> nat)
  .

  (** This portion of a constraint ensures that messages are received only
      by components at the proper time.

      Perhaps this condition should be added to [MessageTimeProp] and
      required as a property of the components in [IM] rather than
      imposed as a composition constraint.
   *)
  Definition delivery_time_constraint :
    composite_label IM -> composite_state IM * option message -> Prop
    := fun l som =>
         let (i,_) := l in
         let (s,om) := som in
         match om with
         | Some m => message_time m = clock _ (clocks i) (s i)
         | None => True
         end.

  Definition all_earlier_messages_received (i:index) (s:composite_state IM) : Prop :=
    forall msg, (exists (j:index), has_been_sent (IM j) (s j) msg) ->
                message_time msg <= clock _ (clocks i) (s i) ->
                has_been_observed (IM i) (s i) msg.

  (** This portion of a constraint prevents a component from advancing its clock
      if it has not received all oustanding messages from the time
      it is leaving.

      N.B. As written, this does not prevent the possiblity that some
      other component which is still in the earlier time hasn't even
      sent a message yet. Combined with the use of [lt] in
      [all_earlier_messages_received], and the [delivery_time_constraint],
      this component would never be able to advance its clock again
      after such a "late send".
   *)
  Definition timely_reception_constraint:
    composite_label IM -> composite_state IM * option message -> Prop
    := fun l som =>
         let (i,l_i) := l in
         let (s,om) := som in
         let (s',_) := vtransition (IM i) l_i (s i,om) in
         clock _ (clocks i) (s i) < clock _ (clocks i) s'
         -> all_earlier_messages_received i s.

  Existing Instance composite_has_been_sent_capability.

  (** This strong constraint allows no equivocations and
      no failures of synchrony.
   *)
  Definition no_synch_faults_no_equivocation_constraint :
    composite_label IM -> composite_state IM * option message -> Prop
    := fun l som =>
         no_equivocations Free l som
         /\ delivery_time_constraint l som
         /\ timely_reception_constraint l som.

End StrongSynchrony.<|MERGE_RESOLUTION|>--- conflicted
+++ resolved
@@ -161,13 +161,7 @@
     (Hi : index)
     (constraint : composite_label IM -> composite_state IM * option message -> Prop)
     {Hsents : forall i, has_been_sent_capability (IM i)}
-<<<<<<< HEAD
-    (Free := free_composite_vlsm IM i0)
-    (composite_has_been_sent_capability : has_been_sent_capability Free := composite_has_been_sent_capability IM i0 (free_constraint IM) finite_index Hsents)
-    (has_been_observed_op: forall i, state_message_oracle (IM i))
-=======
     {Hobserveds: forall i, has_been_observed_capability (IM i)}
->>>>>>> ee480b60
     (clocks : ClocksFor IM)
     (message_time : message -> nat)
   .
@@ -214,6 +208,11 @@
          clock _ (clocks i) (s i) < clock _ (clocks i) s'
          -> all_earlier_messages_received i s.
 
+  Context
+    (Free := free_composite_vlsm IM i0)
+    (composite_has_been_sent_capability : has_been_sent_capability Free := composite_has_been_sent_capability IM i0 (free_constraint IM) finite_index Hsents)
+    .
+
   Existing Instance composite_has_been_sent_capability.
 
   (** This strong constraint allows no equivocations and
