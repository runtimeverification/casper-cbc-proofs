--- conflicted
+++ resolved
@@ -123,15 +123,6 @@
     rewrite Hadd. rewrite rev_app_distr. reflexivity.
   Qed.
 
-<<<<<<< HEAD
-  Lemma apply_plan_cons
-    (start : vstate X)
-    (ai : vplan_item X)
-    (a' : vplan X)
-    : apply_plan start (ai :: a') =
-      let (aitems, afinal) := apply_plan start [ai] in
-      let (a'items, a'final) := apply_plan afinal a' in
-=======
   Lemma _apply_plan_cons
     (start : state)
     (ai : plan_item)
@@ -139,7 +130,6 @@
     : _apply_plan start (ai :: a') =
       let (aitems, afinal) := _apply_plan start [ai] in
       let (a'items, a'final) := _apply_plan afinal a' in
->>>>>>> f425a130
        (aitems ++ a'items, a'final).
   Proof.
     replace (ai :: a') with ([ai] ++ a').
@@ -374,26 +364,13 @@
         apply protocol_generated with _oma _s; assumption.
   Qed.
 
-<<<<<<< HEAD
-=======
   (** Characterizing a singleton protocol plan as a protocol transition. *)
->>>>>>> f425a130
   Lemma finite_protocol_plan_from_one
     (s : vstate X)
     (a : plan_item) :
     let res := vtransition X (label_a a) (s, input_a a) in
     finite_protocol_plan_from s [a] <-> protocol_transition X (label_a a) (s, input_a a) res.
   Proof.
-<<<<<<< HEAD
-    split;
-    intros;
-    destruct a;
-    unfold apply_plan in *; simpl in *;
-    unfold finite_protocol_plan_from in *;
-    unfold apply_plan in *; simpl in *;
-    destruct (vtransition X label_a0 (s, input_a0)) as [dest output] eqn : eq_trans; simpl in *.
-    - inversion H.
-=======
     split; 
     intros; 
     destruct a; 
@@ -405,7 +382,6 @@
         destruct t as [dest output] eqn : eq_trans
       end.
       inversion H. subst. setoid_rewrite eq_trans.
->>>>>>> f425a130
       assumption.
     - match type of H with
       | protocol_transition _ _ _ ?t =>
@@ -426,11 +402,7 @@
     (P s -> protocol_state_prop X s -> finite_protocol_plan_from s a -> P (snd (apply_plan s a))).
 
   Definition ensures
-<<<<<<< HEAD
-    (a : vplan X)
-=======
-    (a : plan)
->>>>>>> f425a130
+    (a : plan)
     (P : vstate X -> Prop) :
     Prop :=
     forall (s : vstate X),
@@ -442,11 +414,7 @@
       be protocol. *)
 
    Lemma plan_independence
-<<<<<<< HEAD
-    (a b : vplan X)
-=======
     (a b : plan)
->>>>>>> f425a130
     (Pb : vstate X -> Prop)
     (s : state)
     (Hpr : protocol_state_prop X s)
@@ -473,13 +441,4 @@
       all : intuition.
    Qed.
 
-<<<<<<< HEAD
-   Definition messages_a
-    (a : vplan X) :
-    list message :=
-    ListExtras.cat_option (List.map input_a a).
-
-End apply_plans.
-=======
-End protocol_plans.
->>>>>>> f425a130
+End protocol_plans.