--- conflicted
+++ resolved
@@ -47,25 +47,12 @@
     :=
     filter (fun m => if decide (sender m = v) then true else false) s.
 
-<<<<<<< HEAD
-  Program Instance full_node_client_observation_based_equivocation_evidence
-    : observation_based_equivocation_evidence (set message) V message decide_eq message_events sender
-=======
   Definition full_node_client_observation_based_equivocation_evidence
     : observation_based_equivocation_evidence (set message) V message decide_eq _ happens_before_dec
->>>>>>> 28eeee9b
     :=
     {|
       observable_events := full_node_client_observable_events
     |}.
-    Next Obligation.
-      unfold full_node_client_observable_events in He.
-      apply filter_In in He.
-      destruct He as [_ Hdecide].
-      destruct (decide (sender e = v)).
-      assumption.
-      discriminate Hdecide.
-    Qed.
 
   Existing Instance full_node_client_observation_based_equivocation_evidence.
 
@@ -84,13 +71,8 @@
 
   Definition client_basic_equivocation
     : basic_equivocation (set message) V
-<<<<<<< HEAD
-    := basic_observable_equivocation (set message) V message sender
-        full_node_client_state_validators full_node_client_state_validators_nodup.
-=======
     := basic_observable_equivocation (set message) V message
         _ full_node_client_state_validators full_node_client_state_validators_nodup.
->>>>>>> 28eeee9b
 
   Existing Instance client_basic_equivocation.
 
