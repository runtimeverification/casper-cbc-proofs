--- conflicted
+++ resolved
@@ -1,4 +1,4 @@
-Require Import Bool PeanoNat Lia FinFun Fin List ListSet RelationClasses Reals.
+Require Import PeanoNat Lia FinFun Fin List ListSet RelationClasses Reals.
 
 Import ListNotations.
 
@@ -506,11 +506,7 @@
 Definition free_observation_based_equivocation_evidence_index
   (i : index)
   : observation_based_equivocation_evidence
-<<<<<<< HEAD
-        (vstate (IM_index i)) V message message_eq (full_node_message_comparable_events C V) sender.
-=======
         (vstate (IM_index i)) V message message_eq _ message_preceeds_dec.
->>>>>>> 28eeee9b
 Proof.
   destruct i.
   - apply full_node_validator_observation_based_equivocation_evidence.
@@ -545,24 +541,15 @@
 Qed.
 
 Definition composed_equivocation_evidence
-<<<<<<< HEAD
-  : observation_based_equivocation_evidence (vstate VLSM_full_composed_free) V message message_eq  (full_node_message_comparable_events C V) sender
-  := @composed_observation_based_equivocation_evidence message V message message_eq (full_node_message_comparable_events C V) sender index indices IM_index free_observation_based_equivocation_evidence_index.
-=======
   : observation_based_equivocation_evidence (vstate VLSM_full_composed_free) V message message_eq message_preceeds message_preceeds_dec
   := @composed_observation_based_equivocation_evidence message V message message_eq message_preceeds message_preceeds_dec index indices IM_index free_observation_based_equivocation_evidence_index.
->>>>>>> 28eeee9b
 
 Existing Instance composed_equivocation_evidence.
 
 Definition composed_basic_observable_equivocation
   : basic_equivocation (vstate VLSM_full_composed_free) V
   := @composed_observable_basic_equivocation
-<<<<<<< HEAD
-      message V message message_eq (full_node_message_comparable_events C V) sender
-=======
       message V message message_eq message_preceeds message_preceeds_dec
->>>>>>> 28eeee9b
       index indices IM_index
       free_observation_based_equivocation_evidence_index
       Hmeasurable Hrt
@@ -577,34 +564,13 @@
     message_observable_events := full_message_observable_messages
   }.
 Next Obligation.
-  unfold comparableb.
-  unfold vinitial_state_prop in His.
-  simpl in His.
-  unfold composite_initial_state_prop in His.
-  unfold composed_observable_events in Hin.
-  apply set_union_in_iterated in Hin.
-  rewrite Exists_exists in Hin.
-  destruct Hin as [x [Hinx Hinei]].
-  rewrite in_map_iff in Hinx.
-  destruct Hinx as [x0 [Heq Hind]].
-  specialize (His x0).
-  unfold initial_state_prop in His.
-  (* 
-  assert (s x0 = ([], None)). {
-  
-  }
-  unfold observable_events in Heq.
-  unfold free_observation_based_equivocation_evidence_index in Heq.
-  unfold Common.initial_state_prop in His.
-  admit.
   apply set_union_iterated_empty. intros msgsi Hmsgsi.
   apply in_map_iff in Hmsgsi. destruct Hmsgsi as [i [Hmsgsi _]].
   subst.
   specialize (free_observation_based_equivocation_evidence_index i) as Hev.
   specialize (His i). unfold IM_index in *.
-  destruct i; inversion His; rewrite H0; reflexivity.  *) 
-Admitted.
-
+  destruct i; inversion His; rewrite H0; reflexivity.
+Qed.
 Next Obligation.
   apply free_protocol_transition_out in Ht.
   destruct Ht as [Hl [Hj Hm]].
@@ -683,11 +649,7 @@
   - intro H.
     apply set_union_in_iterated.
     apply Exists_exists.
-<<<<<<< HEAD
-    exists (@observable_events _ _ _ _ _ sender composed_equivocation_evidence s (sender m)).
-=======
     exists (@observable_events _ _ _ _ _ _ composed_equivocation_evidence s (sender m)).
->>>>>>> 28eeee9b
     split.
     + apply in_map_iff. exists (sender m). split; try reflexivity.
       apply (proj2 finite_validators).
@@ -700,7 +662,6 @@
       ; rewrite decide_True; auto.
 Qed.
 
-(* 
 Lemma state_union_initially_empty
   (is : vinitial_state VLSM_full_composed_free)
   : state_union (proj1_sig is) = [].
@@ -716,25 +677,7 @@
   ; unfold initial_state_prop in His
   ;  rewrite His in Hm
   ; inversion Hm.
-Qed. *)
-
-(* 
-Lemma state_union_initially_empty
-  (is : vinitial_state VLSM_full_composed_free)
-  : state_union (proj1_sig is) = [].
-Proof.
-  apply incl_l_nil.
-  intros m Hm.
-  apply state_union_iff in Hm.
-  destruct Hm as [[v Hm] | [client Hm]]
-  . destruct is as [is His].
-    simpl in Hm.
-    specialize (His (inl v)) || specialize (His (inr client)).
-    simpl in His. 
-    (* unfold initial_state_prop in His. *)
-    rewrite His in Hm.
-    inversion Hm.
-Qed. *) 
+Qed.
 
 Existing Instance composed_basic_observable_equivocation.
 
@@ -762,11 +705,7 @@
 Lemma observable_events_commute
   (s : vstate VLSM_full_composed_free)
   (v : V)
-<<<<<<< HEAD
-  : set_eq (observable_events s v) (@observable_events _ _ _ _ _ _ full_node_client_observation_based_equivocation_evidence (state_union s) v).
-=======
   : set_eq (observable_events s v) (@observable_events _ _ _ _ _  _ full_node_client_observation_based_equivocation_evidence (state_union s) v).
->>>>>>> 28eeee9b
 Proof.
   split; intros m Hm.
   - simpl.
@@ -795,38 +734,6 @@
   : not_heavy (state_union s).
 Proof.
   unfold not_heavy in *.
-<<<<<<< HEAD
-  apply Rle_trans with (equivocation_fault s); try assumption.
-  clear Hnheavy.
-  unfold equivocation_fault in *.
-  apply sum_weights_incl
-  ; unfold equivocating_validators
-  ; try apply NoDup_filter
-  ; unfold state_validators
-  ; simpl
-  ; try apply (proj1 finite_validators)
-  ; unfold full_node_client_state_validators
-  ; try apply set_map_nodup
-  .
-  assert (Hincl : incl (set_map decide_eq sender (state_union s)) validators)
-    by (intros v Hv; apply (proj2 finite_validators)).
-  apply incl_tran with
-    (@filter V
-      (@equivocation_evidence (set (State.message C V)) V
-         (State.message C V) (@message_eq C V about_C about_V)
-         (@full_node_message_comparable_events C V about_C about_V)
-         sender
-         (@full_node_client_observation_based_equivocation_evidence C V
-            about_C about_V) (state_union s))
-      validators
-    ); try (apply filter_incl; assumption).
-  apply filter_incl_fn.
-  intro v. unfold equivocation_evidence.
-  repeat rewrite existsb_exists. intros [e1 [He1 He2]]. exists e1.
-  split; try (apply observable_events_commute; assumption).
-  rewrite existsb_exists in *. destruct He2 as [e2 [He2 Heqv]]. exists e2.
-  split; try apply observable_events_commute; assumption.
-=======
   apply Rle_trans with (equivocation_fault s);[clear Hnheavy|assumption].
   unfold equivocation_fault.
   apply sum_weights_incl;
@@ -845,7 +752,6 @@
     intro H.
     setoid_rewrite observable_events_commute.
     exact H.
->>>>>>> 28eeee9b
 Qed.
 
 End ClientsAndValidators.