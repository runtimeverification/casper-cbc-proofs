Require Import List Streams Nat Bool.
Import ListNotations.
Require Import Logic.FunctionalExtensionality.

Require Import Coq.Logic.FinFun Coq.Logic.Eqdep.

From CasperCBC
  Require Import
    StreamExtras ListExtras Preamble
    VLSM.Common
    .
(**

This module provides Coq definitions for composite VLSMs and their projections
to components.
*)

Section VLSM_composition.

(**
* VLSM composition

Let us fix a type for <<message>>s, and an <<index>> type for the VLSM components
such that equality on <<index>> is decidable.

*)

  Context {message : Type}
          {index : Type}
          {IndEqDec : EqDecision index}
          (IM : index -> VLSM message)
          .

  Section composite_type.

(**

** The type of a composite VLSM

Let IM be a family of VLSMs indexed by <<index>>. Note that all
[VLSM]s share the same type of <<message>>s.

*)

(**
A [composite_state] is an indexed family of [state]s, yielding for each
index <<n>> a [state] of [type] <<IT n>>, the [VLSM_type] corresponding to
machine <<n>>.

Note that the [composite_state] type is the dependent product type of the
family of [state] types corresponding to each index.
*)
    Definition _composite_state : Type :=
      forall n : index, vstate (IM n).

(**
A [composite_label] is a pair between an index <<N>> and a [label] of <<IT n>>.

Note that the [composite_label] type is the dependent sum of the family of
types <<[@label _ (IT n) | n <- index]>>.
*)
    Definition _composite_label
      : Type
      := sigT (fun n => vlabel (IM n)).

    Definition composite_type : VLSM_type message :=
      {| state := _composite_state
       ; label := _composite_label
      |}.

    Definition composite_state := @state message composite_type.
    Definition composite_label := @label message composite_type.
    Definition composite_transition_item : Type := @transition_item message composite_type.

(**
A very useful operation on [composite_state]s is updating the state corresponding
to a component:
*)
    Definition state_update
               (s : composite_state)
               (i : index)
               (si : vstate (IM i))
               (j : index)
      : vstate (IM j)
      :=
      match decide (j = i) with
      | left e => eq_rect_r (fun i => vstate (IM i)) si e
      | _ => s j
      end.

(**
The next few results describe several properties of the [state_update] operation.
*)
    Lemma state_update_neq
               (s : composite_state)
               (i : index)
               (si : vstate (IM i))
               (j : index)
               (Hneq : j <> i)
      : state_update s i si j = s j.
    Proof.
      unfold state_update. destruct (decide (j = i)); try contradiction. reflexivity.
    Qed.

    Lemma state_update_eq
               (s : composite_state)
               (i : index)
               (si : vstate (IM i))
      : state_update s i si i = si.
    Proof.
      unfold state_update.
      unfold decide, decide_rel.
      rewrite eq_dec_refl. reflexivity.
    Qed.

    Lemma state_update_id
               (s : composite_state)
               (i : index)
               (si : vstate (IM i))
               (Heq : s i = si)
      : state_update s i si = s.
    Proof.
      apply functional_extensionality_dep_good.
      intro j.
      destruct (decide (j = i)).
      - subst. apply state_update_eq.
      - apply state_update_neq. assumption.
    Qed.

    Lemma state_update_twice
               (s : composite_state)
               (i : index)
               (si si': vstate (IM i))
      : state_update (state_update s i si) i si' = state_update s i si'.
    Proof.
      apply functional_extensionality_dep_good.
      intro j.
      destruct (decide (j = i)).
      - subst. rewrite state_update_eq. symmetry. apply state_update_eq.
      - repeat rewrite state_update_neq; try assumption.
        reflexivity.
    Qed.

    Lemma state_update_twice_neq
               (s : composite_state)
               (i j : index)
               (si : vstate (IM i))
               (sj : vstate (IM j))
               (Hij : j <> i)
      : state_update (state_update s i si) j sj
      = state_update (state_update s j sj) i si.
    Proof.
      apply functional_extensionality_dep_good.
      intro k.
      destruct (decide (k = j)); destruct (decide (k = i)); subst
      ; repeat (rewrite state_update_eq ; try (rewrite state_update_neq; try assumption))
      ; try reflexivity.
      repeat (rewrite state_update_neq; try assumption).
      reflexivity.
    Qed.
  End composite_type.

  Section composite_sig.
(**

** The signature of a composite VLSM

Assume an non-empty <<index>> type and let <<IT>> be
an <<index>>ed family of [VLSM_type]s, and for each index <<i>>, let <<IS i>> be
a [VLSM_sign]ature of type <<IT i>>.
*)

    Context `{i0: Inhabited index}.

(**
A [composite_state] has the [initial_state_prop]erty if all of its component
states have the [initial_state_prop]erty in the corresponding component signature.
*)
    Definition composite_initial_state_prop
               (s : composite_state)
      : Prop
      :=
        forall n : index, vinitial_state_prop (IM n) (s n).

    Definition composite_initial_state
      := sig composite_initial_state_prop.

    Definition composite_s0 : composite_initial_state.
    Proof.
      exists (fun (n : index) => proj1_sig (vs0 (IM n))).
      intro i. unfold vs0. destruct s0 as [s Hs]. assumption.
    Defined.

(**
A message has the [initial_message_prop]erty in the [composite_sig]nature
iff it has the [initial_message_prop]erty in any of the component signatures.
*)
    Definition composite_initial_message_prop (m : message) : Prop
      :=
        exists (n : index) (mi : vinitial_message (IM n)), proj1_sig mi = m.

    (* An explicit argument for the initial state witness is no longer required: *)
    Definition composite_m0 : message := vm0 (IM inhabitant).

    Definition composite_l0 : composite_label
      := existT _ inhabitant (vl0 (IM inhabitant)) .

    Definition composite_sig
      : VLSM_sign composite_type
      :=
        {|   initial_state_prop := composite_initial_state_prop
           ; s0 := composite_s0
           ; initial_message_prop := composite_initial_message_prop
           ; m0 := composite_m0
           ; l0 := composite_l0
        |}.

(**
We can always "lift" state <<sj>> from component <<j>> to a composite state by
updating an initial composite state, say [s0], to <<sj>> on component <<j>>.
*)
    Definition lift_to_composite_state
      (j : index)
      (sj : vstate (IM j))
      (s0X := proj1_sig composite_s0)
      : composite_state
      := state_update s0X j sj.

    Definition lift_to_composite_transition_item
      (j : index)
      (item : vtransition_item (IM j))
      (s0X := proj1_sig composite_s0)
      : @transition_item _ composite_type.
    Proof.
      destruct item.
      split.
      - exact (existT _ j l).
      - exact input.
      - exact (lift_to_composite_state j destination).
      - exact output.
    Defined.

    Definition lift_to_composite_finite_trace
      (j : index)
      (trj : list (vtransition_item (IM j)))
      : list (@transition_item _ composite_type)
      :=
      List.map (lift_to_composite_transition_item j) trj.

    Definition lift_to_composite_trace
      (j : index)
      (trj : vTrace (IM j))
      : @Trace _ composite_type
      :=
      match trj with
      | Finite s l => Finite (lift_to_composite_state j s) (lift_to_composite_finite_trace j l)
      | Infinite s l => Infinite (lift_to_composite_state j s) (Streams.map (lift_to_composite_transition_item j) l)
      end.

  End composite_sig.

  Section composite_vlsm.
(**

** Constrained VLSM composition

Assume an non-empty <<index>> type, let
<<IT>> be an <<index>>ed family of [VLSM_type]s, and for each index <<i>>, let
<<IS i>> be a [VLSM_sign]ature of type <<IT i>> and <<IM i>> be a VLSM of
signature <<IS i>>.
*)

    Context `{i0 : Inhabited index}.

(**
The [transition] function for the [composite_vlsm] is defined as follows
takes a transition in the VLSM corresponding to the given [composite_label]
and returnes the produced message together with the state updated on that
component:
*)
    Definition composite_transition
      (l : composite_label)
      (som : composite_state * option message)
      : composite_state * option message
      :=
      let (s, om) := som in
      let (i, li) := l in
      let (si', om') := vtransition (IM i) li (s i, om) in
      (state_update s i si',  om').

(**
Given a [composite_label] <<(i, li)>> and a [composite_state]-message
pair <<(s, om)>>, [free_composite_valid]ity is defined as [valid]ity in
the <<i>>th component <<IM i>>.
*)
    Definition free_composite_valid
      (l : composite_label)
      (som : composite_state * option message)
      : Prop
      :=
      let (s, om) := som in
      let (i, li) := l in
      vvalid (IM i) li (s i, om).

(**
A <<constraint>> for a composite VLSM is a [valid]ity condition defined
directly on [composite_label]s and [composite_state]s, thus being able to
impose a global condition.

[constrained_composite_valid]ity interposes such a <<constraint>> on top of
the [free_composite_valid]ity.
*)

    Definition constrained_composite_valid
      (constraint : composite_label -> composite_state * option message -> Prop)
      (l : composite_label)
      (som : composite_state * option message)
      :=
      free_composite_valid l som /\ constraint l som.

    Definition composite_vlsm_machine
      (constraint : composite_label -> composite_state * option message -> Prop)
      : VLSM_class composite_sig
      :=
      {|  transition := composite_transition
       ;  valid := constrained_composite_valid constraint
      |}.

    Definition composite_vlsm
      (constraint : composite_label -> composite_state * option message -> Prop)
      : VLSM message
      := mk_vlsm (composite_vlsm_machine constraint).

    Lemma composite_transition_state_neq
      {constraint : composite_label -> composite_state * option message -> Prop}
      (l : composite_label)
      (s s' : composite_state)
      (om om' : option message)
      (Ht : protocol_transition (composite_vlsm constraint) l (s, om) (s', om'))
      (i : index)
      (Hi : i <> projT1 l)
      : s' i = s i.
    Proof.
      destruct Ht as [_ Ht]. simpl in Ht. destruct l as (il, l). simpl in Hi.
      destruct (vtransition (IM il) l (s il, om)) as (si', omi') eqn:Ht'.
      inversion Ht. subst omi'. apply state_update_neq. assumption.
    Qed.

    Lemma composite_transition_state_eq
      {constraint : composite_label -> composite_state * option message -> Prop}
      (l : composite_label)
      (s s' : composite_state)
      (om om' : option message)
      (Ht : protocol_transition (composite_vlsm constraint) l (s, om) (s', om'))
      (il := projT1 l)
      : s' il = fst (vtransition (IM il) (projT2 l) (s il, om)).
    Proof.
      destruct Ht as [_ Ht]. simpl in Ht.
      unfold il in *. clear il. destruct l as (il, l). simpl.
      destruct (vtransition (IM il) l (s il, om)) as (si', omi') eqn:Ht'.
      inversion Ht. apply state_update_eq.
    Qed.

    Section constraint_subsumption_part_one.
(**

** Constraint subssumption

A <<constraint1>> is subssumed by <<constraint2>> if <<constraint1> is stronger
than <<constraint2>> for any input.
*)

    Definition constraint_subsumption
        (constraint1 constraint2 : composite_label -> composite_state * option message -> Prop)
        :=
        forall (l : composite_label) (som : composite_state * option message),
          constraint1 l som -> constraint2 l som.

    Context
      (constraint1 constraint2 : composite_label -> composite_state * option message -> Prop)
      (Hsubsumption : constraint_subsumption constraint1 constraint2)
      (X1 := composite_vlsm constraint1)
      (X2 := composite_vlsm constraint2)
      .

(**
Let <<X1>>, <<X2>> be two compositions of the same family of VLSMs but with
constraints <<constraint1>> and <<constraint2>, respectively. Further assume
that <<constraint1>> is subssumed by <<constraint2>>.

We will show that <<X1>> is trace-included into <<X2>> by applying
Lemma [basic_VLSM_inclusion]
*)

(* begin hide *)
    Lemma constraint_subsumption_protocol_valid
      (l : label)
      (s : state)
      (om : option message)
      (Hv : protocol_valid X1 l (s, om))
      : vvalid X2 l (s, om).
    Proof.
      destruct Hv as [Hps [Hopm [Hv Hctr]]].
      split; try assumption.
      apply Hsubsumption.
      assumption.
    Qed.

    Lemma constraint_subsumption_protocol_prop
      (s : state)
      (om : option message)
      (Hps : protocol_prop X1 (s, om))
      : protocol_prop X2 (s, om).
    Proof.
      induction Hps.
      - apply (protocol_initial_state X2 is).
      - apply (protocol_initial_message X2).
      - apply (protocol_generated X2) with _om _s; try assumption.
        apply constraint_subsumption_protocol_valid.
        apply protocol_generated_valid with _om _s; assumption.
    Qed.

    End constraint_subsumption_part_one.

(**

** Free VLSM composition

The [free_constraint] is defined to be [True] for all inputs.
Thus, the [free_composite_vlsm] is the [composite_vlsm] using the
[free_constraint].
*)

    Definition free_constraint
      (l : composite_label)
      (som : composite_state * option message)
      : Prop
      := True.

    Definition free_composite_vlsm : VLSM message
      := composite_vlsm free_constraint.

    Lemma constraint_free_protocol_prop
      (constraint : composite_label -> composite_state * option message -> Prop)
      (som : state * option message)
      (Hsom : protocol_prop (composite_vlsm constraint) som)
      : protocol_prop free_composite_vlsm som.
    Proof.
      destruct som as (s, om).
      apply constraint_subsumption_protocol_prop
      ; try assumption.
      intro l; intros. exact I.
    Qed.

    Section preloaded_constraint_subsumption.

    Definition preloaded_constraint_subsumption
        (constraint1 constraint2 : composite_label -> composite_state * option message -> Prop)
        :=
        forall (s : composite_state),
          protocol_state_prop (pre_loaded_with_all_messages_vlsm free_composite_vlsm) s ->
          forall (l : composite_label) (om : option message),
            constraint1 l (s, om) -> constraint2 l (s, om).
    
    Lemma preloaded_constraint_subsumption_weaker
        (constraint1 constraint2 : composite_label -> composite_state * option message -> Prop)
        : constraint_subsumption constraint1 constraint2 -> preloaded_constraint_subsumption constraint1 constraint2.
    Proof.
      intros Hcs s Hs l om Hc1.
      apply Hcs. assumption.
    Qed.

    Context
      (constraint1 constraint2 : composite_label -> composite_state * option message -> Prop)
      (Hsubsumption : preloaded_constraint_subsumption constraint1 constraint2)
      (X1 := composite_vlsm constraint1)
      (X2 := composite_vlsm constraint2)
      .

    Lemma preloaded_constraint_subsumption_protocol_valid
      (l : label)
      (s : state)
      (om : option message)
      (Hv : protocol_valid X1 l (s, om))
      : vvalid X2 l (s, om).
    Proof.
      destruct Hv as [Hps [Hopm [Hv Hctr]]].
      split; try assumption.
      apply Hsubsumption; [|assumption].
      destruct Hps as [_om Hps].
      exists _om. apply preloaded_weaken_protocol_prop.
      apply constraint_free_protocol_prop with constraint1.
      assumption.
    Qed.

    Lemma preloaded_constraint_subsumption_protocol_prop
      (s : state)
      (om : option message)
      (Hps : protocol_prop X1 (s, om))
      : protocol_prop X2 (s, om).
    Proof.
      induction Hps.
      - apply (protocol_initial_state X2 is).
      - apply (protocol_initial_message X2).
      - apply (protocol_generated X2) with _om _s; try assumption.
        apply preloaded_constraint_subsumption_protocol_valid.
        apply protocol_generated_valid with _om _s; assumption.
    Qed.

    Lemma preloaded_constraint_subsumption_can_emit
      (m : message)
      (Hm : can_emit X1 m)
      : can_emit X2 m.
    Proof.
      destruct Hm as [(s0,om0) [l [s [Hv1 Ht]]]].
      assert (Hv2 := preloaded_constraint_subsumption_protocol_valid _ _ _ Hv1).
      destruct Hv1 as [[_om0 Hs0] [[_s0 Hom0] Hv1]].
      apply preloaded_constraint_subsumption_protocol_prop in Hs0.
      apply preloaded_constraint_subsumption_protocol_prop in Hom0.
      exists (s0, om0). exists l. exists s.
      destruct Hv2 as [Hv2 Hc2].
      repeat split; try assumption.
      - exists _om0. assumption.
      - exists _s0. assumption.
    Qed.

    Lemma preloaded_constraint_subsumption_preloaded_protocol_valid
      (l : label)
      (s : state)
      (om : option message)
      (Hv : protocol_valid (pre_loaded_with_all_messages_vlsm X1) l (s, om))
      : vvalid (pre_loaded_with_all_messages_vlsm X2) l (s, om).
    Proof.
      destruct Hv as [Hps [Hopm [Hv Hctr]]].
      split; [assumption|].
      apply Hsubsumption; [|assumption].
      clear -Hps.
      apply preloaded_protocol_state_prop_iff in Hps.
      apply preloaded_protocol_state_prop_iff.
      induction Hps; [constructor; assumption|].
      apply (preloaded_protocol_generated free_composite_vlsm); [assumption|].
      split; [apply Hv|exact I].
    Qed.

    Lemma preloaded_constraint_subsumption_preloaded_protocol_prop
      (s : state)
      (om : option message)
      (Hps : protocol_prop (pre_loaded_with_all_messages_vlsm X1) (s, om))
      : protocol_prop (pre_loaded_with_all_messages_vlsm X2) (s, om).
    Proof.
      induction Hps.
      - apply (protocol_initial_state (pre_loaded_with_all_messages_vlsm X2) is).
      - apply (protocol_initial_message (pre_loaded_with_all_messages_vlsm X2)).
      - apply (protocol_generated (pre_loaded_with_all_messages_vlsm X2)) with _om _s; try assumption.
        apply preloaded_constraint_subsumption_preloaded_protocol_valid.
        destruct Hv as [Hv Hc1].
        repeat split; try assumption.
        + exists _om. assumption.
        + exists _s. assumption.
    Qed.

    Lemma preloaded_constraint_subsumption_byzantine_message_prop
      (m : message)
      (Hm : byzantine_message_prop X1 m)
      : byzantine_message_prop X2 m.
    Proof.
      destruct Hm as [(s0,om0) [l [s [Hv1 Ht]]]].
      assert (Hv2 := preloaded_constraint_subsumption_preloaded_protocol_valid _ _ _ Hv1).
      destruct Hv1 as [[_om0 Hs0] [[_s0 Hom0] Hv1]].
      apply preloaded_constraint_subsumption_preloaded_protocol_prop in Hs0.
      apply preloaded_constraint_subsumption_preloaded_protocol_prop in Hom0.
      exists (s0, om0). exists l. exists s.
      destruct Hv2 as [Hv2 Hc2].
      repeat split; try assumption.
      - exists _om0. assumption.
      - exists _s0. assumption.
    Qed.

(* end hide *)

(**
Then <<X1>> is trace-included into <<X2>>.
*)

    Lemma preloaded_constraint_subsumption_incl
      : VLSM_incl X1 X2.
    Proof.
      apply (basic_VLSM_incl (machine X1) (machine X2))
      ; intros; try (assumption || reflexivity).
<<<<<<< HEAD
      - destruct H as [_ [[_s Hom] _]]. exists _s.
        apply preloaded_constraint_subsumption_protocol_prop.
        assumption.
=======
      - apply initial_message_is_protocol;assumption.
>>>>>>> 23b1f582
      - apply preloaded_constraint_subsumption_protocol_valid.
        assumption.
    Qed.

    Lemma preloaded_constraint_subsumption_pre_loaded_with_all_messages_incl
      : VLSM_incl (pre_loaded_with_all_messages_vlsm X1) (pre_loaded_with_all_messages_vlsm X2).
    Proof.
      apply (basic_VLSM_incl (machine (pre_loaded_with_all_messages_vlsm X1)) (machine (pre_loaded_with_all_messages_vlsm X2)))
      ; intros; try (assumption || reflexivity).
<<<<<<< HEAD
      - destruct H as [_ [[_s Hom] _]]. exists _s.
        apply preloaded_constraint_subsumption_preloaded_protocol_prop. assumption.
=======
      - apply initial_message_is_protocol; assumption.
>>>>>>> 23b1f582
      - apply preloaded_constraint_subsumption_preloaded_protocol_valid.
        assumption.
    Qed.

    End preloaded_constraint_subsumption.

    Section constraint_subsumption_part_two.

    Context
      (constraint1 constraint2 : composite_label -> composite_state * option message -> Prop)
      (Hsubsumption : constraint_subsumption constraint1 constraint2)
      (X1 := composite_vlsm constraint1)
      (X2 := composite_vlsm constraint2)
      .

    Lemma constraint_subsumption_can_emit
      (m : message)
      (Hm : can_emit X1 m)
      : can_emit X2 m.
    Proof.
      apply preloaded_constraint_subsumption_can_emit with constraint1 ; [|assumption].
      apply preloaded_constraint_subsumption_weaker. assumption.
    Qed.

    Lemma constraint_subsumption_preloaded_protocol_valid
      (l : label)
      (s : state)
      (om : option message)
      (Hv : protocol_valid (pre_loaded_with_all_messages_vlsm X1) l (s, om))
      : vvalid (pre_loaded_with_all_messages_vlsm X2) l (s, om).
    Proof.
      apply preloaded_constraint_subsumption_preloaded_protocol_valid; [|assumption].
      apply preloaded_constraint_subsumption_weaker. assumption.
    Qed.

    Lemma constraint_subsumption_preloaded_protocol_prop
      (s : state)
      (om : option message)
      (Hps : protocol_prop (pre_loaded_with_all_messages_vlsm X1) (s, om))
      : protocol_prop (pre_loaded_with_all_messages_vlsm X2) (s, om).
    Proof.
      apply preloaded_constraint_subsumption_preloaded_protocol_prop; [|assumption].
      apply preloaded_constraint_subsumption_weaker. assumption.
    Qed.

    Lemma constraint_subsumption_byzantine_message_prop
      (m : message)
      (Hm : byzantine_message_prop X1 m)
      : byzantine_message_prop X2 m.
    Proof.
      apply preloaded_constraint_subsumption_byzantine_message_prop with constraint1; [|assumption].
      apply preloaded_constraint_subsumption_weaker. assumption.
    Qed.

(* end hide *)

(**
Then <<X1>> is trace-included into <<X2>>.
*)

    Lemma constraint_subsumption_incl
      : VLSM_incl X1 X2.
    Proof.
      apply preloaded_constraint_subsumption_incl.
      apply preloaded_constraint_subsumption_weaker. assumption.
    Qed.

    Lemma constraint_subsumption_pre_loaded_with_all_messages_incl
      : VLSM_incl (pre_loaded_with_all_messages_vlsm X1) (pre_loaded_with_all_messages_vlsm X2).
    Proof.
      apply preloaded_constraint_subsumption_pre_loaded_with_all_messages_incl.
      apply preloaded_constraint_subsumption_weaker. assumption.
    Qed.

    End constraint_subsumption_part_two.

    Lemma constraint_free_incl
      (constraint : composite_label -> composite_state  * option message -> Prop)
      : VLSM_incl (composite_vlsm constraint) free_composite_vlsm.
    Proof.
      apply constraint_subsumption_incl.
      intro l; intros. exact I.
    Qed.

<<<<<<< HEAD
(**
A component [protocol_state]'s [lift_to_composite_state] is a [protocol_state]
for the [free_composite_vlsm].
*)
=======
>>>>>>> 23b1f582
    Lemma protocol_prop_composite_free_lift_generalized_initial
      (P Q : message -> Prop)
      (PimpliesQ : forall m, P m -> Q m)
      (j : index)
      (sj : vstate (IM j))
      (om : option message)
      (Hp : protocol_prop (vlsm_add_initial_messages (IM j) P) (sj, om))
      (s := lift_to_composite_state j sj)
      : protocol_prop (vlsm_add_initial_messages free_composite_vlsm Q) (s, om).
    Proof.
      remember (sj, om) as sjom.
      generalize dependent om. generalize dependent sj.
      induction Hp; intros; inversion Heqsjom; subst; clear Heqsjom
      ; unfold s0; clear s0.
      - assert (Hinit : vinitial_state_prop (vlsm_add_initial_messages free_composite_vlsm Q) (lift_to_composite_state j s)).
        { intro i. unfold lift_to_composite_state.
          destruct (decide (i = j)).
          - subst; rewrite state_update_eq. unfold s. destruct is. assumption.
          - rewrite state_update_neq; try assumption.
            unfold composite_s0. simpl. unfold vs0.
            destruct s0 as [s0 Hinit].
            simpl.
            apply Hinit.
        }
        remember (exist _ _ Hinit) as six.
        replace (lift_to_composite_state j s) with (proj1_sig six) by (subst; reflexivity).
        apply (protocol_initial_state (vlsm_add_initial_messages free_composite_vlsm Q)).
      -
        destruct im as [m Hjm]; simpl in om.
        cut (vinitial_message_prop (vlsm_add_initial_messages free_composite_vlsm Q) m).
        { intro Hinit. 
          replace (lift_to_composite_state j s) with (proj1_sig (vs0 (vlsm_add_initial_messages free_composite_vlsm Q)))
          ; try (symmetry; apply state_update_id; reflexivity).
          unfold om. clear om.
          change m with (proj1_sig (exist _ m Hinit)).
          apply protocol_initial_message.
        }
        destruct Hjm as [Hjm | HPm]; [|right; apply PimpliesQ; assumption].
        left. exists j. exists (exist _ m Hjm). reflexivity.
      - specialize (IHHp1 s _om eq_refl).
        specialize (IHHp2 _s om eq_refl).
        replace
          (@pair composite_state (option message) (lift_to_composite_state j sj) om0)
          with
          (vtransition (vlsm_add_initial_messages free_composite_vlsm Q) (existT _ j l) (lift_to_composite_state j s, om)).
        + apply (protocol_generated (vlsm_add_initial_messages free_composite_vlsm Q)) with _om (lift_to_composite_state j _s)
          ; [assumption | assumption|].
          split; [|exact I].
          simpl. unfold lift_to_composite_state. rewrite state_update_eq. assumption.
        + unfold vtransition. simpl. unfold lift_to_composite_state.
          rewrite state_update_eq. unfold vtransition.
          match goal with
          |- (let (_, _) := ?t in _) = _ => replace t with (sj, om0)
          end.
          f_equal.
          apply state_update_twice.
    Qed.

<<<<<<< HEAD
=======
(**
If @(sj, om)@ has the [protocol_prop]erty for component and @s@ is the [lift_to_composite_state] of @sj@, then
@(s, om)@ has the [protocol_prop]erty for the [free_composite_vlsm].
*)
>>>>>>> 23b1f582
    Lemma protocol_prop_composite_free_lift
      (j : index)
      (sj : vstate (IM j))
      (om : option message)
      (Hp : protocol_prop (IM j) (sj, om))
      (s := lift_to_composite_state j sj)
      : protocol_prop free_composite_vlsm (s, om).
    Proof.
      apply vlsm_is_add_initial_False_protocol_prop.
      apply vlsm_is_add_initial_False_protocol_prop in Hp.
      remember (fun _ : message => False) as P.
      apply (protocol_prop_composite_free_lift_generalized_initial P P); [|assumption].
      intro m. exact id.
    Qed.

    Lemma can_emit_composite_free_lift
      (P Q : message -> Prop)
      (PimpliesQ : forall m, P m -> Q m)
      (j : index)
      (m : message)
      (Htrj : can_emit (vlsm_add_initial_messages (IM j) P) m)
      : can_emit (vlsm_add_initial_messages free_composite_vlsm Q) m.
    Proof.
      destruct Htrj as [(s,om) [l [s' [[[_om Hs] [[_s Hom] Hv]] Ht]]]].
      exists ((lift_to_composite_state j s), om).
      exists (existT _ j l).
      exists (lift_to_composite_state j s').
      apply (protocol_prop_composite_free_lift_generalized_initial _ _ PimpliesQ) in Hs.
      apply (protocol_prop_composite_free_lift_generalized_initial _ _ PimpliesQ) in Hom.
      repeat split; [exists _om;assumption| exists (lift_to_composite_state j _s); assumption| ..].
      - simpl. unfold lift_to_composite_state. rewrite state_update_eq. assumption.
      - unfold lift_to_composite_state. simpl. rewrite state_update_eq.
        match goal with
        |- (let (_, _) := ?t in _) = _ => replace t with (s', Some m)
        end.
        f_equal.
        apply state_update_twice.
    Qed.

    (** Updating a composite initial state with a component initial state
    yields a composite initial state *)
    Lemma composite_free_update_initial_state_with_initial
      (s : vstate free_composite_vlsm)
      (Hs : vinitial_state_prop free_composite_vlsm s)
      (i : index)
      (si : vstate (IM i))
      (Hsi : vinitial_state_prop (IM i) si)
      : vinitial_state_prop free_composite_vlsm (state_update s i si).
    Proof.
      intro j. destruct (decide (j = i)).
      - subst. rewrite state_update_eq. assumption.
      - rewrite state_update_neq; try assumption. apply Hs.
    Qed.

    (** Updating a composite protocol state for the free composition with
    a component initial state yields a composite protocol state *)
    Lemma composite_free_update_state_with_initial
      (s : vstate free_composite_vlsm)
      (Hs : protocol_state_prop free_composite_vlsm s)
      (i : index)
      (si : vstate (IM i))
      (Hsi : vinitial_state_prop (IM i) si)
      : protocol_state_prop free_composite_vlsm (state_update s i si).
    Proof.
      generalize dependent s. apply protocol_state_prop_ind; intros.
      - remember (state_update s i si) as s'.
        assert (Hs' : vinitial_state_prop free_composite_vlsm s')
          by (subst; apply composite_free_update_initial_state_with_initial; assumption).
        exists None. replace s' with (proj1_sig (exist _ _ Hs')) by reflexivity.
        apply protocol_initial_state.
      - destruct Ht as [[Hps [Hom Hv]] Ht].
        unfold transition in Ht. simpl in Ht.
        destruct Hv as [Hv _]. simpl in Hv.
        destruct l as (j, lj).
        destruct (vtransition (IM j) lj (s j, om)) as (sj', omj') eqn:Htj.
        inversion Ht. subst s' om'. clear Ht.
        destruct (decide (i = j)).
        + subst. rewrite state_update_twice. assumption.
        + rewrite state_update_twice_neq; try assumption.
          destruct Hs as [_om Hs].
          destruct Hom as [_s Hom].
          specialize
            (protocol_generated free_composite_vlsm (existT _ j lj) _ _ Hs _ _ Hom)
            as Hgen.
          assert (n' : j <> i) by (intro contra; subst; elim n; reflexivity).
          spec Hgen.
          { split; try exact I. simpl. rewrite state_update_neq; assumption. }
          simpl in Hgen.
          rewrite state_update_neq in Hgen; try assumption. simpl in *.
          rewrite Htj in Hgen.
          eexists _. apply Hgen.
    Qed.
  End composite_vlsm.

End VLSM_composition.

(**
   These basic projection lemmas relate
   the [protocol_state_prop] and [protocol_transition] of
   a composite VLSM back to those conditions holding
   over projections to individual components of the state.

   Because the composition may have validly produced
   messages that are not protocol in an individual
   component (by interaction between components),
   We cannot just use properties [protocol_prop (IM i)]
   or [protocol_transition (IM i)].
   For simplicity these lemmas use
   [pre_loaded_with_all_messages_vlsm (IM i)].

   This does not precisely reflect the set of
   messages and transitions that can actually be
   seen in projections of transitions of the composite VLSM,
   but seems to be the best we can do with a result
   type that doesn't mention the other components or
   the composition constraint of the composite.

   Later in this file a
   [composite_constrained_projection_vlsm] is defined
   that shares the states of [IM i] which is more
   precise.
 *)

Lemma protocol_state_project_preloaded_to_preloaded
      message `{EqDecision index} `{Inhabited index} (IM : index -> VLSM message) constraint
      (X:=composite_vlsm IM constraint)
      (s: vstate (pre_loaded_with_all_messages_vlsm X)) i:
  protocol_state_prop (pre_loaded_with_all_messages_vlsm X) s ->
  protocol_state_prop (pre_loaded_with_all_messages_vlsm (IM i)) (s i).
Proof.
  intros [om Hproto].
  apply preloaded_protocol_state_prop_iff.
  change (vstate _) with (state (VLSM_type:=(@type _ (pre_loaded_with_all_messages_vlsm X)))) in s.
  set (som:=(s,om)) in Hproto.
  change s with (fst som).
  clearbody som;clear s om.
  induction Hproto.
  - apply preloaded_protocol_initial_state.
    exact (proj2_sig is i).
  - apply preloaded_protocol_initial_state.
    exact (proj2_sig (vs0 (IM i))).
  - destruct l as [j lj].
    cbn.
    rewrite (surjective_pairing (vtransition (IM j) lj (s j, om))).
    simpl.
    destruct (decide (i = j)).
    + subst j.
      rewrite state_update_eq.
      apply preloaded_protocol_generated;[assumption|].
      apply Hv.
    + rewrite state_update_neq by assumption.
      exact IHHproto1.
Qed.

Lemma protocol_state_project_preloaded
      message `{EqDecision index} `{Inhabited index} (IM : index -> VLSM message) constraint
      (X:=composite_vlsm IM constraint)
      (s: vstate X) i:
  protocol_state_prop X s ->
  protocol_state_prop (pre_loaded_with_all_messages_vlsm (IM i)) (s i).
Proof.
  change (vstate X) with (vstate (pre_loaded_with_all_messages_vlsm X)) in s.
  intros [om Hproto].
  apply protocol_state_project_preloaded_to_preloaded.
  exists om.
  apply preloaded_weaken_protocol_prop.
  assumption.
Qed.

Lemma protocol_transition_preloaded_project_active
      {message} `{EqDecision V} `{Inhabited V} {IM: V -> VLSM message} {constraint}
      (X := composite_vlsm IM constraint)
      l s im s' om:
  protocol_transition (pre_loaded_with_all_messages_vlsm X) l (s,im) (s',om) ->
  protocol_transition (pre_loaded_with_all_messages_vlsm (IM (projT1 l))) (projT2 l)
                      (s (projT1 l), im) (s' (projT1 l), om).
Proof.
  intro Hptrans.
  destruct l as [j lj].
  destruct Hptrans as [Hpvalid Htrans].
  split.
  - destruct Hpvalid as [Hproto_s [_ Hcvalid]].
    split;[|split].
    + revert Hproto_s.
      apply protocol_state_project_preloaded_to_preloaded.
    + apply any_message_is_protocol_in_preloaded.
    + destruct Hcvalid as [Hvalid Hconstraint].
      exact Hvalid.
  - simpl.
    cbn in Htrans.
    destruct (vtransition (IM j) lj (s j, im)).
    inversion_clear Htrans.
    f_equal.
    rewrite state_update_eq.
    reflexivity.
Qed.

Lemma protocol_transition_project_active
      {message} `{EqDecision V} `{Inhabited V} {IM: V -> VLSM message} {constraint}
      (X := composite_vlsm IM constraint)
      l s im s' om:
  protocol_transition X l (s,im) (s',om) ->
  protocol_transition (pre_loaded_with_all_messages_vlsm (IM (projT1 l))) (projT2 l)
                      (s (projT1 l), im) (s' (projT1 l), om).
Proof.
  intro Hptrans.
  apply preloaded_weaken_protocol_transition in Hptrans.
  revert Hptrans.
  apply protocol_transition_preloaded_project_active.
Qed.

Lemma protocol_transition_preloaded_project_any {V} (i:V)
      {message} `{EqDecision V} `{Inhabited V} {IM: V -> VLSM message} {constraint}
      (X := composite_vlsm IM constraint)
      (l:vlabel X) s im s' om:
  protocol_transition (pre_loaded_with_all_messages_vlsm X) l (s,im) (s',om) ->
  (s i = s' i \/
   exists li, (l = existT _ i li) /\
   protocol_transition (pre_loaded_with_all_messages_vlsm (IM i))
                       li
                       (s i,im) (s' i,om)).
Proof.
  intro Hptrans.
  destruct l as [j lj].
  destruct (decide (i = j)).
  - subst j.
    right.
    exists lj.
    split;[reflexivity|].
    revert Hptrans.
    apply protocol_transition_preloaded_project_active.
  - left.
    destruct Hptrans as [Hpvalid Htrans].
    cbn in Htrans.
    destruct (vtransition (IM j) lj (s j, im)).
    inversion_clear Htrans.
    rewrite state_update_neq by assumption.
    reflexivity.
Qed.

Lemma protocol_transition_project_any {V} (i:V)
      {message} `{EqDecision V} `{Inhabited V} {IM: V -> VLSM message} {constraint}
      (X := composite_vlsm IM constraint)
      (l:vlabel X) s im s' om:
  protocol_transition X l (s,im) (s',om) ->
  (s i = s' i \/
   exists li, (l = existT _ i li) /\
   protocol_transition (pre_loaded_with_all_messages_vlsm (IM i))
                       li
                       (s i,im) (s' i,om)).
Proof.
  intro Hproto.
  apply preloaded_weaken_protocol_transition in Hproto.
  revert Hproto.
  apply protocol_transition_preloaded_project_any.
Qed.

Section projections.
(**
* Composite VLSM projections

Let us fix an indexed set of VLSMs <<IM>> and their composition <<X>> using <<constraint>>.

*)

  Context {message : Type}
          {index : Type}
          {IndEqDec : EqDecision index}
          (IM : index -> VLSM message)
          `{i0 : Inhabited index}
          (T := composite_type IM)
          (constraint : composite_label IM -> composite_state IM * option message -> Prop)
          (X := composite_vlsm IM constraint)
          .

(**
The [VLSM_type] of a projection of <<X>> to component <<i>> is the
type of the <<i>>th component of <<X>>.
We defined the signature of the projection to be the same as that of the component,
with the exception that the [initial_message]s for the projection are defined
to be all [protocol_message]s of <<X>>:

*)
  Definition composite_vlsm_constrained_projection_sig
    (i : index)
    : VLSM_sign (type (IM i))
    :=
    {|   initial_state_prop := vinitial_state_prop (IM i)
     ;   initial_message_prop := fun pmi => exists xm : protocol_message X, proj1_sig xm = pmi
     ;   s0 := vs0 (IM i)
     ;   m0 := vm0 (IM i)
     ;   l0 := vl0 (IM i)
    |}.

(**
[projection_valid]ity is defined as the projection of [protocol_valid]ity of <<X>>:
*)

  Definition projection_valid
    (i : index)
    (li : vlabel (IM i))
    (siomi : vstate (IM i) * option message)
    :=
    let (si, omi) := siomi in
    exists (s : vstate X),
      s i = si /\ protocol_valid X (existT _ i li) (s, omi).

(**
Since [projection_valid]ity is derived from [protocol_valid]ity, which in turn
depends on [valid]ity in the component, it is easy to see that
[projection_valid]ity implies [valid]ity in the component.
*)
  Lemma projection_valid_implies_valid
    (i : index)
    (li : vlabel (IM i))
    (siomi : vstate (IM i) * option message)
    (Hcomposite : projection_valid i li siomi)
    : vvalid (IM i) li siomi.
  Proof.
    destruct siomi as [si omi].
    destruct Hcomposite as [s [Hsi [_ [_ Hvalid]]]].
    subst; simpl in *.
    destruct Hvalid as [Hvalid Hconstraint].
    assumption.
  Qed.

(**
We define the projection of <<X>> to index <<i>> as the [VLSM] whose signature
is the [composite_vlsm_constrained_projection_sig]nature corresponding to <<i>>,
having the same transition function as <<IM i>>, the <<i>>th component of
*)
  Definition composite_vlsm_constrained_projection_machine
    (i : index)
    : VLSM_class (composite_vlsm_constrained_projection_sig i) :=
    {|  transition :=  vtransition (IM i)
     ;  valid := projection_valid i
    |}.

  Definition composite_vlsm_constrained_projection
    (i : index)
    : VLSM message
    := mk_vlsm (composite_vlsm_constrained_projection_machine i).

  Section fixed_projection.

(**

** Projection traces are Byzantine

Let us fix an index <<j>> and let <<Xj>> be the projection of <<X>> on
component <<j>>.

In this section we establish some basic properties for projections, building up
to Lemma [proj_pre_loaded_with_all_messages_incl], which guarantees that all
[protocol_trace]s of <<Xj>> are also [protocol_trace]s for the
[pre_loaded_with_all_messages_vlsm] associated to the component <<IM j>>.
In particular this ensures that the byzantine traces of <<IM j>> include all
[protocol_trace]s of <<Xj>> (see Lemma [pre_loaded_with_all_messages_alt_eq]).

*)

    Context
      (j : index)
      (Xj := composite_vlsm_constrained_projection j)
      .

(**
As a basic property of the definition of initial states it follows that
the <<j>>th component of an [initial_state] of <<X>> is initial for <<Xj>>
*)

    Lemma initial_state_projection
      (s : vstate X)
      (Hinit : vinitial_state_prop X s)
      : vinitial_state_prop Xj (s j).
    Proof.
      specialize (Hinit j).
      assumption.
    Qed.

(**
Since all [protocol_message]s of <<X>> become [initial_message]s in <<Xj>>, the
following result is not surprising.
*)
    Lemma protocol_message_projection
      (iom : option message)
      (HpmX : option_protocol_message_prop X iom)
      : option_protocol_message_prop Xj iom.
    Proof.
      exists (proj1_sig (vs0 Xj)).
      destruct iom as [im|].
      - specialize (protocol_initial_message Xj ); intro Hinit.
        assert (Hpim : protocol_message_prop X im)
          by assumption.
        assert (Hini : vinitial_message_prop Xj im)
          by (exists (exist _ im Hpim); reflexivity).
        specialize (Hinit (exist _ im Hini)); simpl in Hinit.
        assumption.
      - apply (protocol_initial_state Xj).
    Qed.

(**
Interestingly enough, <<Xj>> cannot produce any additional messages than
the initial ones available from <<X>>.
*)
    Lemma protocol_message_projection_rev
      (iom : option message)
      (Hpmj: option_protocol_message_prop Xj iom)
      : option_protocol_message_prop X iom.
    Proof.
      destruct Hpmj as [sj Hpmj].
      inversion Hpmj; subst.
      - exists (proj1_sig (vs0 X)).
        apply (protocol_initial_state X).
      - destruct im as [im Him].
        unfold om in *; simpl in *; clear om.
        destruct Him as [[m Hpm] Heq].
        subst; assumption.
      - destruct Hv as [sX [Heqs Hv]].
        subst s.
        destruct
          (vtransition X
            (@existT index (fun n : index => vlabel (IM n)) j l)
            (@pair (@state message (@composite_type message index IM))
               (option message) sX om))
          as [s' om'] eqn:Heqsom'.
        assert (Ht := Heqsom').
        unfold vtransition in Heqsom'. simpl in Heqsom'.
        replace
          (@vtransition message (IM j) l
            (@pair (@vstate message (IM j)) (option message) (sX j) om)
          )
          with
          (sj, iom)
          in Heqsom'.
        inversion Heqsom'; subst.
        exists (state_update IM sX j sj).
        replace
          (@pair (@state message (@type message X)) (option message)
            (@state_update message index _ IM sX j sj) om')
          with
          (vtransition X (existT (fun n : index => vlabel (IM n)) j l) (sX, om)).
        apply (protocol_prop_valid_out X).
        assumption.
    Qed.

(**
As a stepping stone towards proving trace inclusion between <<Xj>> and
the [pre_loaded_with_all_messages_vlsm] associated to <<IM j>>, we prove that the
[protocol_prop]erty is transferred.
*)
    Lemma proj_pre_loaded_with_all_messages_protocol_prop
      (PreLoaded := pre_loaded_with_all_messages_vlsm (IM j))
      (s : state)
      (om : option message)
      (Hps : protocol_prop Xj (s, om))
      : protocol_prop PreLoaded (s, om).
    Proof.
      induction Hps.
      - apply (protocol_initial_state PreLoaded is).
      - destruct im as [m Him]. simpl in om0. clear Him.
        assert (Him : vinitial_message_prop (pre_loaded_with_all_messages_vlsm X) m)
          by exact I.
        apply (protocol_initial_message PreLoaded (exist _ m Him)).
      - apply (protocol_generated PreLoaded) with _om _s; try assumption.
        apply projection_valid_implies_valid. assumption.
    Qed.

(**
We can now finally prove the main result for this section:
*)
    Lemma proj_pre_loaded_with_all_messages_incl
      (PreLoaded := pre_loaded_with_all_messages_vlsm (IM j))
      : VLSM_incl Xj PreLoaded.
    Proof.
      apply (basic_VLSM_incl (machine Xj) (machine PreLoaded))
      ; intros; try (assumption || reflexivity).
      - apply initial_message_is_protocol; exact I.
      - apply projection_valid_implies_valid.
        destruct H as [_ [_ Hv]].
        assumption.
    Qed.

  End fixed_projection.

  Section projection_friendliness_sufficient_condition.

  (** ** A sufficient condition for being [projection_friendly]. *)

  Context
  (j : index)
  (Xj := composite_vlsm_constrained_projection j)
  .

  (**
  This condition states that [protocol_valid]ity in a projection <<Xj>>
  can be lifted to any [protocol_state] in <<X>> which projects to the
  corresponding <<Xj>> state.
  *)

  Definition projection_friendliness_sufficient_condition
    := forall
      (lj : vlabel (IM j))
      (sj : vstate (IM j))
      (om : option message)
      (Hpv : protocol_valid Xj lj (sj, om))
      (s : vstate X)
      (Hs : protocol_state_prop X s)
      (Hsi : s j = sj)
      , vvalid X (existT _ j lj) (s, om).

  Lemma projection_friendliness_sufficient_condition_protocol_message
    (l : label)
    (s : state)
    (om : option message)
    (Hv : protocol_valid Xj l (s, om))
    : option_protocol_message_prop X om.
  Proof.
    destruct Hv as [Hpsj [Hpmj [sx [Hs [HpsX [HpmX Hv]]]]]].
    assumption.
  Qed.

  Lemma lift_to_composite_state_initial
    (sj : vstate (IM j))
    (Hinitj : vinitial_state_prop (IM j) sj)
    : vinitial_state_prop X (lift_to_composite_state IM j sj).
  Proof.
    intro i.
    unfold lift_to_composite_state.
    destruct (decide (i = j)).
    - subst. rewrite state_update_eq. assumption.
    - rewrite state_update_neq; try assumption.
      simpl.
      unfold vs0. destruct s0 as [s Hs].
      assumption.
  Qed.

  Lemma projection_friendliness_sufficient_condition_protocol_state
    (Hfr : projection_friendliness_sufficient_condition)
    (s : state)
    (om : option message)
    (Hp : protocol_prop Xj (s, om))
    : protocol_state_prop X (lift_to_composite_state IM j s).
  Proof.
    remember (s, om) as som.
    generalize dependent om. generalize dependent s.
    induction Hp; intros; inversion Heqsom; subst; clear Heqsom.
    - exists None.
      destruct is as [is' Hinit].
      unfold s in *; simpl in *.
      specialize (lift_to_composite_state_initial is' Hinit)
      ; intro HinitX.
      remember (lift_to_composite_state IM j is') as initX.
      replace initX with (proj1_sig (exist _ initX HinitX)); try reflexivity.
      apply (protocol_initial_state X).
    - replace (lift_to_composite_state IM j s) with (proj1_sig (vs0 X)).
      + exists None. apply (protocol_initial_state X).
      + unfold lift_to_composite_state.
        rewrite state_update_id; reflexivity.
    - specialize (IHHp1 s _om eq_refl).
      exists om0.
      replace
        (lift_to_composite_state IM j s0, om0)
        with (vtransition X (existT (fun n : index => vlabel (IM n)) j l) (lift_to_composite_state IM j s, om)).
      +
        specialize (protocol_generated_valid Xj Hp1 Hp2 Hv); intros Hpvj.
        specialize (Hfr l s om Hpvj _ IHHp1).
        unfold lift_to_composite_state at 1 in Hfr.
        rewrite state_update_eq in Hfr.
        specialize (Hfr eq_refl).
        specialize (projection_friendliness_sufficient_condition_protocol_message _ _ _ Hpvj)
        ; intros  [_sX HpmX].
        destruct IHHp1 as [_omX HpsX].
        apply
          (protocol_generated X
            (existT (fun n : index => vlabel (IM n)) j l)
            (lift_to_composite_state IM j s)
            _omX
            HpsX
            _sX
            om
            HpmX
            Hfr
          ).
      + unfold vtransition. simpl. unfold lift_to_composite_state at 1. rewrite state_update_eq.
        replace
          (@vtransition message (IM j) l (@pair (@vstate message (IM j)) (option message) s om))
          with (s0, om0).
        f_equal.
        unfold lift_to_composite_state.
        apply state_update_twice.
  Qed.

  Lemma projection_friendliness_sufficient_condition_valid
    (Hfr : projection_friendliness_sufficient_condition)
    (l : label)
    (s : state)
    (om : option message)
    (Hv : protocol_valid Xj l (s, om))
    : vvalid X (existT (fun n : index => vlabel (IM n)) j l) (lift_to_composite_state IM j s, om).
  Proof.
    specialize (projection_friendliness_sufficient_condition_protocol_state Hfr s)
    ; intros HpsX.
    specialize (Hfr l s om Hv (lift_to_composite_state IM j s)).
    destruct Hv as [[_om Hpsj] [Hpmj [_sx [Hs [_HpsX [HpmX Hv]]]]]].
    specialize (HpsX _om Hpsj).
    unfold lift_to_composite_state at 2 in Hfr.
    rewrite state_update_eq in Hfr.
    specialize (Hfr HpsX eq_refl).
    assumption.
  Qed.

  Lemma projection_friendliness_sufficient_condition_protocol_transition
    (Hfr : projection_friendliness_sufficient_condition)
    (l : label)
    (is os : state)
    (iom oom : option message)
    (Ht : protocol_transition Xj l (is, iom) (os, oom))
    : protocol_transition X
      (existT (fun n : index => vlabel (IM n)) j l)
      (lift_to_composite_state IM j is, iom)
      (lift_to_composite_state IM j os, oom).
  Proof.
    destruct Ht as [[[_om Hps] [[_s Hpm] Hv]] Ht].
    specialize (protocol_generated_valid Xj Hps Hpm Hv); intros Hpv.
    repeat split.
    - apply projection_friendliness_sufficient_condition_protocol_state with _om; assumption.
    - apply projection_friendliness_sufficient_condition_protocol_message in Hpv. assumption.
    - specialize (projection_friendliness_sufficient_condition_valid Hfr l is iom Hpv); intros [HvX _].
      assumption.
    - specialize (projection_friendliness_sufficient_condition_valid Hfr l is iom Hpv); intros [_ Hctr].
      assumption.
    - simpl. unfold lift_to_composite_state at 1. rewrite state_update_eq.
      replace
        (@vtransition message (IM j) l (@pair (@vstate message (IM j)) (option message) is iom))
        with (os, oom).
      f_equal.
      unfold lift_to_composite_state.
      apply state_update_twice.
  Qed.

  Lemma projection_friendliness_sufficient_condition_finite_ptrace
    (Hfr : projection_friendliness_sufficient_condition)
    (s : state)
    (ls : list transition_item)
    (Hpxt : finite_protocol_trace_from Xj s ls)
    : finite_protocol_trace_from X
      (lift_to_composite_state IM j s)
      (List.map (lift_to_composite_transition_item IM j) ls).
  Proof.
    induction Hpxt.
    - constructor.
      destruct H as [m H].
      apply projection_friendliness_sufficient_condition_protocol_state in H; assumption.
    - constructor; try assumption.
      apply projection_friendliness_sufficient_condition_protocol_transition; assumption.
  Qed.

  Lemma projection_friendliness_sufficient_condition_infinite_ptrace
    (Hfr : projection_friendliness_sufficient_condition)
    (s : state)
    (ls : Stream transition_item)
    (Hpxt : infinite_protocol_trace_from Xj s ls)
    : infinite_protocol_trace_from X
      (lift_to_composite_state IM j s)
      (Streams.map (lift_to_composite_transition_item IM j) ls).
  Proof.
    generalize dependent s. generalize dependent ls.
    cofix H.
    intros [[l input destination output] ls] s Hx.
    inversion Hx; subst.
    rewrite map_Cons.
    constructor.
    - apply H. assumption.
    - apply projection_friendliness_sufficient_condition_protocol_transition
    ; assumption.
  Qed.

  (**
  The result below shows that the [projection_friendliness_sufficient_condition]
  might be too strong, in the sense that it allows any trace from the
  projection to be lifted direclty to <<X>>
  (all other machines stay in their initial state).
  *)
  Lemma projection_friendliness_sufficient_condition_protocol_trace
    (Hfr : projection_friendliness_sufficient_condition)
    (t : Trace)
    (Hpt : protocol_trace_prop Xj t)
    : protocol_trace_prop X (lift_to_composite_trace IM j t).
  Proof.
    destruct t as [s ls| s ss]; simpl in *; destruct Hpt as [Hxt Hinit].
    - apply projection_friendliness_sufficient_condition_finite_ptrace in Hxt
      ; try assumption.
      split; try assumption.
      apply lift_to_composite_state_initial. assumption.
    - apply projection_friendliness_sufficient_condition_infinite_ptrace in Hxt
      ; try assumption.
      split; try assumption.
      apply lift_to_composite_state_initial. assumption.
  Qed.

  End projection_friendliness_sufficient_condition.

End projections.

Section free_projections.
(**

** Projections of free compositions

These projections are simple instances of the projections defined above in which
the composition constraint is taken to be [True].

All results from regular projections carry to these "free" projections.
*)

  Context {message : Type}
          {index : Type}
          {IndEqDec : EqDecision index}
          (IM :index -> VLSM message)
          {i0 : Inhabited index}
          (X := free_composite_vlsm IM)
          .

  Definition composite_vlsm_free_projection
    (i : index)
    : VLSM message
    :=
    composite_vlsm_constrained_projection IM (free_constraint IM) i.

  Lemma preloaded_composed_protocol_state
    (s : vstate X)
    (Hs : protocol_state_prop (pre_loaded_with_all_messages_vlsm X) s)
    (i : index)
    : protocol_state_prop (pre_loaded_with_all_messages_vlsm (IM i)) (s i).
  Proof.
    revert i. generalize dependent s.
    induction 1 using protocol_state_prop_ind; intros.
    - apply protocol_state_prop_iff. left. specialize (Hs i). unfold vinitial_state_prop in Hs.
      exists (exist _ (s i) Hs). reflexivity.
    - destruct Ht as [[Hps [Hpm [Hv _]]] Ht].
      simpl in Hv.
      simpl in Ht. unfold vtransition in Ht. simpl in Ht.
      destruct l as (i', li').
      destruct (vtransition (IM i') li' (s i', om)) as (si', omi') eqn:Ht'.
      inversion Ht. subst s' omi'; clear Ht.
      destruct (decide (i = i')).
      + subst i'. rewrite state_update_eq.
        specialize (IHHs i).
        apply protocol_state_prop_iff. right.
        exists li'. exists (s i, om). exists om'.
        repeat split; try assumption.
        exists (proj1_sig (vs0 (pre_loaded_with_all_messages_vlsm (IM i)))).
        destruct om as [m|].
        * assert (Him : vinitial_message_prop  (pre_loaded_with_all_messages_vlsm (IM i)) m)
            by exact I.
          pose (exist _ m Him) as im.
          apply (protocol_initial_message (pre_loaded_with_all_messages_vlsm (IM i)) im).
        * apply (protocol_initial_state (pre_loaded_with_all_messages_vlsm (IM i))).
      + rewrite state_update_neq; try assumption. apply IHHs.
  Qed.

  Lemma pre_loaded_with_all_messages_projection_protocol_transition_eq
    (s1 s2 : vstate X)
    (om1 om2 : option message)
    (l : label)
    (Ht : protocol_transition (pre_loaded_with_all_messages_vlsm X) l (s1, om1) (s2, om2))
    (i := projT1 l)
    : protocol_transition (pre_loaded_with_all_messages_vlsm (IM i)) (projT2 l) (s1 i, om1) (s2 i, om2).
  Proof.
    destruct Ht as [[Hs1 [Hom1 [Hv _]]] Ht].
    simpl in Hv. simpl in Ht. unfold vtransition in Ht. simpl in Ht.
    destruct l as [il l]. simpl in *. unfold i in *. clear i.
    destruct (vtransition (IM il) l (s1 il, om1)) as (si', om') eqn:Htj.
    inversion Ht. subst; clear Ht.
    rewrite state_update_eq.
    repeat split; try assumption.
    - apply preloaded_composed_protocol_state. assumption.
    - destruct om1 as [m1|]; exists (proj1_sig (vs0 (IM il))).
      + assert (Hm1 : vinitial_message_prop (pre_loaded_with_all_messages_vlsm (IM il)) m1) by exact I.
        replace m1 with (proj1_sig (exist _ m1 Hm1)) by reflexivity.
        apply (protocol_initial_message (pre_loaded_with_all_messages_vlsm (IM il))).
      + apply (protocol_initial_state (pre_loaded_with_all_messages_vlsm (IM il))).
  Qed.

  Lemma pre_loaded_with_all_messages_projection_protocol_transition_neq
    (s1 s2 : vstate X)
    (om1 om2 : option message)
    (l : label)
    (Ht : protocol_transition (pre_loaded_with_all_messages_vlsm X) l (s1, om1) (s2, om2))
    (i : index)
    (Hi : i <> projT1 l)
    : s1 i = s2 i.
  Proof.
    destruct Ht as [[Hs1 [Hom1 [Hv _]]] Ht].
    simpl in Hv. simpl in Ht. unfold vtransition in Ht. simpl in Ht.
    destruct l as [il l]. simpl in *.
    destruct (vtransition (IM il) l (s1 il, om1)) as (si', om') eqn:Htj.
    inversion Ht. subst; clear Ht.
    rewrite state_update_neq; try assumption.
    reflexivity.
  Qed.

  Lemma pre_loaded_with_all_messages_projection_in_futures
    (s1 s2 : vstate X)
    (Hfutures : in_futures (pre_loaded_with_all_messages_vlsm X) s1 s2)
    (i : index)
    : in_futures (pre_loaded_with_all_messages_vlsm (IM i))  (s1 i) (s2 i).
  Proof.
    destruct Hfutures as [tr [Htr Hlast]].
    generalize dependent s1.
    induction tr; intros.
    - exists []. simpl in Hlast. subst.
      split; try constructor; simpl; try reflexivity.
      inversion Htr.
      apply preloaded_composed_protocol_state. assumption.
    - rewrite map_cons in Hlast. rewrite unroll_last in Hlast.
      inversion Htr. subst. simpl in *.
      specialize (IHtr s H2 eq_refl).
      destruct (decide (i = projT1 l)).
      + subst. apply pre_loaded_with_all_messages_projection_protocol_transition_eq in H3.
        destruct IHtr as [tri [Htri Hlasti]].
        exists
          ({| l := projT2 l; input := iom; destination := s (projT1 l); output := oom |}
          ::tri
          ).
        split; try apply (finite_ptrace_extend (pre_loaded_with_all_messages_vlsm (IM (projT1 l))))
        ; try assumption.
        rewrite map_cons. rewrite unroll_last. simpl.
        assumption.
      + specialize
          (pre_loaded_with_all_messages_projection_protocol_transition_neq _ _ _ _ _ H3 _ n) as Hs1i.
        rewrite Hs1i. assumption.
  Qed.


End free_projections.

Section binary_free_composition.

(**

* Free composition of two VLSMs

This serves an example of how composition can be built, but is also being
used in definiting the [byzantine_trace_prop]erties.

This instantiates the regular composition using the [bool] type as an <<index>>.

*)
  Context
    {message : Type}
    (M1 M2 : VLSM message)
    .

  Definition binary_index : Set := bool.

  Definition first : binary_index := true.
  Definition second : binary_index := false.

  Global Instance binary_index_dec :  EqDecision binary_index := _.
  Global Instance binary_index_inhabited : Inhabited binary_index
    :=
    populate first.

  Definition binary_IM
    (i : binary_index)
    : VLSM message
    :=
    match i with
    | true => M1
    | false => M2
    end.

  Definition binary_free_composition
    : VLSM message
    := free_composite_vlsm binary_IM.

  Definition binary_free_composition_fst
    := composite_vlsm_free_projection binary_IM first.

  Definition binary_free_composition_snd
    := composite_vlsm_free_projection binary_IM second.

End binary_free_composition.<|MERGE_RESOLUTION|>--- conflicted
+++ resolved
@@ -587,13 +587,7 @@
     Proof.
       apply (basic_VLSM_incl (machine X1) (machine X2))
       ; intros; try (assumption || reflexivity).
-<<<<<<< HEAD
-      - destruct H as [_ [[_s Hom] _]]. exists _s.
-        apply preloaded_constraint_subsumption_protocol_prop.
-        assumption.
-=======
       - apply initial_message_is_protocol;assumption.
->>>>>>> 23b1f582
       - apply preloaded_constraint_subsumption_protocol_valid.
         assumption.
     Qed.
@@ -603,12 +597,7 @@
     Proof.
       apply (basic_VLSM_incl (machine (pre_loaded_with_all_messages_vlsm X1)) (machine (pre_loaded_with_all_messages_vlsm X2)))
       ; intros; try (assumption || reflexivity).
-<<<<<<< HEAD
-      - destruct H as [_ [[_s Hom] _]]. exists _s.
-        apply preloaded_constraint_subsumption_preloaded_protocol_prop. assumption.
-=======
       - apply initial_message_is_protocol; assumption.
->>>>>>> 23b1f582
       - apply preloaded_constraint_subsumption_preloaded_protocol_valid.
         assumption.
     Qed.
@@ -693,13 +682,6 @@
       intro l; intros. exact I.
     Qed.
 
-<<<<<<< HEAD
-(**
-A component [protocol_state]'s [lift_to_composite_state] is a [protocol_state]
-for the [free_composite_vlsm].
-*)
-=======
->>>>>>> 23b1f582
     Lemma protocol_prop_composite_free_lift_generalized_initial
       (P Q : message -> Prop)
       (PimpliesQ : forall m, P m -> Q m)
@@ -758,13 +740,10 @@
           apply state_update_twice.
     Qed.
 
-<<<<<<< HEAD
-=======
 (**
 If @(sj, om)@ has the [protocol_prop]erty for component and @s@ is the [lift_to_composite_state] of @sj@, then
 @(s, om)@ has the [protocol_prop]erty for the [free_composite_vlsm].
 *)
->>>>>>> 23b1f582
     Lemma protocol_prop_composite_free_lift
       (j : index)
       (sj : vstate (IM j))
