Require Import List Streams Nat Bool.
Import ListNotations.
Require Import Logic.FunctionalExtensionality.

Require Import Coq.Logic.FinFun Coq.Logic.Eqdep Coq.Program.Basics List ListSet.

From CasperCBC
  Require Import
    StreamExtras ListExtras Preamble
    VLSM.Common
    VLSM.Plans
    .
(**

This module provides Coq definitions for composite VLSMs and their projections
to components.
*)

Section VLSM_composition.

(**
* VLSM composition

Let us fix a type for <<message>>s, and an <<index>> type for the VLSM components
such that equality on <<index>> is decidable.

*)

  Context {message : Type}
          {index : Type}
          {IndEqDec : EqDecision index}
          (IM : index -> VLSM message)
          .

  Section composite_type.

(**

** The type of a composite VLSM

Let IM be a family of VLSMs indexed by <<index>>. Note that all
[VLSM]s share the same type of <<message>>s.

*)

(**
A [composite_state] is an indexed family of [state]s, yielding for each
index <<n>> a [state] of [type] <<IT n>>, the [VLSM_type] corresponding to
machine <<n>>.

Note that the [composite_state] type is the dependent product type of the
family of [state] types corresponding to each index.
*)
    Definition _composite_state : Type :=
      forall n : index, vstate (IM n).

(**
A [composite_label] is a pair between an index <<N>> and a [label] of <<IT n>>.

Note that the [composite_label] type is the dependent sum of the family of
types <<[@label _ (IT n) | n <- index]>>.
*)
    Definition _composite_label
      : Type
      := sigT (fun n => vlabel (IM n)).

    Definition composite_type : VLSM_type message :=
      {| state := _composite_state
       ; label := _composite_label
      |}.

    Definition composite_state := @state message composite_type.
    Definition composite_label := @label message composite_type.

(**
A very useful operation on [composite_state]s is updating the state corresponding
to a component:
*)
    Definition state_update
               (s : composite_state)
               (i : index)
               (si : vstate (IM i))
               (j : index)
      : vstate (IM j)
      :=
      match decide (j = i) with
      | left e => eq_rect_r (fun i => vstate (IM i)) si e
      | _ => s j
      end.

(**
The next few results describe several properties of the [state_update] operation.
*)
    Lemma state_update_neq
               (s : composite_state)
               (i : index)
               (si : vstate (IM i))
               (j : index)
               (Hneq : j <> i)
      : state_update s i si j = s j.
    Proof.
      unfold state_update. destruct (decide (j = i)); try contradiction. reflexivity.
    Qed.

    Lemma state_update_eq
               (s : composite_state)
               (i : index)
               (si : vstate (IM i))
      : state_update s i si i = si.
    Proof.
      unfold state_update.
      unfold decide, decide_rel.
      rewrite eq_dec_refl. reflexivity.
    Qed.

    Lemma state_update_id
               (s : composite_state)
               (i : index)
               (si : vstate (IM i))
               (Heq : s i = si)
      : state_update s i si = s.
    Proof.
      apply functional_extensionality_dep_good.
      intro j.
      destruct (decide (j = i)).
      - subst. apply state_update_eq.
      - apply state_update_neq. assumption.
    Qed.

    Lemma state_update_twice
               (s : composite_state)
               (i : index)
               (si si': vstate (IM i))
      : state_update (state_update s i si) i si' = state_update s i si'.
    Proof.
      apply functional_extensionality_dep_good.
      intro j.
      destruct (decide (j = i)).
      - subst. rewrite state_update_eq. symmetry. apply state_update_eq.
      - repeat rewrite state_update_neq; try assumption.
        reflexivity.
    Qed.

    Lemma state_update_twice_neq
               (s : composite_state)
               (i j : index)
               (si : vstate (IM i))
               (sj : vstate (IM j))
               (Hij : j <> i)
      : state_update (state_update s i si) j sj
      = state_update (state_update s j sj) i si.
    Proof.
      apply functional_extensionality_dep_good.
      intro k.
      destruct (decide (k = j)); destruct (decide (k = i)); subst
      ; repeat (rewrite state_update_eq ; try (rewrite state_update_neq; try assumption))
      ; try reflexivity.
      repeat (rewrite state_update_neq; try assumption).
      reflexivity.
    Qed.
  End composite_type.

  Section composite_sig.
(**

** The signature of a composite VLSM

Assume an non-empty <<index>> type and let <<IT>> be
an <<index>>ed family of [VLSM_type]s, and for each index <<i>>, let <<IS i>> be
a [VLSM_sign]ature of type <<IT i>>.
*)

    Context `{i0: Inhabited index}.

(**
A [composite_state] has the [initial_state_prop]erty if all of its component
states have the [initial_state_prop]erty in the corresponding component signature.
*)
    Definition composite_initial_state_prop
               (s : composite_state)
      : Prop
      :=
        forall n : index, vinitial_state_prop (IM n) (s n).

    Definition composite_initial_state
      := sig composite_initial_state_prop.

    Definition composite_s0 : composite_initial_state.
    Proof.
      exists (fun (n : index) => proj1_sig (vs0 (IM n))).
      intro i. unfold vs0. destruct s0 as [s Hs]. assumption.
    Defined.

(**
A message has the [initial_message_prop]erty in the [composite_sig]nature
iff it has the [initial_message_prop]erty in any of the component signatures.
*)
    Definition composite_initial_message_prop (m : message) : Prop
      :=
        exists (n : index) (mi : vinitial_message (IM n)), proj1_sig mi = m.

    (* An explicit argument for the initial state witness is no longer required: *)
    Definition composite_m0 : message := vm0 (IM inhabitant).

    Definition composite_l0 : composite_label
      := existT _ inhabitant (vl0 (IM inhabitant)) .

    Definition composite_sig
      : VLSM_sign composite_type
      :=
        {|   initial_state_prop := composite_initial_state_prop
           ; s0 := composite_s0
           ; initial_message_prop := composite_initial_message_prop
           ; m0 := composite_m0
           ; l0 := composite_l0
        |}.

(**
We can always "lift" state <<sj>> from component <<j>> to a composite state by
updating an initial composite state, say [s0], to <<sj>> on component <<j>>.
*)
    Definition lift_to_composite_state
      (j : index)
      (sj : vstate (IM j))
      (s0X := proj1_sig composite_s0)
      : composite_state
      := state_update s0X j sj.

    Definition lift_to_composite_transition_item
      (j : index)
      (item : vtransition_item (IM j))
      (s0X := proj1_sig composite_s0)
      : @transition_item _ composite_type.
    Proof.
      destruct item.
      split.
      - exact (existT _ j l).
      - exact input.
      - exact (lift_to_composite_state j destination).
      - exact output.
    Defined.
    
    Definition lift_to_composite_state'
      (s : composite_state)
      (j : index)
      (sj : vstate (IM j))
      : composite_state
      := state_update s j sj.
    
    Definition lift_to_composite_transition_item'
      (s : composite_state)
      (j : index)
      (item : vtransition_item (IM j))
      : @transition_item _ composite_type.
    Proof.
      destruct item.
      split.
      - exact (existT _ j l).
      - exact input.
      - exact (lift_to_composite_state' s j destination).
      - exact output.
    Defined.
    
    Definition lift_to_composite_plan_item
      (i : index)
      (a : vplan_item (IM i)) :
      @plan_item _ composite_type.
    Proof.
      destruct a.
      split.
      - exact (existT _ i label_a).
      - exact input_a.
    Defined.

    Definition lift_to_composite_finite_trace
      (j : index)
      (trj : list (vtransition_item (IM j)))
      : list (@transition_item _ composite_type)
      :=
      List.map (lift_to_composite_transition_item j) trj.

    Definition lift_to_composite_finite_trace
      (j : index)
      (trj : list (vtransition_item (IM j)))
      : list (@transition_item _ composite_type)
      :=
      List.map (lift_to_composite_transition_item j) trj.

    Definition lift_to_composite_trace
      (j : index)
      (trj : vTrace (IM j))
      : @Trace _ composite_type
      :=
      match trj with
      | Finite s l => Finite (lift_to_composite_state j s) (lift_to_composite_finite_trace j l)
      | Infinite s l => Infinite (lift_to_composite_state j s) (Streams.map (lift_to_composite_transition_item j) l)
      end.

  End composite_sig.

  Section composite_vlsm.
(**

** Constrained VLSM composition

Assume an non-empty <<index>> type, let
<<IT>> be an <<index>>ed family of [VLSM_type]s, and for each index <<i>>, let
<<IS i>> be a [VLSM_sign]ature of type <<IT i>> and <<IM i>> be a VLSM of
signature <<IS i>>.
*)

    Context `{i0 : Inhabited index}.

(**
The [transition] function for the [composite_vlsm] is defined as follows
takes a transition in the VLSM corresponding to the given [composite_label]
and returnes the produced message together with the state updated on that
component:
*)
    Definition composite_transition
      (l : composite_label)
      (som : composite_state * option message)
      : composite_state * option message
      :=
      let (s, om) := som in
      let (i, li) := l in
      let (si', om') := vtransition (IM i) li (s i, om) in
      (state_update s i si',  om').

(**
Given a [composite_label] <<(i, li)>> and a [composite_state]-message
pair <<(s, om)>>, [free_composite_valid]ity is defined as [valid]ity in
the <<i>>th component <<IM i>>.
*)
    Definition free_composite_valid
      (l : composite_label)
      (som : composite_state * option message)
      : Prop
      :=
      let (s, om) := som in
      let (i, li) := l in
      vvalid (IM i) li (s i, om).

(**
A <<constraint>> for a composite VLSM is a [valid]ity condition defined
directly on [composite_label]s and [composite_state]s, thus being able to
impose a global condition.

[constrained_composite_valid]ity interposes such a <<constraint>> on top of
the [free_composite_valid]ity.
*)

    Definition constrained_composite_valid
      (constraint : composite_label -> composite_state * option message -> Prop)
      (l : composite_label)
      (som : composite_state * option message)
      :=
      free_composite_valid l som /\ constraint l som.

    Definition composite_vlsm_machine
      (constraint : composite_label -> composite_state * option message -> Prop)
      : VLSM_class composite_sig
      :=
      {|  transition := composite_transition
       ;  valid := constrained_composite_valid constraint
      |}.

    Definition composite_vlsm
      (constraint : composite_label -> composite_state * option message -> Prop)
      : VLSM message
      := mk_vlsm (composite_vlsm_machine constraint).

    Lemma composite_transition_state_neq
      {constraint : composite_label -> composite_state * option message -> Prop}
      (l : composite_label)
      (s s' : composite_state)
      (om om' : option message)
      (Ht : protocol_transition (composite_vlsm constraint) l (s, om) (s', om'))
      (i : index)
      (Hi : i <> projT1 l)
      : s' i = s i.
    Proof.
      destruct Ht as [_ Ht]. simpl in Ht. destruct l as (il, l). simpl in Hi.
      destruct (vtransition (IM il) l (s il, om)) as (si', omi') eqn:Ht'.
      inversion Ht. subst omi'. apply state_update_neq. assumption.
    Qed.

    Lemma composite_transition_state_eq
      {constraint : composite_label -> composite_state * option message -> Prop}
      (l : composite_label)
      (s s' : composite_state)
      (om om' : option message)
      (Ht : protocol_transition (composite_vlsm constraint) l (s, om) (s', om'))
      (il := projT1 l)
      : s' il = fst (vtransition (IM il) (projT2 l) (s il, om)).
    Proof.
      destruct Ht as [_ Ht]. simpl in Ht.
      unfold il in *. clear il. destruct l as (il, l). simpl.
      destruct (vtransition (IM il) l (s il, om)) as (si', omi') eqn:Ht'.
      inversion Ht. apply state_update_eq.
    Qed.

    Section constraint_subsumption_part_one.
(**

** Constraint subssumption

A <<constraint1>> is subssumed by <<constraint2>> if <<constraint1> is stronger
than <<constraint2>> for any input.
*)

    Definition constraint_subsumption
        (constraint1 constraint2 : composite_label -> composite_state * option message -> Prop)
        :=
        forall (l : composite_label) (som : composite_state * option message),
          constraint1 l som -> constraint2 l som.

    Context
      (constraint1 constraint2 : composite_label -> composite_state * option message -> Prop)
      (Hsubsumption : constraint_subsumption constraint1 constraint2)
      (X1 := composite_vlsm constraint1)
      (X2 := composite_vlsm constraint2)
      .

(**
Let <<X1>>, <<X2>> be two compositions of the same family of VLSMs but with
constraints <<constraint1>> and <<constraint2>, respectively. Further assume
that <<constraint1>> is subssumed by <<constraint2>>.

We will show that <<X1>> is trace-included into <<X2>> by applying
Lemma [basic_VLSM_inclusion]
*)

(* begin hide *)
    Lemma constraint_subsumption_protocol_valid
      (l : label)
      (s : state)
      (om : option message)
      (Hv : protocol_valid X1 l (s, om))
      : vvalid X2 l (s, om).
    Proof.
      destruct Hv as [Hps [Hopm [Hv Hctr]]].
      split; try assumption.
      apply Hsubsumption.
      assumption.
    Qed.

    Lemma constraint_subsumption_protocol_prop
      (s : state)
      (om : option message)
      (Hps : protocol_prop X1 (s, om))
      : protocol_prop X2 (s, om).
    Proof.
      induction Hps.
      - apply (protocol_initial_state X2 is).
      - apply (protocol_initial_message X2).
      - apply (protocol_generated X2) with _om _s; try assumption.
        apply constraint_subsumption_protocol_valid.
        apply protocol_generated_valid with _om _s; assumption.
    Qed.

    End constraint_subsumption_part_one.

(**

** Free VLSM composition

The [free_constraint] is defined to be [True] for all inputs.
Thus, the [free_composite_vlsm] is the [composite_vlsm] using the
[free_constraint].
*)

    Definition free_constraint
      (l : composite_label)
      (som : composite_state * option message)
      : Prop
      := True.

    Definition free_composite_vlsm : VLSM message
      := composite_vlsm free_constraint.

    Lemma constraint_free_protocol_prop
      (constraint : composite_label -> composite_state * option message -> Prop)
      (som : state * option message)
      (Hsom : protocol_prop (composite_vlsm constraint) som)
      : protocol_prop free_composite_vlsm som.
    Proof.
      destruct som as (s, om).
      apply constraint_subsumption_protocol_prop
      ; try assumption.
      intro l; intros. exact I.
    Qed.

    Section preloaded_constraint_subsumption.

    Definition preloaded_constraint_subsumption
        (constraint1 constraint2 : composite_label -> composite_state * option message -> Prop)
        :=
        forall (s : composite_state),
          protocol_state_prop (pre_loaded_with_all_messages_vlsm free_composite_vlsm) s ->
          forall (l : composite_label) (om : option message),
            constraint1 l (s, om) -> constraint2 l (s, om).
    
    Lemma preloaded_constraint_subsumption_weaker
        (constraint1 constraint2 : composite_label -> composite_state * option message -> Prop)
        : constraint_subsumption constraint1 constraint2 -> preloaded_constraint_subsumption constraint1 constraint2.
    Proof.
      intros Hcs s Hs l om Hc1.
      apply Hcs. assumption.
    Qed.

    Context
      (constraint1 constraint2 : composite_label -> composite_state * option message -> Prop)
      (Hsubsumption : preloaded_constraint_subsumption constraint1 constraint2)
      (X1 := composite_vlsm constraint1)
      (X2 := composite_vlsm constraint2)
      .

    Lemma preloaded_constraint_subsumption_protocol_valid
      (l : label)
      (s : state)
      (om : option message)
      (Hv : protocol_valid X1 l (s, om))
      : vvalid X2 l (s, om).
    Proof.
      destruct Hv as [Hps [Hopm [Hv Hctr]]].
      split; try assumption.
      apply Hsubsumption; [|assumption].
      destruct Hps as [_om Hps].
      exists _om. apply preloaded_weaken_protocol_prop.
      apply constraint_free_protocol_prop with constraint1.
      assumption.
    Qed.

    Lemma preloaded_constraint_subsumption_protocol_prop
      (s : state)
      (om : option message)
      (Hps : protocol_prop X1 (s, om))
      : protocol_prop X2 (s, om).
    Proof.
      induction Hps.
      - apply (protocol_initial_state X2 is).
      - apply (protocol_initial_message X2).
      - apply (protocol_generated X2) with _om _s; try assumption.
        apply preloaded_constraint_subsumption_protocol_valid.
        apply protocol_generated_valid with _om _s; assumption.
    Qed.

    Lemma preloaded_constraint_subsumption_can_emit
      (m : message)
      (Hm : can_emit X1 m)
      : can_emit X2 m.
    Proof.
      destruct Hm as [(s0,om0) [l [s [Hv1 Ht]]]].
      assert (Hv2 := preloaded_constraint_subsumption_protocol_valid _ _ _ Hv1).
      destruct Hv1 as [[_om0 Hs0] [[_s0 Hom0] Hv1]].
      apply preloaded_constraint_subsumption_protocol_prop in Hs0.
      apply preloaded_constraint_subsumption_protocol_prop in Hom0.
      exists (s0, om0). exists l. exists s.
      destruct Hv2 as [Hv2 Hc2].
      repeat split; try assumption.
      - exists _om0. assumption.
      - exists _s0. assumption.
    Qed.

    Lemma preloaded_constraint_subsumption_preloaded_protocol_valid
      (l : label)
      (s : state)
      (om : option message)
      (Hv : protocol_valid (pre_loaded_with_all_messages_vlsm X1) l (s, om))
      : vvalid (pre_loaded_with_all_messages_vlsm X2) l (s, om).
    Proof.
      destruct Hv as [Hps [Hopm [Hv Hctr]]].
      split; [assumption|].
      apply Hsubsumption; [|assumption].
      clear -Hps.
      apply preloaded_protocol_state_prop_iff in Hps.
      apply preloaded_protocol_state_prop_iff.
      induction Hps; [constructor; assumption|].
      apply (preloaded_protocol_generated free_composite_vlsm); [assumption|].
      split; [apply Hv|exact I].
    Qed.

    Lemma preloaded_constraint_subsumption_preloaded_protocol_prop
      (s : state)
      (om : option message)
      (Hps : protocol_prop (pre_loaded_with_all_messages_vlsm X1) (s, om))
      : protocol_prop (pre_loaded_with_all_messages_vlsm X2) (s, om).
    Proof.
      induction Hps.
      - apply (protocol_initial_state (pre_loaded_with_all_messages_vlsm X2) is).
      - apply (protocol_initial_message (pre_loaded_with_all_messages_vlsm X2)).
      - apply (protocol_generated (pre_loaded_with_all_messages_vlsm X2)) with _om _s; try assumption.
        apply preloaded_constraint_subsumption_preloaded_protocol_valid.
        destruct Hv as [Hv Hc1].
        repeat split; try assumption.
        + exists _om. assumption.
        + exists _s. assumption.
    Qed.

    Lemma preloaded_constraint_subsumption_byzantine_message_prop
      (m : message)
      (Hm : byzantine_message_prop X1 m)
      : byzantine_message_prop X2 m.
    Proof.
      destruct Hm as [(s0,om0) [l [s [Hv1 Ht]]]].
      assert (Hv2 := preloaded_constraint_subsumption_preloaded_protocol_valid _ _ _ Hv1).
      destruct Hv1 as [[_om0 Hs0] [[_s0 Hom0] Hv1]].
      apply preloaded_constraint_subsumption_preloaded_protocol_prop in Hs0.
      apply preloaded_constraint_subsumption_preloaded_protocol_prop in Hom0.
      exists (s0, om0). exists l. exists s.
      destruct Hv2 as [Hv2 Hc2].
      repeat split; try assumption.
      - exists _om0. assumption.
      - exists _s0. assumption.
    Qed.

(* end hide *)

(**
Then <<X1>> is trace-included into <<X2>>.
*)

    Lemma preloaded_constraint_subsumption_incl
      : VLSM_incl X1 X2.
    Proof.
      apply (basic_VLSM_incl (machine X1) (machine X2))
      ; intros; try (assumption || reflexivity).
      - apply initial_message_is_protocol;assumption.
      - apply preloaded_constraint_subsumption_protocol_valid.
        assumption.
    Qed.

    Lemma preloaded_constraint_subsumption_pre_loaded_with_all_messages_incl
      : VLSM_incl (pre_loaded_with_all_messages_vlsm X1) (pre_loaded_with_all_messages_vlsm X2).
    Proof.
      apply (basic_VLSM_incl (machine (pre_loaded_with_all_messages_vlsm X1)) (machine (pre_loaded_with_all_messages_vlsm X2)))
      ; intros; try (assumption || reflexivity).
      - apply initial_message_is_protocol; assumption.
      - apply preloaded_constraint_subsumption_preloaded_protocol_valid.
        assumption.
    Qed.

    End preloaded_constraint_subsumption.

    Section constraint_subsumption_part_two.

    Context
      (constraint1 constraint2 : composite_label -> composite_state * option message -> Prop)
      (Hsubsumption : constraint_subsumption constraint1 constraint2)
      (X1 := composite_vlsm constraint1)
      (X2 := composite_vlsm constraint2)
      .

    Lemma constraint_subsumption_can_emit
      (m : message)
      (Hm : can_emit X1 m)
      : can_emit X2 m.
    Proof.
      apply preloaded_constraint_subsumption_can_emit with constraint1 ; [|assumption].
      apply preloaded_constraint_subsumption_weaker. assumption.
    Qed.

    Lemma constraint_subsumption_preloaded_protocol_valid
      (l : label)
      (s : state)
      (om : option message)
      (Hv : protocol_valid (pre_loaded_with_all_messages_vlsm X1) l (s, om))
      : vvalid (pre_loaded_with_all_messages_vlsm X2) l (s, om).
    Proof.
      apply preloaded_constraint_subsumption_preloaded_protocol_valid; [|assumption].
      apply preloaded_constraint_subsumption_weaker. assumption.
    Qed.

    Lemma constraint_subsumption_preloaded_protocol_prop
      (s : state)
      (om : option message)
      (Hps : protocol_prop (pre_loaded_with_all_messages_vlsm X1) (s, om))
      : protocol_prop (pre_loaded_with_all_messages_vlsm X2) (s, om).
    Proof.
      apply preloaded_constraint_subsumption_preloaded_protocol_prop; [|assumption].
      apply preloaded_constraint_subsumption_weaker. assumption.
    Qed.

    Lemma constraint_subsumption_byzantine_message_prop
      (m : message)
      (Hm : byzantine_message_prop X1 m)
      : byzantine_message_prop X2 m.
    Proof.
      apply preloaded_constraint_subsumption_byzantine_message_prop with constraint1; [|assumption].
      apply preloaded_constraint_subsumption_weaker. assumption.
    Qed.

(* end hide *)

(**
Then <<X1>> is trace-included into <<X2>>.
*)

    Lemma constraint_subsumption_incl
      : VLSM_incl X1 X2.
    Proof.
      apply preloaded_constraint_subsumption_incl.
      apply preloaded_constraint_subsumption_weaker. assumption.
    Qed.

    Lemma constraint_subsumption_pre_loaded_with_all_messages_incl
      : VLSM_incl (pre_loaded_with_all_messages_vlsm X1) (pre_loaded_with_all_messages_vlsm X2).
    Proof.
      apply preloaded_constraint_subsumption_pre_loaded_with_all_messages_incl.
      apply preloaded_constraint_subsumption_weaker. assumption.
    Qed.

    End constraint_subsumption_part_two.

    Lemma constraint_free_incl
      (constraint : composite_label -> composite_state  * option message -> Prop)
      : VLSM_incl (composite_vlsm constraint) free_composite_vlsm.
    Proof.
      apply constraint_subsumption_incl.
      intro l; intros. exact I.
    Qed.

    Lemma protocol_prop_composite_free_lift_generalized_initial
      (P Q : message -> Prop)
      (PimpliesQ : forall m, P m -> Q m)
      (j : index)
      (sj : vstate (IM j))
      (om : option message)
      (Hp : protocol_prop (vlsm_add_initial_messages (IM j) P) (sj, om))
      (s := lift_to_composite_state j sj)
      : protocol_prop (vlsm_add_initial_messages free_composite_vlsm Q) (s, om).
    Proof.
      remember (sj, om) as sjom.
      generalize dependent om. generalize dependent sj.
      induction Hp; intros; inversion Heqsjom; subst; clear Heqsjom
      ; unfold s0; clear s0.
      - assert (Hinit : vinitial_state_prop (vlsm_add_initial_messages free_composite_vlsm Q) (lift_to_composite_state j s)).
        { intro i. unfold lift_to_composite_state.
          destruct (decide (i = j)).
          - subst; rewrite state_update_eq. unfold s. destruct is. assumption.
          - rewrite state_update_neq; try assumption.
            unfold composite_s0. simpl. unfold vs0.
            destruct s0 as [s0 Hinit].
            simpl.
            apply Hinit.
        }
        remember (exist _ _ Hinit) as six.
        replace (lift_to_composite_state j s) with (proj1_sig six) by (subst; reflexivity).
        apply (protocol_initial_state (vlsm_add_initial_messages free_composite_vlsm Q)).
      -
        destruct im as [m Hjm]; simpl in om.
        cut (vinitial_message_prop (vlsm_add_initial_messages free_composite_vlsm Q) m).
        { intro Hinit. 
          replace (lift_to_composite_state j s) with (proj1_sig (vs0 (vlsm_add_initial_messages free_composite_vlsm Q)))
          ; try (symmetry; apply state_update_id; reflexivity).
          unfold om. clear om.
          change m with (proj1_sig (exist _ m Hinit)).
          apply protocol_initial_message.
        }
        destruct Hjm as [Hjm | HPm]; [|right; apply PimpliesQ; assumption].
        left. exists j. exists (exist _ m Hjm). reflexivity.
      - specialize (IHHp1 s _om eq_refl).
        specialize (IHHp2 _s om eq_refl).
        replace
          (@pair composite_state (option message) (lift_to_composite_state j sj) om0)
          with
          (vtransition (vlsm_add_initial_messages free_composite_vlsm Q) (existT _ j l) (lift_to_composite_state j s, om)).
        + apply (protocol_generated (vlsm_add_initial_messages free_composite_vlsm Q)) with _om (lift_to_composite_state j _s)
          ; [assumption | assumption|].
          split; [|exact I].
          simpl. unfold lift_to_composite_state. rewrite state_update_eq. assumption.
        + unfold vtransition. simpl. unfold lift_to_composite_state.
          rewrite state_update_eq. unfold vtransition.
          match goal with
          |- (let (_, _) := ?t in _) = _ => replace t with (sj, om0)
          end.
          f_equal.
          apply state_update_twice.
    Qed.

(**
If @(sj, om)@ has the [protocol_prop]erty for component and @s@ is the [lift_to_composite_state] of @sj@, then
@(s, om)@ has the [protocol_prop]erty for the [free_composite_vlsm].
*)
    Lemma protocol_prop_composite_free_lift
      (j : index)
      (sj : vstate (IM j))
      (om : option message)
      (Hp : protocol_prop (IM j) (sj, om))
      (s := lift_to_composite_state j sj)
      : protocol_prop free_composite_vlsm (s, om).
    Proof.
      apply vlsm_is_add_initial_False_protocol_prop.
      apply vlsm_is_add_initial_False_protocol_prop in Hp.
      remember (fun _ : message => False) as P.
      apply (protocol_prop_composite_free_lift_generalized_initial P P); [|assumption].
      intro m. exact id.
    Qed.
<<<<<<< HEAD
    
    Lemma protocol_message_prop_composite_free_lift
      (j : index)
      (m : message)
      (Hp : protocol_message_prop (IM j) m)
      : protocol_message_prop free_composite_vlsm m.
    Proof.
      unfold protocol_message_prop in *.
      destruct Hp as [s Hprop].
      apply protocol_prop_composite_free_lift in Hprop.
      exists (lift_to_composite_state j s).
      assumption.
    Qed.
=======
>>>>>>> 16f65f99

    Lemma can_emit_composite_free_lift
      (P Q : message -> Prop)
      (PimpliesQ : forall m, P m -> Q m)
      (j : index)
      (m : message)
      (Htrj : can_emit (vlsm_add_initial_messages (IM j) P) m)
      : can_emit (vlsm_add_initial_messages free_composite_vlsm Q) m.
    Proof.
      destruct Htrj as [(s,om) [l [s' [[[_om Hs] [[_s Hom] Hv]] Ht]]]].
      exists ((lift_to_composite_state j s), om).
      exists (existT _ j l).
      exists (lift_to_composite_state j s').
      apply (protocol_prop_composite_free_lift_generalized_initial _ _ PimpliesQ) in Hs.
      apply (protocol_prop_composite_free_lift_generalized_initial _ _ PimpliesQ) in Hom.
      repeat split; [exists _om;assumption| exists (lift_to_composite_state j _s); assumption| ..].
      - simpl. unfold lift_to_composite_state. rewrite state_update_eq. assumption.
      - unfold lift_to_composite_state. simpl. rewrite state_update_eq.
        match goal with
        |- (let (_, _) := ?t in _) = _ => replace t with (s', Some m)
        end.
        f_equal.
        apply state_update_twice.
    Qed.

    (** Updating a composite initial state with a component initial state
    yields a composite initial state *)
    Lemma composite_free_update_initial_state_with_initial
      (s : vstate free_composite_vlsm)
      (Hs : vinitial_state_prop free_composite_vlsm s)
      (i : index)
      (si : vstate (IM i))
      (Hsi : vinitial_state_prop (IM i) si)
      : vinitial_state_prop free_composite_vlsm (state_update s i si).
    Proof.
      intro j. destruct (decide (j = i)).
      - subst. rewrite state_update_eq. assumption.
      - rewrite state_update_neq; try assumption. apply Hs.
    Qed.

    (** Updating a composite protocol state for the free composition with
    a component initial state yields a composite protocol state *)
    Lemma composite_free_update_state_with_initial
      (s : vstate free_composite_vlsm)
      (Hs : protocol_state_prop free_composite_vlsm s)
      (i : index)
      (si : vstate (IM i))
      (Hsi : vinitial_state_prop (IM i) si)
      : protocol_state_prop free_composite_vlsm (state_update s i si).
    Proof.
      generalize dependent s. apply protocol_state_prop_ind; intros.
      - remember (state_update s i si) as s'.
        assert (Hs' : vinitial_state_prop free_composite_vlsm s')
          by (subst; apply composite_free_update_initial_state_with_initial; assumption).
        exists None. replace s' with (proj1_sig (exist _ _ Hs')) by reflexivity.
        apply protocol_initial_state.
      - destruct Ht as [[Hps [Hom Hv]] Ht].
        unfold transition in Ht. simpl in Ht.
        destruct Hv as [Hv _]. simpl in Hv.
        destruct l as (j, lj).
        destruct (vtransition (IM j) lj (s j, om)) as (sj', omj') eqn:Htj.
        inversion Ht. subst s' om'. clear Ht.
        destruct (decide (i = j)).
        + subst. rewrite state_update_twice. assumption.
        + rewrite state_update_twice_neq; try assumption.
          destruct Hs as [_om Hs].
          destruct Hom as [_s Hom].
          specialize
            (protocol_generated free_composite_vlsm (existT _ j lj) _ _ Hs _ _ Hom)
            as Hgen.
          assert (n' : j <> i) by (intro contra; subst; elim n; reflexivity).
          spec Hgen.
          { split; try exact I. simpl. rewrite state_update_neq; assumption. }
          simpl in Hgen.
          rewrite state_update_neq in Hgen; try assumption. simpl in *.
          rewrite Htj in Hgen.
          eexists _. apply Hgen.
    Qed.
  End composite_vlsm.

End VLSM_composition.

(**
   These basic projection lemmas relate
   the [protocol_state_prop] and [protocol_transition] of
   a composite VLSM back to those conditions holding
   over projections to individual components of the state.

   Because the composition may have validly produced
   messages that are not protocol in an individual
   component (by interaction between components),
   We cannot just use properties [protocol_prop (IM i)]
   or [protocol_transition (IM i)].
   For simplicity these lemmas use
   [pre_loaded_with_all_messages_vlsm (IM i)].

   This does not precisely reflect the set of
   messages and transitions that can actually be
   seen in projections of transitions of the composite VLSM,
   but seems to be the best we can do with a result
   type that doesn't mention the other components or
   the composition constraint of the composite.

   Later in this file a
   [composite_constrained_projection_vlsm] is defined
   that shares the states of [IM i] which is more
   precise.
 *)

Lemma protocol_state_project_preloaded_to_preloaded
      message `{EqDecision index} `{Inhabited index} (IM : index -> VLSM message) constraint
      (X:=composite_vlsm IM constraint)
      (s: vstate (pre_loaded_with_all_messages_vlsm X)) i:
  protocol_state_prop (pre_loaded_with_all_messages_vlsm X) s ->
  protocol_state_prop (pre_loaded_with_all_messages_vlsm (IM i)) (s i).
Proof.
  intros [om Hproto].
  apply preloaded_protocol_state_prop_iff.
  change (vstate _) with (state (VLSM_type:=(@type _ (pre_loaded_with_all_messages_vlsm X)))) in s.
  set (som:=(s,om)) in Hproto.
  change s with (fst som).
  clearbody som;clear s om.
  induction Hproto.
  - apply preloaded_protocol_initial_state.
    exact (proj2_sig is i).
  - apply preloaded_protocol_initial_state.
    exact (proj2_sig (vs0 (IM i))).
  - destruct l as [j lj].
    cbn.
    rewrite (surjective_pairing (vtransition (IM j) lj (s j, om))).
    simpl.
    destruct (decide (i = j)).
    + subst j.
      rewrite state_update_eq.
      apply preloaded_protocol_generated;[assumption|].
      apply Hv.
    + rewrite state_update_neq by assumption.
      exact IHHproto1.
Qed.

Lemma protocol_state_project_preloaded
      message `{EqDecision index} `{Inhabited index} (IM : index -> VLSM message) constraint
      (X:=composite_vlsm IM constraint)
      (s: vstate X) i:
  protocol_state_prop X s ->
  protocol_state_prop (pre_loaded_with_all_messages_vlsm (IM i)) (s i).
Proof.
  change (vstate X) with (vstate (pre_loaded_with_all_messages_vlsm X)) in s.
  intros [om Hproto].
  apply protocol_state_project_preloaded_to_preloaded.
  exists om.
  apply preloaded_weaken_protocol_prop.
  assumption.
Qed.

Lemma protocol_transition_preloaded_project_active
      {message} `{EqDecision V} `{Inhabited V} {IM: V -> VLSM message} {constraint}
      (X := composite_vlsm IM constraint)
      l s im s' om:
  protocol_transition (pre_loaded_with_all_messages_vlsm X) l (s,im) (s',om) ->
  protocol_transition (pre_loaded_with_all_messages_vlsm (IM (projT1 l))) (projT2 l)
                      (s (projT1 l), im) (s' (projT1 l), om).
Proof.
  intro Hptrans.
  destruct l as [j lj].
  destruct Hptrans as [Hpvalid Htrans].
  split.
  - destruct Hpvalid as [Hproto_s [_ Hcvalid]].
    split;[|split].
    + revert Hproto_s.
      apply protocol_state_project_preloaded_to_preloaded.
    + apply any_message_is_protocol_in_preloaded.
    + destruct Hcvalid as [Hvalid Hconstraint].
      exact Hvalid.
  - simpl.
    cbn in Htrans.
    destruct (vtransition (IM j) lj (s j, im)).
    inversion_clear Htrans.
    f_equal.
    rewrite state_update_eq.
    reflexivity.
Qed.

Lemma protocol_transition_project_active
      {message} `{EqDecision V} `{Inhabited V} {IM: V -> VLSM message} {constraint}
      (X := composite_vlsm IM constraint)
      l s im s' om:
  protocol_transition X l (s,im) (s',om) ->
  protocol_transition (pre_loaded_with_all_messages_vlsm (IM (projT1 l))) (projT2 l)
                      (s (projT1 l), im) (s' (projT1 l), om).
Proof.
  intro Hptrans.
  apply preloaded_weaken_protocol_transition in Hptrans.
  revert Hptrans.
  apply protocol_transition_preloaded_project_active.
Qed.

Lemma protocol_transition_preloaded_project_any {V} (i:V)
      {message} `{EqDecision V} `{Inhabited V} {IM: V -> VLSM message} {constraint}
      (X := composite_vlsm IM constraint)
      (l:vlabel X) s im s' om:
  protocol_transition (pre_loaded_with_all_messages_vlsm X) l (s,im) (s',om) ->
  (s i = s' i \/
   exists li, (l = existT _ i li) /\
   protocol_transition (pre_loaded_with_all_messages_vlsm (IM i))
                       li
                       (s i,im) (s' i,om)).
Proof.
  intro Hptrans.
  destruct l as [j lj].
  destruct (decide (i = j)).
  - subst j.
    right.
    exists lj.
    split;[reflexivity|].
    revert Hptrans.
    apply protocol_transition_preloaded_project_active.
  - left.
    destruct Hptrans as [Hpvalid Htrans].
    cbn in Htrans.
    destruct (vtransition (IM j) lj (s j, im)).
    inversion_clear Htrans.
    rewrite state_update_neq by assumption.
    reflexivity.
Qed.

Lemma protocol_transition_project_any {V} (i:V)
      {message} `{EqDecision V} `{Inhabited V} {IM: V -> VLSM message} {constraint}
      (X := composite_vlsm IM constraint)
      (l:vlabel X) s im s' om:
  protocol_transition X l (s,im) (s',om) ->
  (s i = s' i \/
   exists li, (l = existT _ i li) /\
   protocol_transition (pre_loaded_with_all_messages_vlsm (IM i))
                       li
                       (s i,im) (s' i,om)).
Proof.
  intro Hproto.
  apply preloaded_weaken_protocol_transition in Hproto.
  revert Hproto.
  apply protocol_transition_preloaded_project_any.
Qed.

Section projections.
(**
* Composite VLSM projections

Let us fix an indexed set of VLSMs <<IM>> and their composition <<X>> using <<constraint>>.

*)

  Context {message : Type}
          {index : Type}
          {IndEqDec : EqDecision index}
          (IM : index -> VLSM message)
          `{i0 : Inhabited index}
          (T := composite_type IM)
          (constraint : composite_label IM -> composite_state IM * option message -> Prop)
          (X := composite_vlsm IM constraint)
          .

(**
The [VLSM_type] of a projection of <<X>> to component <<i>> is the
type of the <<i>>th component of <<X>>.
We defined the signature of the projection to be the same as that of the component,
with the exception that the [initial_message]s for the projection are defined
to be all [protocol_message]s of <<X>>:

*)
  Definition composite_vlsm_constrained_projection_sig
    (i : index)
    : VLSM_sign (type (IM i))
    :=
    {|   initial_state_prop := vinitial_state_prop (IM i)
     ;   initial_message_prop := fun pmi => exists xm : protocol_message X, proj1_sig xm = pmi
     ;   s0 := vs0 (IM i)
     ;   m0 := vm0 (IM i)
     ;   l0 := vl0 (IM i)
    |}.

(**
[projection_valid]ity is defined as the projection of [protocol_valid]ity of <<X>>:
*)

  Definition projection_valid
    (i : index)
    (li : vlabel (IM i))
    (siomi : vstate (IM i) * option message)
    :=
    let (si, omi) := siomi in
    exists (s : vstate X),
      s i = si /\ protocol_valid X (existT _ i li) (s, omi).

(**
Since [projection_valid]ity is derived from [protocol_valid]ity, which in turn
depends on [valid]ity in the component, it is easy to see that
[projection_valid]ity implies [valid]ity in the component.
*)
  Lemma projection_valid_implies_valid
    (i : index)
    (li : vlabel (IM i))
    (siomi : vstate (IM i) * option message)
    (Hcomposite : projection_valid i li siomi)
    : vvalid (IM i) li siomi.
  Proof.
    destruct siomi as [si omi].
    destruct Hcomposite as [s [Hsi [_ [_ Hvalid]]]].
    subst; simpl in *.
    destruct Hvalid as [Hvalid Hconstraint].
    assumption.
  Qed.

(**
We define the projection of <<X>> to index <<i>> as the [VLSM] whose signature
is the [composite_vlsm_constrained_projection_sig]nature corresponding to <<i>>,
having the same transition function as <<IM i>>, the <<i>>th component of
*)
  Definition composite_vlsm_constrained_projection_machine
    (i : index)
    : VLSM_class (composite_vlsm_constrained_projection_sig i) :=
    {|  transition :=  vtransition (IM i)
     ;  valid := projection_valid i
    |}.

  Definition composite_vlsm_constrained_projection
    (i : index)
    : VLSM message
    := mk_vlsm (composite_vlsm_constrained_projection_machine i).

  Section fixed_projection.

(**

** Projection traces are Byzantine

Let us fix an index <<j>> and let <<Xj>> be the projection of <<X>> on
component <<j>>.

In this section we establish some basic properties for projections, building up
to Lemma [proj_pre_loaded_with_all_messages_incl], which guarantees that all
[protocol_trace]s of <<Xj>> are also [protocol_trace]s for the
[pre_loaded_with_all_messages_vlsm] associated to the component <<IM j>>.
In particular this ensures that the byzantine traces of <<IM j>> include all
[protocol_trace]s of <<Xj>> (see Lemma [pre_loaded_with_all_messages_alt_eq]).

*)

    Context
      (j : index)
      (Xj := composite_vlsm_constrained_projection j)
      .

(**
As a basic property of the definition of initial states it follows that
the <<j>>th component of an [initial_state] of <<X>> is initial for <<Xj>>
*)

    Lemma initial_state_projection
      (s : vstate X)
      (Hinit : vinitial_state_prop X s)
      : vinitial_state_prop Xj (s j).
    Proof.
      specialize (Hinit j).
      assumption.
    Qed.

(**
Since all [protocol_message]s of <<X>> become [initial_message]s in <<Xj>>, the
following result is not surprising.
*)
    Lemma protocol_message_projection
      (iom : option message)
      (HpmX : option_protocol_message_prop X iom)
      : option_protocol_message_prop Xj iom.
    Proof.
      exists (proj1_sig (vs0 Xj)).
      destruct iom as [im|].
      - specialize (protocol_initial_message Xj ); intro Hinit.
        assert (Hpim : protocol_message_prop X im)
          by assumption.
        assert (Hini : vinitial_message_prop Xj im)
          by (exists (exist _ im Hpim); reflexivity).
        specialize (Hinit (exist _ im Hini)); simpl in Hinit.
        assumption.
      - apply (protocol_initial_state Xj).
    Qed.

(**
Interestingly enough, <<Xj>> cannot produce any additional messages than
the initial ones available from <<X>>.
*)
    Lemma protocol_message_projection_rev
      (iom : option message)
      (Hpmj: option_protocol_message_prop Xj iom)
      : option_protocol_message_prop X iom.
    Proof.
      destruct Hpmj as [sj Hpmj].
      inversion Hpmj; subst.
      - exists (proj1_sig (vs0 X)).
        apply (protocol_initial_state X).
      - destruct im as [im Him].
        unfold om in *; simpl in *; clear om.
        destruct Him as [[m Hpm] Heq].
        subst; assumption.
      - destruct Hv as [sX [Heqs Hv]].
        subst s.
        destruct
          (vtransition X
            (@existT index (fun n : index => vlabel (IM n)) j l)
            (@pair (@state message (@composite_type message index IM))
               (option message) sX om))
          as [s' om'] eqn:Heqsom'.
        assert (Ht := Heqsom').
        unfold vtransition in Heqsom'. simpl in Heqsom'.
        replace
          (@vtransition message (IM j) l
            (@pair (@vstate message (IM j)) (option message) (sX j) om)
          )
          with
          (sj, iom)
          in Heqsom'.
        inversion Heqsom'; subst.
        exists (state_update IM sX j sj).
        replace
          (@pair (@state message (@type message X)) (option message)
            (@state_update message index _ IM sX j sj) om')
          with
          (vtransition X (existT (fun n : index => vlabel (IM n)) j l) (sX, om)).
        apply (protocol_prop_valid_out X).
        assumption.
    Qed.

(**
As a stepping stone towards proving trace inclusion between <<Xj>> and
the [pre_loaded_with_all_messages_vlsm] associated to <<IM j>>, we prove that the
[protocol_prop]erty is transferred.
*)
    Lemma proj_pre_loaded_with_all_messages_protocol_prop
      (PreLoaded := pre_loaded_with_all_messages_vlsm (IM j))
      (s : state)
      (om : option message)
      (Hps : protocol_prop Xj (s, om))
      : protocol_prop PreLoaded (s, om).
    Proof.
      induction Hps.
      - apply (protocol_initial_state PreLoaded is).
      - destruct im as [m Him]. simpl in om0. clear Him.
        assert (Him : vinitial_message_prop (pre_loaded_with_all_messages_vlsm X) m)
          by exact I.
        apply (protocol_initial_message PreLoaded (exist _ m Him)).
      - apply (protocol_generated PreLoaded) with _om _s; try assumption.
        apply projection_valid_implies_valid. assumption.
    Qed.

(**
We can now finally prove the main result for this section:
*)
    Lemma proj_pre_loaded_with_all_messages_incl
      (PreLoaded := pre_loaded_with_all_messages_vlsm (IM j))
      : VLSM_incl Xj PreLoaded.
    Proof.
      apply (basic_VLSM_incl (machine Xj) (machine PreLoaded))
      ; intros; try (assumption || reflexivity).
      - apply initial_message_is_protocol; exact I.
      - apply projection_valid_implies_valid.
        destruct H as [_ [_ Hv]].
        assumption.
    Qed.

  End fixed_projection.

  Section projection_friendliness_sufficient_condition.

  (** ** A sufficient condition for being [projection_friendly]. *)

  Context
  (j : index)
  (Xj := composite_vlsm_constrained_projection j)
  .

  (**
  This condition states that [protocol_valid]ity in a projection <<Xj>>
  can be lifted to any [protocol_state] in <<X>> which projects to the
  corresponding <<Xj>> state.
  *)

  Definition projection_friendliness_sufficient_condition
    := forall
      (lj : vlabel (IM j))
      (sj : vstate (IM j))
      (om : option message)
      (Hpv : protocol_valid Xj lj (sj, om))
      (s : vstate X)
      (Hs : protocol_state_prop X s)
      (Hsi : s j = sj)
      , vvalid X (existT _ j lj) (s, om).

  Lemma projection_friendliness_sufficient_condition_protocol_message
    (l : label)
    (s : state)
    (om : option message)
    (Hv : protocol_valid Xj l (s, om))
    : option_protocol_message_prop X om.
  Proof.
    destruct Hv as [Hpsj [Hpmj [sx [Hs [HpsX [HpmX Hv]]]]]].
    assumption.
  Qed.

  Lemma lift_to_composite_state_initial
    (sj : vstate (IM j))
    (Hinitj : vinitial_state_prop (IM j) sj)
    : vinitial_state_prop X (lift_to_composite_state IM j sj).
  Proof.
    intro i.
    unfold lift_to_composite_state.
    destruct (decide (i = j)).
    - subst. rewrite state_update_eq. assumption.
    - rewrite state_update_neq; try assumption.
      simpl.
      unfold vs0. destruct s0 as [s Hs].
      assumption.
  Qed.

  Lemma projection_friendliness_sufficient_condition_protocol_state
    (Hfr : projection_friendliness_sufficient_condition)
    (s : state)
    (om : option message)
    (Hp : protocol_prop Xj (s, om))
    : protocol_state_prop X (lift_to_composite_state IM j s).
  Proof.
    remember (s, om) as som.
    generalize dependent om. generalize dependent s.
    induction Hp; intros; inversion Heqsom; subst; clear Heqsom.
    - exists None.
      destruct is as [is' Hinit].
      unfold s in *; simpl in *.
      specialize (lift_to_composite_state_initial is' Hinit)
      ; intro HinitX.
      remember (lift_to_composite_state IM j is') as initX.
      replace initX with (proj1_sig (exist _ initX HinitX)); try reflexivity.
      apply (protocol_initial_state X).
    - replace (lift_to_composite_state IM j s) with (proj1_sig (vs0 X)).
      + exists None. apply (protocol_initial_state X).
      + unfold lift_to_composite_state.
        rewrite state_update_id; reflexivity.
    - specialize (IHHp1 s _om eq_refl).
      exists om0.
      replace
        (lift_to_composite_state IM j s0, om0)
        with (vtransition X (existT (fun n : index => vlabel (IM n)) j l) (lift_to_composite_state IM j s, om)).
      +
        specialize (protocol_generated_valid Xj Hp1 Hp2 Hv); intros Hpvj.
        specialize (Hfr l s om Hpvj _ IHHp1).
        unfold lift_to_composite_state at 1 in Hfr.
        rewrite state_update_eq in Hfr.
        specialize (Hfr eq_refl).
        specialize (projection_friendliness_sufficient_condition_protocol_message _ _ _ Hpvj)
        ; intros  [_sX HpmX].
        destruct IHHp1 as [_omX HpsX].
        apply
          (protocol_generated X
            (existT (fun n : index => vlabel (IM n)) j l)
            (lift_to_composite_state IM j s)
            _omX
            HpsX
            _sX
            om
            HpmX
            Hfr
          ).
      + unfold vtransition. simpl. unfold lift_to_composite_state at 1. rewrite state_update_eq.
        replace
          (@vtransition message (IM j) l (@pair (@vstate message (IM j)) (option message) s om))
          with (s0, om0).
        f_equal.
        unfold lift_to_composite_state.
        apply state_update_twice.
  Qed.

  Lemma projection_friendliness_sufficient_condition_valid
    (Hfr : projection_friendliness_sufficient_condition)
    (l : label)
    (s : state)
    (om : option message)
    (Hv : protocol_valid Xj l (s, om))
    : vvalid X (existT (fun n : index => vlabel (IM n)) j l) (lift_to_composite_state IM j s, om).
  Proof.
    specialize (projection_friendliness_sufficient_condition_protocol_state Hfr s)
    ; intros HpsX.
    specialize (Hfr l s om Hv (lift_to_composite_state IM j s)).
    destruct Hv as [[_om Hpsj] [Hpmj [_sx [Hs [_HpsX [HpmX Hv]]]]]].
    specialize (HpsX _om Hpsj).
    unfold lift_to_composite_state at 2 in Hfr.
    rewrite state_update_eq in Hfr.
    specialize (Hfr HpsX eq_refl).
    assumption.
  Qed.

  Lemma projection_friendliness_sufficient_condition_protocol_transition
    (Hfr : projection_friendliness_sufficient_condition)
    (l : label)
    (is os : state)
    (iom oom : option message)
    (Ht : protocol_transition Xj l (is, iom) (os, oom))
    : protocol_transition X
      (existT (fun n : index => vlabel (IM n)) j l)
      (lift_to_composite_state IM j is, iom)
      (lift_to_composite_state IM j os, oom).
  Proof.
    destruct Ht as [[[_om Hps] [[_s Hpm] Hv]] Ht].
    specialize (protocol_generated_valid Xj Hps Hpm Hv); intros Hpv.
    repeat split.
    - apply projection_friendliness_sufficient_condition_protocol_state with _om; assumption.
    - apply projection_friendliness_sufficient_condition_protocol_message in Hpv. assumption.
    - specialize (projection_friendliness_sufficient_condition_valid Hfr l is iom Hpv); intros [HvX _].
      assumption.
    - specialize (projection_friendliness_sufficient_condition_valid Hfr l is iom Hpv); intros [_ Hctr].
      assumption.
    - simpl. unfold lift_to_composite_state at 1. rewrite state_update_eq.
      replace
        (@vtransition message (IM j) l (@pair (@vstate message (IM j)) (option message) is iom))
        with (os, oom).
      f_equal.
      unfold lift_to_composite_state.
      apply state_update_twice.
  Qed.

  Lemma projection_friendliness_sufficient_condition_finite_ptrace
    (Hfr : projection_friendliness_sufficient_condition)
    (s : state)
    (ls : list transition_item)
    (Hpxt : finite_protocol_trace_from Xj s ls)
    : finite_protocol_trace_from X
      (lift_to_composite_state IM j s)
      (List.map (lift_to_composite_transition_item IM j) ls).
  Proof.
    induction Hpxt.
    - constructor.
      destruct H as [m H].
      apply projection_friendliness_sufficient_condition_protocol_state in H; assumption.
    - constructor; try assumption.
      apply projection_friendliness_sufficient_condition_protocol_transition; assumption.
  Qed.

  Lemma projection_friendliness_sufficient_condition_infinite_ptrace
    (Hfr : projection_friendliness_sufficient_condition)
    (s : state)
    (ls : Stream transition_item)
    (Hpxt : infinite_protocol_trace_from Xj s ls)
    : infinite_protocol_trace_from X
      (lift_to_composite_state IM j s)
      (Streams.map (lift_to_composite_transition_item IM j) ls).
  Proof.
    generalize dependent s. generalize dependent ls.
    cofix H.
    intros [[l input destination output] ls] s Hx.
    inversion Hx; subst.
    rewrite map_Cons.
    constructor.
    - apply H. assumption.
    - apply projection_friendliness_sufficient_condition_protocol_transition
    ; assumption.
  Qed.

  (**
  The result below shows that the [projection_friendliness_sufficient_condition]
  might be too strong, in the sense that it allows any trace from the
  projection to be lifted direclty to <<X>>
  (all other machines stay in their initial state).
  *)
  Lemma projection_friendliness_sufficient_condition_protocol_trace
    (Hfr : projection_friendliness_sufficient_condition)
    (t : Trace)
    (Hpt : protocol_trace_prop Xj t)
    : protocol_trace_prop X (lift_to_composite_trace IM j t).
  Proof.
    destruct t as [s ls| s ss]; simpl in *; destruct Hpt as [Hxt Hinit].
    - apply projection_friendliness_sufficient_condition_finite_ptrace in Hxt
      ; try assumption.
      split; try assumption.
      apply lift_to_composite_state_initial. assumption.
    - apply projection_friendliness_sufficient_condition_infinite_ptrace in Hxt
      ; try assumption.
      split; try assumption.
      apply lift_to_composite_state_initial. assumption.
  Qed.

  End projection_friendliness_sufficient_condition.

End projections.

Section free_projections.
(**

** Projections of free compositions

These projections are simple instances of the projections defined above in which
the composition constraint is taken to be [True].

All results from regular projections carry to these "free" projections.
*)

  Context {message : Type}
          {index : Type}
          {IndEqDec : EqDecision index}
          (IM :index -> VLSM message)
          {i0 : Inhabited index}
          (X := free_composite_vlsm IM)
          .

  Definition composite_vlsm_free_projection
    (i : index)
    : VLSM message
    :=
    composite_vlsm_constrained_projection IM (free_constraint IM) i.

  Lemma preloaded_composed_protocol_state
    (s : vstate X)
    (Hs : protocol_state_prop (pre_loaded_with_all_messages_vlsm X) s)
    (i : index)
    : protocol_state_prop (pre_loaded_with_all_messages_vlsm (IM i)) (s i).
  Proof.
    revert i. generalize dependent s.
    induction 1 using protocol_state_prop_ind; intros.
    - apply protocol_state_prop_iff. left. specialize (Hs i). unfold vinitial_state_prop in Hs.
      exists (exist _ (s i) Hs). reflexivity.
    - destruct Ht as [[Hps [Hpm [Hv _]]] Ht].
      simpl in Hv.
      simpl in Ht. unfold vtransition in Ht. simpl in Ht.
      destruct l as (i', li').
      destruct (vtransition (IM i') li' (s i', om)) as (si', omi') eqn:Ht'.
      inversion Ht. subst s' omi'; clear Ht.
      destruct (decide (i = i')).
      + subst i'. rewrite state_update_eq.
        specialize (IHHs i).
        apply protocol_state_prop_iff. right.
        exists li'. exists (s i, om). exists om'.
        repeat split; try assumption.
        exists (proj1_sig (vs0 (pre_loaded_with_all_messages_vlsm (IM i)))).
        destruct om as [m|].
        * assert (Him : vinitial_message_prop  (pre_loaded_with_all_messages_vlsm (IM i)) m)
            by exact I.
          pose (exist _ m Him) as im.
          apply (protocol_initial_message (pre_loaded_with_all_messages_vlsm (IM i)) im).
        * apply (protocol_initial_state (pre_loaded_with_all_messages_vlsm (IM i))).
      + rewrite state_update_neq; try assumption. apply IHHs.
  Qed.
  
  (* The following results concern facts about applying a [vplan X] <<P>>
     to a [vstate X] <<s'>>, knowing its effects on a different [vstate X] <<s>>
     which shares some relevant features with <<s'>>. *)
  
  (* A transition on component <<i>> is protocol from <<s'>> if it is
     protocol from <<s>> and their <<i>>'th components are equal *)
     
  Lemma relevant_component_transition
    (s s' : vstate X)
    (l : vlabel X)
    (input : option message)
    (i := projT1 l)
    (Heq : (s i) = (s' i))
    (Hprs : protocol_state_prop X s')
    (Hpr : protocol_valid X l (s, input)) :
    protocol_valid X l (s', input).
  Proof.
    unfold protocol_valid in *. 
    split; [intuition|intuition|..].
    unfold valid in *; simpl in *.
    unfold constrained_composite_valid in *.
    unfold free_composite_valid in *.
    unfold free_constraint in *; simpl.
    unfold vvalid in *.
    destruct l.
    simpl in i.
    unfold i in Heq.
    rewrite <- Heq.
    assumption.
  Qed.
  
  (* The effect of the transition is also the same *)
  
  Lemma relevant_component_transition2
    (s s' : vstate X)
    (l : vlabel X)
    (input : option message)
    (i := projT1 l)
    (Heq : (s i) = (s' i))
    (Hprs : protocol_state_prop X s') :
    let (dest, output) := vtransition X l (s, input) in 
    let (dest', output') := vtransition X l (s', input) in
    output = output' /\ (dest i) = (dest' i).
  Proof.
    unfold vtransition.
    unfold transition.
    destruct l; simpl.
    simpl in i.
    unfold i in Heq.
    rewrite Heq.
    destruct (vtransition (IM x) v (s' x, input)); [intuition|..].
    unfold i.
    rewrite state_update_eq.
    rewrite state_update_eq.
    reflexivity.
  Qed.
  
  Lemma relevant_components_one
    (s s' : vstate X)
    (Hprs' : protocol_state_prop X s')
    (ai : vplan_item X)
    (i := projT1 (label_a ai))
    (Heq : (s i) = (s' i))
    (Hpr : finite_protocol_plan_from X s [ai]) :
    let res' := snd (apply_plan X s' [ai]) in
    let res := snd (apply_plan X s [ai]) in 
    finite_protocol_plan_from X s' [ai] /\ 
    (res' i) = res i.
  Proof.
    simpl.
    unfold finite_protocol_plan_from in *.
    unfold apply_plan in *.
    destruct ai; simpl in *.
    destruct (vtransition X label_a (s', input_a)) eqn : eq_trans'.
    destruct (vtransition X label_a (s, input_a)) eqn : eq_trans.
    inversion Hpr.
    
    split.
    - assert (protocol_transition X label_a (s', input_a) (s0, o)). {
        unfold protocol_transition in *.
        destruct H6 as [Hpr_valid Htrans].
        apply relevant_component_transition with (s' := s') in Hpr_valid.
        all : intuition.
      }
      
      apply finite_ptrace_extend.
      apply finite_ptrace_empty.
      apply protocol_transition_destination in H7; assumption.
      assumption.
    - simpl.
      specialize (relevant_component_transition2 s s' l input_a) as Hrel.
      simpl in Hrel. unfold i in Heq. rewrite <- H in Heq. specialize (Hrel Heq Hprs').
      rewrite H in Hrel.
      rewrite eq_trans in Hrel.
      rewrite eq_trans' in Hrel.
      unfold i.
      intuition.
  Qed.
  
  (* Transitioning on some index different from <<i>> does not affect 
     component i. *)
  
  Lemma irrelevant_components_one
    (s : state)
    (ai : vplan_item X)
    (i : index)
    (Hdif : i <> projT1 (label_a ai)) :
    let res := snd (apply_plan X s [ai]) in  
    (res i) = (s i).
  Proof.
    unfold apply_plan.
    simpl.
    destruct ai.
    destruct (vtransition X label_a (s, input_a)) eqn : eq_trans.
    replace (@vtransition message X label_a (@pair (@vstate message X) (option message) s input_a))
    with (s0, o); simpl in *.
    unfold vtransition in eq_trans.
    unfold transition in eq_trans.
    simpl in eq_trans.
    destruct label_a; simpl in *.
    unfold vtransition in eq_trans. 
    match type of eq_trans with
    | (let (si', om') := ?t in _) = _ => destruct t end.
    inversion eq_trans.
    rewrite state_update_neq.
    reflexivity.
    assumption.
  Qed.
  
  (* Same as the previous result, but for multiple transitions. *)
  
  Lemma irrelevant_components
    (s : state)
    (a : vplan X)
    (a_indices := List.map (@projT1 _ _) (List.map (@label_a _ _) a))
    (i : index)
    (Hdif : ~In i a_indices) :
    let res := snd (apply_plan X s a) in  
    (res i) = (s i).
  Proof.
    induction a using rev_ind.
    - simpl; intuition.
    - simpl in *.
      rewrite apply_plan_app.
      destruct (apply_plan X s a) eqn : eq_a; simpl in *.
      destruct (apply_plan X v [x]) eqn : eq_x; simpl in *.
      
      unfold a_indices in Hdif.
      rewrite map_app in Hdif.
      rewrite map_app in Hdif.
      
      spec IHa. {
        intuition.
      }
      
      rewrite <- IHa.
      replace v0 with (snd (apply_plan X v [x])).
      apply irrelevant_components_one.
      intros contra.
      rewrite contra in Hdif.

      rewrite in_app_iff in Hdif; simpl in Hdif.
      intuition.
      rewrite eq_x.
      intuition.
  Qed.
  
  (* Same as relevant_components_one but for multiple transitions *)
  
  Lemma relevant_components
    (s s' : vstate X)
    (Hprs' : protocol_state_prop X s')
    (a : vplan X)
    (a_indices := List.map (@projT1 _ _) (List.map (@label_a _ _) a))
    (li : list index)
    (Heq : forall (i : index), In i li -> (s' i) = (s i))
    (Hincl : incl a_indices li)
    (Hpr : finite_protocol_plan_from X s a) :
    let res' := snd (apply_plan X s' a) in
    let res := snd (apply_plan X s a) in 
    finite_protocol_plan_from X s' a /\ 
    (forall (i : index), In i li -> (res' i) = res i).
  Proof.
    induction a using rev_ind.
    - split.
      apply finite_protocol_plan_empty.
      assumption.
      simpl. assumption.
    - simpl in *.
      apply finite_protocol_plan_from_app_iff in Hpr.
      destruct Hpr as [Hrem Hsingle].
      
      spec IHa. {
        remember (map (projT1 (P:=fun n : index => vlabel (IM n))) (map label_a a)) as small.
        apply incl_tran with (m := a_indices).
        unfold a_indices.
        unfold incl; intros; simpl.
        rewrite map_app.
        rewrite map_app.
        all : intuition.
      }
      
      spec IHa. {
        assumption.
      }
      
      destruct IHa as [IHapr IHaind].
      
      specialize (relevant_components_one (snd (apply_plan X s a)) (snd (apply_plan X s' a))) as Hrel.
      
      spec Hrel. {
        apply apply_plan_last_protocol.
        all : intuition.
      }
      
      specialize (Hrel x); simpl in *.
      
      spec Hrel. {
        specialize (IHaind (projT1 (label_a x))).
        symmetry.
        apply IHaind.
        unfold incl in Hincl.
        specialize (Hincl (projT1 (label_a x))).
        apply Hincl.
        unfold a_indices.
        rewrite map_app.
        rewrite map_app.
        apply in_app_iff.
        right; simpl; intuition.
      }
      
      specialize (Hrel Hsingle).
      destruct Hrel as [Hrelpr Hrelind].
      split.
      + apply finite_protocol_plan_from_app_iff.
        split; intuition.
      + intros.
        rewrite apply_plan_app.
        rewrite apply_plan_app.
        destruct (apply_plan X s' a) eqn : eq_as'.
        destruct (apply_plan X s a) eqn : eq_as.
        simpl in *.
        destruct (apply_plan X v [x]) eqn : eq_xv.
        destruct (apply_plan X v0 [x]) eqn : eq_xv0.
        simpl in *.
        destruct (decide (i = (projT1 (label_a x)))).
        * rewrite e; intuition.
        * specialize (irrelevant_components_one v) as Hdiff.
          specialize (Hdiff x i n).
          
          specialize (irrelevant_components_one v0) as Hdiff0.
          specialize (Hdiff0 x i n).
          simpl in *.
          replace v1 with (snd (apply_plan X v [x])).
          replace v2 with (snd (apply_plan X v0 [x])).
          rewrite Hdiff.
          rewrite Hdiff0.
          apply IHaind.
          intuition.
          rewrite eq_xv0; intuition.
          rewrite eq_xv; intuition.
    Qed.
  
  Lemma pre_loaded_with_all_messages_projection_protocol_transition_eq
    (s1 s2 : vstate X)
    (om1 om2 : option message)
    (l : label)
    (Ht : protocol_transition (pre_loaded_with_all_messages_vlsm X) l (s1, om1) (s2, om2))
    (i := projT1 l)
    : protocol_transition (pre_loaded_with_all_messages_vlsm (IM i)) (projT2 l) (s1 i, om1) (s2 i, om2).
  Proof.
    destruct Ht as [[Hs1 [Hom1 [Hv _]]] Ht].
    simpl in Hv. simpl in Ht. unfold vtransition in Ht. simpl in Ht.
    destruct l as [il l]. simpl in *. unfold i in *. clear i.
    destruct (vtransition (IM il) l (s1 il, om1)) as (si', om') eqn:Htj.
    inversion Ht. subst; clear Ht.
    rewrite state_update_eq.
    repeat split; try assumption.
    - apply preloaded_composed_protocol_state. assumption.
    - destruct om1 as [m1|]; exists (proj1_sig (vs0 (IM il))).
      + assert (Hm1 : vinitial_message_prop (pre_loaded_with_all_messages_vlsm (IM il)) m1) by exact I.
        replace m1 with (proj1_sig (exist _ m1 Hm1)) by reflexivity.
        apply (protocol_initial_message (pre_loaded_with_all_messages_vlsm (IM il))).
      + apply (protocol_initial_state (pre_loaded_with_all_messages_vlsm (IM il))).
  Qed.

  Lemma pre_loaded_with_all_messages_projection_protocol_transition_neq
    (s1 s2 : vstate X)
    (om1 om2 : option message)
    (l : label)
    (Ht : protocol_transition (pre_loaded_with_all_messages_vlsm X) l (s1, om1) (s2, om2))
    (i : index)
    (Hi : i <> projT1 l)
    : s1 i = s2 i.
  Proof.
    destruct Ht as [[Hs1 [Hom1 [Hv _]]] Ht].
    simpl in Hv. simpl in Ht. unfold vtransition in Ht. simpl in Ht.
    destruct l as [il l]. simpl in *.
    destruct (vtransition (IM il) l (s1 il, om1)) as (si', om') eqn:Htj.
    inversion Ht. subst; clear Ht.
    rewrite state_update_neq; try assumption.
    reflexivity.
  Qed.

  Lemma pre_loaded_with_all_messages_projection_in_futures
    (s1 s2 : vstate X)
    (Hfutures : in_futures (pre_loaded_with_all_messages_vlsm X) s1 s2)
    (i : index)
    : in_futures (pre_loaded_with_all_messages_vlsm (IM i))  (s1 i) (s2 i).
  Proof.
    destruct Hfutures as [tr [Htr Hlast]].
    generalize dependent s1.
    induction tr; intros.
    - exists []. simpl in Hlast. subst.
      split; try constructor; simpl; try reflexivity.
      inversion Htr.
      apply preloaded_composed_protocol_state. assumption.
    - rewrite map_cons in Hlast. rewrite unroll_last in Hlast.
      inversion Htr. subst. simpl in *.
      specialize (IHtr s H2 eq_refl).
      destruct (decide (i = projT1 l)).
      + subst. apply pre_loaded_with_all_messages_projection_protocol_transition_eq in H3.
        destruct IHtr as [tri [Htri Hlasti]].
        exists
          ({| l := projT2 l; input := iom; destination := s (projT1 l); output := oom |}
          ::tri
          ).
        split; try apply (finite_ptrace_extend (pre_loaded_with_all_messages_vlsm (IM (projT1 l))))
        ; try assumption.
        rewrite map_cons. rewrite unroll_last. simpl.
        assumption.
      + specialize
          (pre_loaded_with_all_messages_projection_protocol_transition_neq _ _ _ _ _ H3 _ n) as Hs1i.
        rewrite Hs1i. assumption.
  Qed.

End free_projections.

Section binary_free_composition.

(**

* Free composition of two VLSMs

This serves an example of how composition can be built, but is also being
used in definiting the [byzantine_trace_prop]erties.

This instantiates the regular composition using the [bool] type as an <<index>>.

*)
  Context
    {message : Type}
    (M1 M2 : VLSM message)
    .

  Definition binary_index : Set := bool.

  Definition first : binary_index := true.
  Definition second : binary_index := false.

  Global Instance binary_index_dec :  EqDecision binary_index := _.
  Global Instance binary_index_inhabited : Inhabited binary_index
    :=
    populate first.

  Definition binary_IM
    (i : binary_index)
    : VLSM message
    :=
    match i with
    | true => M1
    | false => M2
    end.

  Definition binary_free_composition
    : VLSM message
    := free_composite_vlsm binary_IM.

  Definition binary_free_composition_fst
    := composite_vlsm_free_projection binary_IM first.

  Definition binary_free_composition_snd
    := composite_vlsm_free_projection binary_IM second.

End binary_free_composition.<|MERGE_RESOLUTION|>--- conflicted
+++ resolved
@@ -797,7 +797,6 @@
       apply (protocol_prop_composite_free_lift_generalized_initial P P); [|assumption].
       intro m. exact id.
     Qed.
-<<<<<<< HEAD
     
     Lemma protocol_message_prop_composite_free_lift
       (j : index)
@@ -811,8 +810,6 @@
       exists (lift_to_composite_state j s).
       assumption.
     Qed.
-=======
->>>>>>> 16f65f99
 
     Lemma can_emit_composite_free_lift
       (P Q : message -> Prop)
