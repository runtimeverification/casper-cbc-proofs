Require Import List Streams Nat Bool.
Import ListNotations.
Require Import Logic.FunctionalExtensionality.

Require Import Coq.Logic.FinFun Coq.Logic.Eqdep Coq.Program.Basics List ListSet.

From CasperCBC
  Require Import
    StreamExtras ListExtras Preamble
    VLSM.Common
    VLSM.Plans
    .
(**

This module provides Coq definitions for composite VLSMs and their projections
to components.
*)

Section VLSM_composition.

(**
* VLSM composition

Let us fix a type for <<message>>s, and an <<index>> type for the VLSM components
such that equality on <<index>> is decidable.

*)

  Context {message : Type}
          {index : Type}
          {IndEqDec : EqDecision index}
          (IM : index -> VLSM message)
          .

  Section composite_type.

(**

** The type of a composite VLSM

Let IM be a family of VLSMs indexed by <<index>>. Note that all
[VLSM]s share the same type of <<message>>s.

*)

(**
A [composite_state] is an indexed family of [state]s, yielding for each
index <<n>> a [state] of [type] <<IT n>>, the [VLSM_type] corresponding to
machine <<n>>.

Note that the [composite_state] type is the dependent product type of the
family of [state] types corresponding to each index.
*)
    Definition _composite_state : Type :=
      forall n : index, vstate (IM n).

(**
A [composite_label] is a pair between an index <<N>> and a [label] of <<IT n>>.

Note that the [composite_label] type is the dependent sum of the family of
types <<[@label _ (IT n) | n <- index]>>.
*)
    Definition _composite_label
      : Type
      := sigT (fun n => vlabel (IM n)).

    Definition composite_type : VLSM_type message :=
      {| state := _composite_state
       ; label := _composite_label
      |}.

    Definition composite_state := @state message composite_type.
    Definition composite_label := @label message composite_type.
    Definition composite_transition_item : Type := @transition_item message composite_type.

(**
A very useful operation on [composite_state]s is updating the state corresponding
to a component:
*)
    Definition state_update
               (s : composite_state)
               (i : index)
               (si : vstate (IM i))
               (j : index)
      : vstate (IM j)
      :=
      match decide (j = i) with
      | left e => eq_rect_r (fun i => vstate (IM i)) si e
      | _ => s j
      end.

(**
The next few results describe several properties of the [state_update] operation.
*)
    Lemma state_update_neq
               (s : composite_state)
               (i : index)
               (si : vstate (IM i))
               (j : index)
               (Hneq : j <> i)
      : state_update s i si j = s j.
    Proof.
      unfold state_update. destruct (decide (j = i)); try contradiction. reflexivity.
    Qed.

    Lemma state_update_eq
               (s : composite_state)
               (i : index)
               (si : vstate (IM i))
      : state_update s i si i = si.
    Proof.
      unfold state_update.
      unfold decide, decide_rel.
      rewrite eq_dec_refl. reflexivity.
    Qed.

    Lemma state_update_id
               (s : composite_state)
               (i : index)
               (si : vstate (IM i))
               (Heq : s i = si)
      : state_update s i si = s.
    Proof.
      apply functional_extensionality_dep_good.
      intro j.
      destruct (decide (j = i)).
      - subst. apply state_update_eq.
      - apply state_update_neq. assumption.
    Qed.

    Lemma state_update_twice
               (s : composite_state)
               (i : index)
               (si si': vstate (IM i))
      : state_update (state_update s i si) i si' = state_update s i si'.
    Proof.
      apply functional_extensionality_dep_good.
      intro j.
      destruct (decide (j = i)).
      - subst. rewrite state_update_eq. symmetry. apply state_update_eq.
      - repeat rewrite state_update_neq; try assumption.
        reflexivity.
    Qed.

    Lemma state_update_twice_neq
               (s : composite_state)
               (i j : index)
               (si : vstate (IM i))
               (sj : vstate (IM j))
               (Hij : j <> i)
      : state_update (state_update s i si) j sj
      = state_update (state_update s j sj) i si.
    Proof.
      apply functional_extensionality_dep_good.
      intro k.
      destruct (decide (k = j)); destruct (decide (k = i)); subst
      ; repeat (rewrite state_update_eq ; try (rewrite state_update_neq; try assumption))
      ; try reflexivity.
      repeat (rewrite state_update_neq; try assumption).
      reflexivity.
    Qed.
  End composite_type.

  Section composite_sig.
(**

** The signature of a composite VLSM

Assume an non-empty <<index>> type and let <<IT>> be
an <<index>>ed family of [VLSM_type]s, and for each index <<i>>, let <<IS i>> be
a [VLSM_sign]ature of type <<IT i>>.
*)

    Context `{i0: Inhabited index}.

(**
A [composite_state] has the [initial_state_prop]erty if all of its component
states have the [initial_state_prop]erty in the corresponding component signature.
*)
    Definition composite_initial_state_prop
               (s : composite_state)
      : Prop
      :=
        forall n : index, vinitial_state_prop (IM n) (s n).

    Definition composite_initial_state
      := sig composite_initial_state_prop.

    Definition composite_s0 : composite_initial_state.
    Proof.
      exists (fun (n : index) => proj1_sig (vs0 (IM n))).
      intro i. unfold vs0. destruct s0 as [s Hs]. assumption.
    Defined.

(**
A message has the [initial_message_prop]erty in the [composite_sig]nature
iff it has the [initial_message_prop]erty in any of the component signatures.
*)
    Definition composite_initial_message_prop (m : message) : Prop
      :=
        exists (n : index) (mi : vinitial_message (IM n)), proj1_sig mi = m.

    (* An explicit argument for the initial state witness is no longer required: *)
    Definition composite_m0 : message := vm0 (IM inhabitant).

    Definition composite_l0 : composite_label
      := existT _ inhabitant (vl0 (IM inhabitant)) .

    Definition composite_sig
      : VLSM_sign composite_type
      :=
        {|   initial_state_prop := composite_initial_state_prop
           ; s0 := composite_s0
           ; initial_message_prop := composite_initial_message_prop
           ; m0 := composite_m0
           ; l0 := composite_l0
        |}.

(**
We can always "lift" state <<sj>> from component <<j>> to a composite state by
updating an initial composite state, say [s0], to <<sj>> on component <<j>>.
*)
    Definition lift_to_composite_state
      (j : index)
      (sj : vstate (IM j))
      (s0X := proj1_sig composite_s0)
      : composite_state
      := state_update s0X j sj.

    Definition lift_to_composite_transition_item
      (j : index)
      (item : vtransition_item (IM j))
      (s0X := proj1_sig composite_s0)
      : @transition_item _ composite_type.
    Proof.
      destruct item.
      split.
      - exact (existT _ j l).
      - exact input.
      - exact (lift_to_composite_state j destination).
      - exact output.
    Defined.

    Definition lift_to_composite_state'
      (s : composite_state)
      (j : index)
      (sj : vstate (IM j))
      : composite_state
      := state_update s j sj.

    Definition lift_to_composite_transition_item'
      (s : composite_state)
      (j : index)
      (item : vtransition_item (IM j))
      : @transition_item _ composite_type.
    Proof.
      destruct item.
      split.
      - exact (existT _ j l).
      - exact input.
      - exact (lift_to_composite_state' s j destination).
      - exact output.
    Defined.

<<<<<<< HEAD
=======
    (**
    Composite versions for [plan_item] and [plan].
    *)
    Definition composite_plan_item := @plan_item _ composite_type.
    Definition composite_plan := list composite_plan_item.

>>>>>>> f425a130
    Definition lift_to_composite_plan_item
      (i : index)
      (a : vplan_item (IM i)) :
      composite_plan_item.
    Proof.
      destruct a.
      split.
      - exact (existT _ i label_a).
      - exact input_a.
    Defined.

    Definition lift_to_composite_finite_trace
      (j : index)
      (trj : list (vtransition_item (IM j)))
      : list (@transition_item _ composite_type)
      :=
      List.map (lift_to_composite_transition_item j) trj.

    Definition lift_to_composite_trace
      (j : index)
      (trj : vTrace (IM j))
      : @Trace _ composite_type
      :=
      match trj with
      | Finite s l => Finite (lift_to_composite_state j s) (lift_to_composite_finite_trace j l)
      | Infinite s l => Infinite (lift_to_composite_state j s) (Streams.map (lift_to_composite_transition_item j) l)
      end.

  End composite_sig.

  Section composite_vlsm.
(**

** Constrained VLSM composition

Assume an non-empty <<index>> type, let
<<IT>> be an <<index>>ed family of [VLSM_type]s, and for each index <<i>>, let
<<IS i>> be a [VLSM_sign]ature of type <<IT i>> and <<IM i>> be a VLSM of
signature <<IS i>>.
*)

    Context `{i0 : Inhabited index}.

(**
The [transition] function for the [composite_vlsm] is defined as follows
takes a transition in the VLSM corresponding to the given [composite_label]
and returnes the produced message together with the state updated on that
component:
*)
    Definition composite_transition
      (l : composite_label)
      (som : composite_state * option message)
      : composite_state * option message
      :=
      let (s, om) := som in
      let (i, li) := l in
      let (si', om') := vtransition (IM i) li (s i, om) in
      (state_update s i si',  om').

(**
Given a [composite_label] <<(i, li)>> and a [composite_state]-message
pair <<(s, om)>>, [composite_valid]ity is defined as [valid]ity in
the <<i>>th component <<IM i>>.
*)
    Definition composite_valid
      (l : composite_label)
      (som : composite_state * option message)
      : Prop
      :=
      let (s, om) := som in
      let (i, li) := l in
      vvalid (IM i) li (s i, om).

(**
A <<constraint>> for a composite VLSM is a [valid]ity condition defined
directly on [composite_label]s and [composite_state]s, thus being able to
impose a global condition.

[constrained_composite_valid]ity interposes such a <<constraint>> on top of
the [composite_valid]ity.
*)

    Definition constrained_composite_valid
      (constraint : composite_label -> composite_state * option message -> Prop)
      (l : composite_label)
      (som : composite_state * option message)
      :=
      composite_valid l som /\ constraint l som.

    Definition composite_vlsm_machine
      (constraint : composite_label -> composite_state * option message -> Prop)
      : VLSM_class composite_sig
      :=
      {|  transition := composite_transition
       ;  valid := constrained_composite_valid constraint
      |}.

    Definition composite_vlsm
      (constraint : composite_label -> composite_state * option message -> Prop)
      : VLSM message
      := mk_vlsm (composite_vlsm_machine constraint).

    Lemma composite_transition_state_neq
      {constraint : composite_label -> composite_state * option message -> Prop}
      (l : composite_label)
      (s s' : composite_state)
      (om om' : option message)
      (Ht : protocol_transition (composite_vlsm constraint) l (s, om) (s', om'))
      (i : index)
      (Hi : i <> projT1 l)
      : s' i = s i.
    Proof.
      destruct Ht as [_ Ht]. simpl in Ht. destruct l as (il, l). simpl in Hi.
      destruct (vtransition (IM il) l (s il, om)) as (si', omi') eqn:Ht'.
      inversion Ht. subst omi'. apply state_update_neq. assumption.
    Qed.

    Lemma composite_transition_state_eq
      {constraint : composite_label -> composite_state * option message -> Prop}
      (l : composite_label)
      (s s' : composite_state)
      (om om' : option message)
      (Ht : protocol_transition (composite_vlsm constraint) l (s, om) (s', om'))
      (il := projT1 l)
      : s' il = fst (vtransition (IM il) (projT2 l) (s il, om)).
    Proof.
      destruct Ht as [_ Ht]. simpl in Ht.
      unfold il in *. clear il. destruct l as (il, l). simpl.
      destruct (vtransition (IM il) l (s il, om)) as (si', omi') eqn:Ht'.
      inversion Ht. apply state_update_eq.
    Qed.

    (** Composite versions for the generic [_apply_plan]-related definitions and
    results.
    *)
    Definition composite_apply_plan := (@_apply_plan _ composite_type composite_transition).
    Definition composite_apply_plan_app
      (start : composite_state)
      (a a' : list plan_item)
      : composite_apply_plan start (a ++ a') =
        let (aitems, afinal) := composite_apply_plan start a in
        let (a'items, a'final) := composite_apply_plan afinal a' in
         (aitems ++ a'items, a'final)
      := (@_apply_plan_app _ composite_type composite_transition start a a').
    Definition composite_apply_plan_last
      (start : composite_state)
      (a : list plan_item)
      (after_a := composite_apply_plan start a)
      : last (map destination (fst after_a)) start = snd after_a
      := (@_apply_plan_last _ composite_type composite_transition start a).
    Definition composite_trace_to_plan := (@_trace_to_plan _ composite_type).

    Section constraint_subsumption_part_one.
(**

** Constraint subssumption

A <<constraint1>> is subssumed by <<constraint2>> if <<constraint1> is stronger
than <<constraint2>> for any input.
*)

    Definition constraint_subsumption
        (constraint1 constraint2 : composite_label -> composite_state * option message -> Prop)
        :=
        forall (l : composite_label) (som : composite_state * option message),
          constraint1 l som -> constraint2 l som.

    Context
      (constraint1 constraint2 : composite_label -> composite_state * option message -> Prop)
      (Hsubsumption : constraint_subsumption constraint1 constraint2)
      (X1 := composite_vlsm constraint1)
      (X2 := composite_vlsm constraint2)
      .

(**
Let <<X1>>, <<X2>> be two compositions of the same family of VLSMs but with
constraints <<constraint1>> and <<constraint2>, respectively. Further assume
that <<constraint1>> is subssumed by <<constraint2>>.

We will show that <<X1>> is trace-included into <<X2>> by applying
Lemma [basic_VLSM_inclusion]
*)

(* begin hide *)
    Lemma constraint_subsumption_protocol_valid
      (l : label)
      (s : state)
      (om : option message)
      (Hv : protocol_valid X1 l (s, om))
      : vvalid X2 l (s, om).
    Proof.
      destruct Hv as [Hps [Hopm [Hv Hctr]]].
      split; try assumption.
      apply Hsubsumption.
      assumption.
    Qed.

    Lemma constraint_subsumption_protocol_prop
      (s : state)
      (om : option message)
      (Hps : protocol_prop X1 (s, om))
      : protocol_prop X2 (s, om).
    Proof.
      induction Hps.
      - apply (protocol_initial X2);assumption.
      - apply (protocol_generated X2) with _om _s; try assumption.
        apply constraint_subsumption_protocol_valid.
        apply protocol_generated_valid with _om _s; assumption.
    Qed.

    End constraint_subsumption_part_one.

(**

** Free VLSM composition

The [free_constraint] is defined to be [True] for all inputs.
Thus, the [free_composite_vlsm] is the [composite_vlsm] using the
[free_constraint].
*)

    Definition free_constraint
      (l : composite_label)
      (som : composite_state * option message)
      : Prop
      := True.

    Definition free_composite_vlsm : VLSM message
      := composite_vlsm free_constraint.

    Lemma constraint_free_protocol_prop
      (constraint : composite_label -> composite_state * option message -> Prop)
      (som : state * option message)
      (Hsom : protocol_prop (composite_vlsm constraint) som)
      : protocol_prop free_composite_vlsm som.
    Proof.
      destruct som as (s, om).
      apply constraint_subsumption_protocol_prop
      ; try assumption.
      intro l; intros. exact I.
    Qed.

    Section preloaded_constraint_subsumption.

    Definition preloaded_constraint_subsumption
        (constraint1 constraint2 : composite_label -> composite_state * option message -> Prop)
        :=
        forall (s : composite_state),
          protocol_state_prop (pre_loaded_with_all_messages_vlsm free_composite_vlsm) s ->
          forall (l : composite_label) (om : option message),
            constraint1 l (s, om) -> constraint2 l (s, om).

    Lemma preloaded_constraint_subsumption_weaker
        (constraint1 constraint2 : composite_label -> composite_state * option message -> Prop)
        : constraint_subsumption constraint1 constraint2 -> preloaded_constraint_subsumption constraint1 constraint2.
    Proof.
      intros Hcs s Hs l om Hc1.
      apply Hcs. assumption.
    Qed.

    Context
      (constraint1 constraint2 : composite_label -> composite_state * option message -> Prop)
      (Hsubsumption : preloaded_constraint_subsumption constraint1 constraint2)
      (X1 := composite_vlsm constraint1)
      (X2 := composite_vlsm constraint2)
      .

    Lemma preloaded_constraint_subsumption_protocol_valid
      (l : label)
      (s : state)
      (om : option message)
      (Hv : protocol_valid X1 l (s, om))
      : vvalid X2 l (s, om).
    Proof.
      destruct Hv as [Hps [Hopm [Hv Hctr]]].
      split; try assumption.
      apply Hsubsumption; [|assumption].
      destruct Hps as [_om Hps].
      exists _om. apply preloaded_weaken_protocol_prop.
      apply constraint_free_protocol_prop with constraint1.
      assumption.
    Qed.

    Lemma preloaded_constraint_subsumption_protocol_prop
      (s : state)
      (om : option message)
      (Hps : protocol_prop X1 (s, om))
      : protocol_prop X2 (s, om).
    Proof.
      induction Hps.
      - apply (protocol_initial X2);assumption.
      - apply (protocol_generated X2) with _om _s; try assumption.
        apply preloaded_constraint_subsumption_protocol_valid.
        apply protocol_generated_valid with _om _s; assumption.
    Qed.

    Lemma preloaded_constraint_subsumption_can_emit
      (m : message)
      (Hm : can_emit X1 m)
      : can_emit X2 m.
    Proof.
      destruct Hm as [(s0,om0) [l [s [Hv1 Ht]]]].
      assert (Hv2 := preloaded_constraint_subsumption_protocol_valid _ _ _ Hv1).
      destruct Hv1 as [[_om0 Hs0] [[_s0 Hom0] Hv1]].
      apply preloaded_constraint_subsumption_protocol_prop in Hs0.
      apply preloaded_constraint_subsumption_protocol_prop in Hom0.
      exists (s0, om0). exists l. exists s.
      destruct Hv2 as [Hv2 Hc2].
      repeat split; try assumption.
      - exists _om0. assumption.
      - exists _s0. assumption.
    Qed.

    Lemma preloaded_constraint_subsumption_preloaded_protocol_valid
      (l : label)
      (s : state)
      (om : option message)
      (Hv : protocol_valid (pre_loaded_with_all_messages_vlsm X1) l (s, om))
      : vvalid (pre_loaded_with_all_messages_vlsm X2) l (s, om).
    Proof.
      destruct Hv as [Hps [Hopm [Hv Hctr]]].
      split; [assumption|].
      apply Hsubsumption; [|assumption].
      clear -Hps.
      apply preloaded_protocol_state_prop_iff in Hps.
      apply preloaded_protocol_state_prop_iff.
      induction Hps; [constructor; assumption|].
      apply (preloaded_protocol_generated free_composite_vlsm); [assumption|].
      split; [apply Hv|exact I].
    Qed.

    Lemma preloaded_constraint_subsumption_preloaded_protocol_prop
      (s : state)
      (om : option message)
      (Hps : protocol_prop (pre_loaded_with_all_messages_vlsm X1) (s, om))
      : protocol_prop (pre_loaded_with_all_messages_vlsm X2) (s, om).
    Proof.
      induction Hps.
      - apply (protocol_initial (pre_loaded_with_all_messages_vlsm X2));assumption.
      - apply (protocol_generated (pre_loaded_with_all_messages_vlsm X2)) with _om _s;[assumption..|].
        apply preloaded_constraint_subsumption_preloaded_protocol_valid.
        destruct Hv as [Hv Hc1].
        repeat split; try assumption.
        + exists _om. assumption.
        + exists _s. assumption.
    Qed.

    Lemma preloaded_constraint_subsumption_byzantine_message_prop
      (m : message)
      (Hm : byzantine_message_prop X1 m)
      : byzantine_message_prop X2 m.
    Proof.
      destruct Hm as [(s0,om0) [l [s [Hv1 Ht]]]].
      assert (Hv2 := preloaded_constraint_subsumption_preloaded_protocol_valid _ _ _ Hv1).
      destruct Hv1 as [[_om0 Hs0] [[_s0 Hom0] Hv1]].
      apply preloaded_constraint_subsumption_preloaded_protocol_prop in Hs0.
      apply preloaded_constraint_subsumption_preloaded_protocol_prop in Hom0.
      exists (s0, om0). exists l. exists s.
      destruct Hv2 as [Hv2 Hc2].
      repeat split; try assumption.
      - exists _om0. assumption.
      - exists _s0. assumption.
    Qed.

(* end hide *)

(**
Then <<X1>> is trace-included into <<X2>>.
*)

    Lemma preloaded_constraint_subsumption_incl
      : VLSM_incl X1 X2.
    Proof.
      apply (basic_VLSM_incl (machine X1) (machine X2))
      ; intros; try (assumption || reflexivity).
      - apply initial_message_is_protocol;assumption.
      - apply preloaded_constraint_subsumption_protocol_valid.
        assumption.
    Qed.

    Lemma preloaded_constraint_subsumption_pre_loaded_with_all_messages_incl
      : VLSM_incl (pre_loaded_with_all_messages_vlsm X1) (pre_loaded_with_all_messages_vlsm X2).
    Proof.
      apply (basic_VLSM_incl (machine (pre_loaded_with_all_messages_vlsm X1)) (machine (pre_loaded_with_all_messages_vlsm X2)))
      ; intros; try (assumption || reflexivity).
      - apply initial_message_is_protocol; assumption.
      - apply preloaded_constraint_subsumption_preloaded_protocol_valid.
        assumption.
    Qed.

    End preloaded_constraint_subsumption.

    Section constraint_subsumption_part_two.

    Context
      (constraint1 constraint2 : composite_label -> composite_state * option message -> Prop)
      (Hsubsumption : constraint_subsumption constraint1 constraint2)
      (X1 := composite_vlsm constraint1)
      (X2 := composite_vlsm constraint2)
      .

    Lemma constraint_subsumption_can_emit
      (m : message)
      (Hm : can_emit X1 m)
      : can_emit X2 m.
    Proof.
      apply preloaded_constraint_subsumption_can_emit with constraint1 ; [|assumption].
      apply preloaded_constraint_subsumption_weaker. assumption.
    Qed.

    Lemma constraint_subsumption_preloaded_protocol_valid
      (l : label)
      (s : state)
      (om : option message)
      (Hv : protocol_valid (pre_loaded_with_all_messages_vlsm X1) l (s, om))
      : vvalid (pre_loaded_with_all_messages_vlsm X2) l (s, om).
    Proof.
      apply preloaded_constraint_subsumption_preloaded_protocol_valid; [|assumption].
      apply preloaded_constraint_subsumption_weaker. assumption.
    Qed.

    Lemma constraint_subsumption_preloaded_protocol_prop
      (s : state)
      (om : option message)
      (Hps : protocol_prop (pre_loaded_with_all_messages_vlsm X1) (s, om))
      : protocol_prop (pre_loaded_with_all_messages_vlsm X2) (s, om).
    Proof.
      apply preloaded_constraint_subsumption_preloaded_protocol_prop; [|assumption].
      apply preloaded_constraint_subsumption_weaker. assumption.
    Qed.

    Lemma constraint_subsumption_byzantine_message_prop
      (m : message)
      (Hm : byzantine_message_prop X1 m)
      : byzantine_message_prop X2 m.
    Proof.
      apply preloaded_constraint_subsumption_byzantine_message_prop with constraint1; [|assumption].
      apply preloaded_constraint_subsumption_weaker. assumption.
    Qed.

(* end hide *)

(**
Then <<X1>> is trace-included into <<X2>>.
*)

    Lemma constraint_subsumption_incl
      : VLSM_incl X1 X2.
    Proof.
      apply preloaded_constraint_subsumption_incl.
      apply preloaded_constraint_subsumption_weaker. assumption.
    Qed.

    Lemma constraint_subsumption_pre_loaded_with_all_messages_incl
      : VLSM_incl (pre_loaded_with_all_messages_vlsm X1) (pre_loaded_with_all_messages_vlsm X2).
    Proof.
      apply preloaded_constraint_subsumption_pre_loaded_with_all_messages_incl.
      apply preloaded_constraint_subsumption_weaker. assumption.
    Qed.

    End constraint_subsumption_part_two.

    Lemma constraint_free_incl
      (constraint : composite_label -> composite_state  * option message -> Prop)
      : VLSM_incl (composite_vlsm constraint) free_composite_vlsm.
    Proof.
      apply constraint_subsumption_incl.
      intro l; intros. exact I.
    Qed.

    Lemma protocol_prop_composite_free_lift_generalized_initial
      (P Q : message -> Prop)
      (PimpliesQ : forall m, P m -> Q m)
      (j : index)
      (sj : vstate (IM j))
      (om : option message)
      (Hp : protocol_prop (pre_loaded_vlsm (IM j) P) (sj, om))
      (s := lift_to_composite_state j sj)
      : protocol_prop (pre_loaded_vlsm free_composite_vlsm Q) (s, om).
    Proof.
      remember (sj, om) as sjom.
      generalize dependent om. generalize dependent sj.
      induction Hp; intros; inversion Heqsjom; subst; clear Heqsjom
      ; unfold s0; clear s0.
      - apply protocol_initial.
        { intro i. unfold lift_to_composite_state.
          destruct (decide (i = j)).
          - subst; rewrite state_update_eq. assumption.
          - rewrite state_update_neq by assumption.
            unfold composite_s0. simpl. unfold vs0.
            apply proj2_sig.
        }
        destruct om0 as [m|];[|exact I].
        { simpl in Hom |- *.
          destruct Hom;[left|right;apply PimpliesQ;assumption].
          exists j. exists (exist _ _ H). reflexivity.
        }
      - specialize (IHHp1 s _om eq_refl).
        specialize (IHHp2 _s om eq_refl).
        replace
          (@pair composite_state (option message) (lift_to_composite_state j sj) om0)
          with
          (vtransition (pre_loaded_vlsm free_composite_vlsm Q) (existT _ j l) (lift_to_composite_state j s, om)).
        + apply (protocol_generated (pre_loaded_vlsm free_composite_vlsm Q)) with _om (lift_to_composite_state j _s)
          ; [assumption | assumption|].
          split; [|exact I].
          simpl. unfold lift_to_composite_state. rewrite state_update_eq. assumption.
        + unfold vtransition. simpl. unfold lift_to_composite_state.
          rewrite state_update_eq. unfold vtransition.
          match goal with
          |- (let (_, _) := ?t in _) = _ => replace t with (sj, om0)
          end.
          f_equal.
          apply state_update_twice.
    Qed.

(**
If @(sj, om)@ has the [protocol_prop]erty for component and @s@ is the [lift_to_composite_state] of @sj@, then
@(s, om)@ has the [protocol_prop]erty for the [free_composite_vlsm].
*)
    Lemma protocol_prop_composite_free_lift
      (j : index)
      (sj : vstate (IM j))
      (om : option message)
      (Hp : protocol_prop (IM j) (sj, om))
      (s := lift_to_composite_state j sj)
      : protocol_prop free_composite_vlsm (s, om).
    Proof.
      apply vlsm_is_pre_loaded_with_False_protocol_prop.
      apply vlsm_is_pre_loaded_with_False_protocol_prop in Hp.
      remember (fun _ : message => False) as P.
      apply (protocol_prop_composite_free_lift_generalized_initial P P); [|assumption].
      intro m. exact id.
    Qed.

    Lemma protocol_message_prop_composite_free_lift
      (j : index)
      (m : message)
      (Hp : protocol_message_prop (IM j) m)
      : protocol_message_prop free_composite_vlsm m.
    Proof.
      unfold protocol_message_prop in *.
      destruct Hp as [s Hprop].
      apply protocol_prop_composite_free_lift in Hprop.
      exists (lift_to_composite_state j s).
      assumption.
    Qed.

    Lemma can_emit_composite_free_lift
      (P Q : message -> Prop)
      (PimpliesQ : forall m, P m -> Q m)
      (j : index)
      (m : message)
      (Htrj : can_emit (pre_loaded_vlsm (IM j) P) m)
      : can_emit (pre_loaded_vlsm free_composite_vlsm Q) m.
    Proof.
      destruct Htrj as [(s,om) [l [s' [[[_om Hs] [[_s Hom] Hv]] Ht]]]].
      exists ((lift_to_composite_state j s), om).
      exists (existT _ j l).
      exists (lift_to_composite_state j s').
      apply (protocol_prop_composite_free_lift_generalized_initial _ _ PimpliesQ) in Hs.
      apply (protocol_prop_composite_free_lift_generalized_initial _ _ PimpliesQ) in Hom.
      repeat split; [exists _om;assumption| exists (lift_to_composite_state j _s); assumption| ..].
      - simpl. unfold lift_to_composite_state. rewrite state_update_eq. assumption.
      - unfold lift_to_composite_state. simpl. rewrite state_update_eq.
        match goal with
        |- (let (_, _) := ?t in _) = _ => replace t with (s', Some m)
        end.
        f_equal.
        apply state_update_twice.
    Qed.

    (** Updating a composite initial state with a component initial state
    yields a composite initial state *)
    Lemma composite_free_update_initial_state_with_initial
      (s : vstate free_composite_vlsm)
      (Hs : vinitial_state_prop free_composite_vlsm s)
      (i : index)
      (si : vstate (IM i))
      (Hsi : vinitial_state_prop (IM i) si)
      : vinitial_state_prop free_composite_vlsm (state_update s i si).
    Proof.
      intro j. destruct (decide (j = i)).
      - subst. rewrite state_update_eq. assumption.
      - rewrite state_update_neq; try assumption. apply Hs.
    Qed.

    (** Updating a composite protocol state for the free composition with
    a component initial state yields a composite protocol state *)
    Lemma composite_free_update_state_with_initial
      (s : vstate free_composite_vlsm)
      (Hs : protocol_state_prop free_composite_vlsm s)
      (i : index)
      (si : vstate (IM i))
      (Hsi : vinitial_state_prop (IM i) si)
      : protocol_state_prop free_composite_vlsm (state_update s i si).
    Proof.
      generalize dependent s. apply protocol_state_prop_ind; intros.
      - remember (state_update s i si) as s'.
        assert (Hs' : vinitial_state_prop free_composite_vlsm s')
          by (subst; apply composite_free_update_initial_state_with_initial; assumption).
        apply initial_is_protocol.
        assumption.
      - destruct Ht as [[Hps [Hom Hv]] Ht].
        unfold transition in Ht. simpl in Ht.
        destruct Hv as [Hv _]. simpl in Hv.
        destruct l as (j, lj).
        destruct (vtransition (IM j) lj (s j, om)) as (sj', omj') eqn:Htj.
        inversion Ht. subst s' om'. clear Ht.
        destruct (decide (i = j)).
        + subst. rewrite state_update_twice. assumption.
        + rewrite state_update_twice_neq; try assumption.
          destruct Hs as [_om Hs].
          destruct Hom as [_s Hom].
          specialize
            (protocol_generated free_composite_vlsm (existT _ j lj) _ _ Hs _ _ Hom)
            as Hgen.
          assert (n' : j <> i) by (intro contra; subst; elim n; reflexivity).
          spec Hgen.
          { split; try exact I. simpl. rewrite state_update_neq; assumption. }
          simpl in Hgen.
          rewrite state_update_neq in Hgen; try assumption. simpl in *.
          rewrite Htj in Hgen.
          eexists _. apply Hgen.
    Qed.
  End composite_vlsm.

End VLSM_composition.


(**
   These basic projection lemmas relate
   the [protocol_state_prop] and [protocol_transition] of
   a composite VLSM back to those conditions holding
   over projections to individual components of the state.

   Because the composition may have validly produced
   messages that are not protocol in an individual
   component (by interaction between components),
   We cannot just use properties [protocol_prop (IM i)]
   or [protocol_transition (IM i)].
   For simplicity these lemmas use
   [pre_loaded_with_all_messages_vlsm (IM i)].

   This does not precisely reflect the set of
   messages and transitions that can actually be
   seen in projections of transitions of the composite VLSM,
   but seems to be the best we can do with a result
   type that doesn't mention the other components or
   the composition constraint of the composite.

   Later in this file a
   [composite_constrained_projection_vlsm] is defined
   that shares the states of [IM i] which is more
   precise.
 *)

Lemma protocol_state_project_preloaded_to_preloaded
      message `{EqDecision index} `{Inhabited index} (IM : index -> VLSM message) constraint
      (X:=composite_vlsm IM constraint)
      (s: vstate (pre_loaded_with_all_messages_vlsm X)) i:
  protocol_state_prop (pre_loaded_with_all_messages_vlsm X) s ->
  protocol_state_prop (pre_loaded_with_all_messages_vlsm (IM i)) (s i).
Proof.
  intros [om Hproto].
  apply preloaded_protocol_state_prop_iff.
  change (vstate _) with (state (VLSM_type:=(@type _ (pre_loaded_with_all_messages_vlsm X)))) in s.
  set (som:=(s,om)) in Hproto.
  change s with (fst som).
  clearbody som;clear s om.
  induction Hproto.
  - apply preloaded_protocol_initial_state.
    apply (Hs i).
  - destruct l as [j lj].
    cbn.
    rewrite (surjective_pairing (vtransition (IM j) lj (s j, om))).
    simpl.
    destruct (decide (i = j)).
    + subst j.
      rewrite state_update_eq.
      apply preloaded_protocol_generated;[assumption|].
      apply Hv.
    + rewrite state_update_neq by assumption.
      exact IHHproto1.
Qed.

Lemma protocol_state_project_preloaded
      message `{EqDecision index} `{Inhabited index} (IM : index -> VLSM message) constraint
      (X:=composite_vlsm IM constraint)
      (s: vstate X) i:
  protocol_state_prop X s ->
  protocol_state_prop (pre_loaded_with_all_messages_vlsm (IM i)) (s i).
Proof.
  change (vstate X) with (vstate (pre_loaded_with_all_messages_vlsm X)) in s.
  intros [om Hproto].
  apply protocol_state_project_preloaded_to_preloaded.
  exists om.
  apply preloaded_weaken_protocol_prop.
  assumption.
Qed.

Lemma protocol_transition_preloaded_project_active
      {message} `{EqDecision V} `{Inhabited V} {IM: V -> VLSM message} {constraint}
      (X := composite_vlsm IM constraint)
      l s im s' om:
  protocol_transition (pre_loaded_with_all_messages_vlsm X) l (s,im) (s',om) ->
  protocol_transition (pre_loaded_with_all_messages_vlsm (IM (projT1 l))) (projT2 l)
                      (s (projT1 l), im) (s' (projT1 l), om).
Proof.
  intro Hptrans.
  destruct l as [j lj].
  destruct Hptrans as [Hpvalid Htrans].
  split.
  - destruct Hpvalid as [Hproto_s [_ Hcvalid]].
    split;[|split].
    + revert Hproto_s.
      apply protocol_state_project_preloaded_to_preloaded.
    + apply any_message_is_protocol_in_preloaded.
    + destruct Hcvalid as [Hvalid Hconstraint].
      exact Hvalid.
  - simpl.
    cbn in Htrans.
    destruct (vtransition (IM j) lj (s j, im)).
    inversion_clear Htrans.
    f_equal.
    rewrite state_update_eq.
    reflexivity.
Qed.

Lemma protocol_transition_project_active
      {message} `{EqDecision V} `{Inhabited V} {IM: V -> VLSM message} {constraint}
      (X := composite_vlsm IM constraint)
      l s im s' om:
  protocol_transition X l (s,im) (s',om) ->
  protocol_transition (pre_loaded_with_all_messages_vlsm (IM (projT1 l))) (projT2 l)
                      (s (projT1 l), im) (s' (projT1 l), om).
Proof.
  intro Hptrans.
  apply preloaded_weaken_protocol_transition in Hptrans.
  revert Hptrans.
  apply protocol_transition_preloaded_project_active.
Qed.

Lemma protocol_transition_preloaded_project_any {V} (i:V)
      {message} `{EqDecision V} `{Inhabited V} {IM: V -> VLSM message} {constraint}
      (X := composite_vlsm IM constraint)
      (l:vlabel X) s im s' om:
  protocol_transition (pre_loaded_with_all_messages_vlsm X) l (s,im) (s',om) ->
  (s i = s' i \/
   exists li, (l = existT _ i li) /\
   protocol_transition (pre_loaded_with_all_messages_vlsm (IM i))
                       li
                       (s i,im) (s' i,om)).
Proof.
  intro Hptrans.
  destruct l as [j lj].
  destruct (decide (i = j)).
  - subst j.
    right.
    exists lj.
    split;[reflexivity|].
    revert Hptrans.
    apply protocol_transition_preloaded_project_active.
  - left.
    destruct Hptrans as [Hpvalid Htrans].
    cbn in Htrans.
    destruct (vtransition (IM j) lj (s j, im)).
    inversion_clear Htrans.
    rewrite state_update_neq by assumption.
    reflexivity.
Qed.

Lemma protocol_transition_project_any {V} (i:V)
      {message} `{EqDecision V} `{Inhabited V} {IM: V -> VLSM message} {constraint}
      (X := composite_vlsm IM constraint)
      (l:vlabel X) s im s' om:
  protocol_transition X l (s,im) (s',om) ->
  (s i = s' i \/
   exists li, (l = existT _ i li) /\
   protocol_transition (pre_loaded_with_all_messages_vlsm (IM i))
                       li
                       (s i,im) (s' i,om)).
Proof.
  intro Hproto.
  apply preloaded_weaken_protocol_transition in Hproto.
  revert Hproto.
  apply protocol_transition_preloaded_project_any.
Qed.

Section projections.
(**
* Composite VLSM projections

Let us fix an indexed set of VLSMs <<IM>> and their composition <<X>> using <<constraint>>.

*)

  Context {message : Type}
          {index : Type}
          {IndEqDec : EqDecision index}
          (IM : index -> VLSM message)
          `{i0 : Inhabited index}
          (T := composite_type IM)
          (constraint : composite_label IM -> composite_state IM * option message -> Prop)
          (X := composite_vlsm IM constraint)
          .

(**
The [VLSM_type] of a projection of <<X>> to component <<i>> is the
type of the <<i>>th component of <<X>>.
We defined the signature of the projection to be the same as that of the component,
with the exception that the [initial_message]s for the projection are defined
to be all [protocol_message]s of <<X>>:

*)
  Definition composite_vlsm_constrained_projection_sig
    (i : index)
    : VLSM_sign (type (IM i))
    :=
    {|   initial_state_prop := vinitial_state_prop (IM i)
     ;   initial_message_prop := fun pmi => exists xm : protocol_message X, proj1_sig xm = pmi
     ;   s0 := vs0 (IM i)
     ;   m0 := vm0 (IM i)
     ;   l0 := vl0 (IM i)
    |}.

(**
[projection_valid]ity is defined as the projection of [protocol_valid]ity of <<X>>:
*)

  Definition projection_valid
    (i : index)
    (li : vlabel (IM i))
    (siomi : vstate (IM i) * option message)
    :=
    let (si, omi) := siomi in
    exists (s : vstate X),
      s i = si /\ protocol_valid X (existT _ i li) (s, omi).

(**
Since [projection_valid]ity is derived from [protocol_valid]ity, which in turn
depends on [valid]ity in the component, it is easy to see that
[projection_valid]ity implies [valid]ity in the component.
*)
  Lemma projection_valid_implies_valid
    (i : index)
    (li : vlabel (IM i))
    (siomi : vstate (IM i) * option message)
    (Hcomposite : projection_valid i li siomi)
    : vvalid (IM i) li siomi.
  Proof.
    destruct siomi as [si omi].
    destruct Hcomposite as [s [Hsi [_ [_ Hvalid]]]].
    subst; simpl in *.
    destruct Hvalid as [Hvalid Hconstraint].
    assumption.
  Qed.

(**
We define the projection of <<X>> to index <<i>> as the [VLSM] whose signature
is the [composite_vlsm_constrained_projection_sig]nature corresponding to <<i>>,
having the same transition function as <<IM i>>, the <<i>>th component of
*)
  Definition composite_vlsm_constrained_projection_machine
    (i : index)
    : VLSM_class (composite_vlsm_constrained_projection_sig i) :=
    {|  transition :=  vtransition (IM i)
     ;  valid := projection_valid i
    |}.

  Definition composite_vlsm_constrained_projection
    (i : index)
    : VLSM message
    := mk_vlsm (composite_vlsm_constrained_projection_machine i).

  Section fixed_projection.

(**

** Projection traces are Byzantine

Let us fix an index <<j>> and let <<Xj>> be the projection of <<X>> on
component <<j>>.

In this section we establish some basic properties for projections, building up
to Lemma [proj_pre_loaded_with_all_messages_incl], which guarantees that all
[protocol_trace]s of <<Xj>> are also [protocol_trace]s for the
[pre_loaded_with_all_messages_vlsm] associated to the component <<IM j>>.
In particular this ensures that the byzantine traces of <<IM j>> include all
[protocol_trace]s of <<Xj>> (see Lemma [pre_loaded_with_all_messages_alt_eq]).

*)

    Context
      (j : index)
      (Xj := composite_vlsm_constrained_projection j)
      .

(**
As a basic property of the definition of initial states it follows that
the <<j>>th component of an [initial_state] of <<X>> is initial for <<Xj>>
*)

    Lemma initial_state_projection
      (s : vstate X)
      (Hinit : vinitial_state_prop X s)
      : vinitial_state_prop Xj (s j).
    Proof.
      specialize (Hinit j).
      assumption.
    Qed.

(**
Since all [protocol_message]s of <<X>> become [initial_message]s in <<Xj>>, the
following result is not surprising.
*)
    Lemma protocol_message_projection
      (iom : option message)
      (HpmX : option_protocol_message_prop X iom)
      : option_protocol_message_prop Xj iom.
    Proof.
      apply option_initial_message_is_protocol.
      destruct iom as [m|];[|exact I].
      exists (exist _ m HpmX).
      reflexivity.
    Qed.

(**
Interestingly enough, <<Xj>> cannot produce any additional messages than
the initial ones available from <<X>>.
*)
    Lemma protocol_message_projection_rev
      (iom : option message)
      (Hpmj: option_protocol_message_prop Xj iom)
      : option_protocol_message_prop X iom.
    Proof.
      destruct iom as [m|];[|apply option_protocol_message_None].
      destruct Hpmj as [sj Hpmj].
      inversion Hpmj; subst.
      - destruct Hom as [pm <-]. apply proj2_sig.
      - destruct Hv as [sX [Heqs Hv]].
        subst s.
        set (lX := existT (fun n => vlabel (IM n)) j l) in Hv.
        apply protocol_prop_valid_out in Hv.
        simpl in Hv.
        unfold vstate in Hv.
        rewrite H0 in Hv.
        eexists; exact Hv.
    Qed.

(**
As a stepping stone towards proving trace inclusion between <<Xj>> and
the [pre_loaded_with_all_messages_vlsm] associated to <<IM j>>, we prove that the
[protocol_prop]erty is transferred.
*)
    Lemma proj_pre_loaded_with_all_messages_protocol_prop
      (PreLoaded := pre_loaded_with_all_messages_vlsm (IM j))
      (s : state)
      (om : option message)
      (Hps : protocol_prop Xj (s, om))
      : protocol_prop PreLoaded (s, om).
    Proof.
      induction Hps.
      - apply (protocol_initial PreLoaded).
        assumption. destruct om0;exact I.
      - apply (protocol_generated PreLoaded) with _om _s; try assumption.
        apply projection_valid_implies_valid. assumption.
    Qed.

(**
We can now finally prove the main result for this section:
*)
    Lemma proj_pre_loaded_with_all_messages_incl
      (PreLoaded := pre_loaded_with_all_messages_vlsm (IM j))
      : VLSM_incl Xj PreLoaded.
    Proof.
      apply (basic_VLSM_incl (machine Xj) (machine PreLoaded))
      ; intros; try (assumption || reflexivity).
      - apply initial_message_is_protocol; exact I.
      - apply projection_valid_implies_valid.
        destruct H as [_ [_ Hv]].
        assumption.
    Qed.

  End fixed_projection.

  Section projection_friendliness_sufficient_condition.

  (** ** A sufficient condition for being [projection_friendly]. *)

  Context
  (j : index)
  (Xj := composite_vlsm_constrained_projection j)
  .

  (**
  This condition states that [protocol_valid]ity in a projection <<Xj>>
  can be lifted to any [protocol_state] in <<X>> which projects to the
  corresponding <<Xj>> state.
  *)

  Definition projection_friendliness_sufficient_condition
    := forall
      (lj : vlabel (IM j))
      (sj : vstate (IM j))
      (om : option message)
      (Hpv : protocol_valid Xj lj (sj, om))
      (s : vstate X)
      (Hs : protocol_state_prop X s)
      (Hsi : s j = sj)
      , vvalid X (existT _ j lj) (s, om).

  Lemma projection_friendliness_sufficient_condition_protocol_message
    (l : label)
    (s : state)
    (om : option message)
    (Hv : protocol_valid Xj l (s, om))
    : option_protocol_message_prop X om.
  Proof.
    destruct Hv as [Hpsj [Hpmj [sx [Hs [HpsX [HpmX Hv]]]]]].
    assumption.
  Qed.

  Lemma lift_to_composite_state_initial
    (sj : vstate (IM j))
    (Hinitj : vinitial_state_prop (IM j) sj)
    : vinitial_state_prop X (lift_to_composite_state IM j sj).
  Proof.
    intro i.
    unfold lift_to_composite_state.
    destruct (decide (i = j)).
    - subst. rewrite state_update_eq. assumption.
    - rewrite state_update_neq; try assumption.
      simpl.
      unfold vs0. destruct s0 as [s Hs].
      assumption.
  Qed.

  Lemma projection_friendliness_sufficient_condition_protocol_state
    (Hfr : projection_friendliness_sufficient_condition)
    (s : state)
    (om : option message)
    (Hp : protocol_prop Xj (s, om))
    : protocol_state_prop X (lift_to_composite_state IM j s).
  Proof.
    remember (s, om) as som.
    generalize dependent om. generalize dependent s.
    induction Hp; intros; inversion Heqsom; subst; clear Heqsom.
    - exists None.
      apply (protocol_initial X);[|exact I].
      apply lift_to_composite_state_initial.
      assumption.
    - specialize (IHHp1 s _om eq_refl).
      exists om0.
      replace
        (lift_to_composite_state IM j s0, om0)
        with (vtransition X (existT (fun n : index => vlabel (IM n)) j l) (lift_to_composite_state IM j s, om)).
      +
        specialize (protocol_generated_valid Xj Hp1 Hp2 Hv); intros Hpvj.
        specialize (Hfr l s om Hpvj _ IHHp1).
        unfold lift_to_composite_state at 1 in Hfr.
        rewrite state_update_eq in Hfr.
        specialize (Hfr eq_refl).
        specialize (projection_friendliness_sufficient_condition_protocol_message _ _ _ Hpvj)
        ; intros  [_sX HpmX].
        destruct IHHp1 as [_omX HpsX].
        apply
          (protocol_generated X
            (existT (fun n : index => vlabel (IM n)) j l)
            (lift_to_composite_state IM j s)
            _omX
            HpsX
            _sX
            om
            HpmX
            Hfr
          ).
      + unfold vtransition. simpl. unfold lift_to_composite_state at 1. rewrite state_update_eq.
        replace
          (@vtransition message (IM j) l (@pair (@vstate message (IM j)) (option message) s om))
          with (s0, om0).
        f_equal.
        unfold lift_to_composite_state.
        apply state_update_twice.
  Qed.

  Lemma projection_friendliness_sufficient_condition_valid
    (Hfr : projection_friendliness_sufficient_condition)
    (l : label)
    (s : state)
    (om : option message)
    (Hv : protocol_valid Xj l (s, om))
    : vvalid X (existT (fun n : index => vlabel (IM n)) j l) (lift_to_composite_state IM j s, om).
  Proof.
    specialize (projection_friendliness_sufficient_condition_protocol_state Hfr s)
    ; intros HpsX.
    specialize (Hfr l s om Hv (lift_to_composite_state IM j s)).
    destruct Hv as [[_om Hpsj] [Hpmj [_sx [Hs [_HpsX [HpmX Hv]]]]]].
    specialize (HpsX _om Hpsj).
    unfold lift_to_composite_state at 2 in Hfr.
    rewrite state_update_eq in Hfr.
    specialize (Hfr HpsX eq_refl).
    assumption.
  Qed.

  Lemma projection_friendliness_sufficient_condition_protocol_transition
    (Hfr : projection_friendliness_sufficient_condition)
    (l : label)
    (is os : state)
    (iom oom : option message)
    (Ht : protocol_transition Xj l (is, iom) (os, oom))
    : protocol_transition X
      (existT (fun n : index => vlabel (IM n)) j l)
      (lift_to_composite_state IM j is, iom)
      (lift_to_composite_state IM j os, oom).
  Proof.
    destruct Ht as [[[_om Hps] [[_s Hpm] Hv]] Ht].
    specialize (protocol_generated_valid Xj Hps Hpm Hv); intros Hpv.
    repeat split.
    - apply projection_friendliness_sufficient_condition_protocol_state with _om; assumption.
    - apply projection_friendliness_sufficient_condition_protocol_message in Hpv. assumption.
    - specialize (projection_friendliness_sufficient_condition_valid Hfr l is iom Hpv); intros [HvX _].
      assumption.
    - specialize (projection_friendliness_sufficient_condition_valid Hfr l is iom Hpv); intros [_ Hctr].
      assumption.
    - simpl. unfold lift_to_composite_state at 1. rewrite state_update_eq.
      replace
        (@vtransition message (IM j) l (@pair (@vstate message (IM j)) (option message) is iom))
        with (os, oom).
      f_equal.
      unfold lift_to_composite_state.
      apply state_update_twice.
  Qed.

  Lemma projection_friendliness_sufficient_condition_finite_ptrace
    (Hfr : projection_friendliness_sufficient_condition)
    (s : state)
    (ls : list transition_item)
    (Hpxt : finite_protocol_trace_from Xj s ls)
    : finite_protocol_trace_from X
      (lift_to_composite_state IM j s)
      (List.map (lift_to_composite_transition_item IM j) ls).
  Proof.
    induction Hpxt.
    - constructor.
      destruct H as [m H].
      apply projection_friendliness_sufficient_condition_protocol_state in H; assumption.
    - constructor; try assumption.
      apply projection_friendliness_sufficient_condition_protocol_transition; assumption.
  Qed.

  Lemma projection_friendliness_sufficient_condition_infinite_ptrace
    (Hfr : projection_friendliness_sufficient_condition)
    (s : state)
    (ls : Stream transition_item)
    (Hpxt : infinite_protocol_trace_from Xj s ls)
    : infinite_protocol_trace_from X
      (lift_to_composite_state IM j s)
      (Streams.map (lift_to_composite_transition_item IM j) ls).
  Proof.
    generalize dependent s. generalize dependent ls.
    cofix H.
    intros [[l input destination output] ls] s Hx.
    inversion Hx; subst.
    rewrite map_Cons.
    constructor.
    - apply H. assumption.
    - apply projection_friendliness_sufficient_condition_protocol_transition
    ; assumption.
  Qed.

  (**
  The result below shows that the [projection_friendliness_sufficient_condition]
  might be too strong, in the sense that it allows any trace from the
  projection to be lifted direclty to <<X>>
  (all other machines stay in their initial state).
  *)
  Lemma projection_friendliness_sufficient_condition_protocol_trace
    (Hfr : projection_friendliness_sufficient_condition)
    (t : Trace)
    (Hpt : protocol_trace_prop Xj t)
    : protocol_trace_prop X (lift_to_composite_trace IM j t).
  Proof.
    destruct t as [s ls| s ss]; simpl in *; destruct Hpt as [Hxt Hinit].
    - apply projection_friendliness_sufficient_condition_finite_ptrace in Hxt
      ; try assumption.
      split; try assumption.
      apply lift_to_composite_state_initial. assumption.
    - apply projection_friendliness_sufficient_condition_infinite_ptrace in Hxt
      ; try assumption.
      split; try assumption.
      apply lift_to_composite_state_initial. assumption.
  Qed.

  End projection_friendliness_sufficient_condition.

End projections.

Section free_projections.
(**

** Projections of free compositions

These projections are simple instances of the projections defined above in which
the composition constraint is taken to be [True].

All results from regular projections carry to these "free" projections.
*)

  Context {message : Type}
          {index : Type}
          {IndEqDec : EqDecision index}
          (IM :index -> VLSM message)
          {i0 : Inhabited index}
          (X := free_composite_vlsm IM)
          .

  Definition composite_vlsm_free_projection
    (i : index)
    : VLSM message
    :=
    composite_vlsm_constrained_projection IM (free_constraint IM) i.

  Lemma preloaded_composed_protocol_state
    (s : vstate X)
    (Hs : protocol_state_prop (pre_loaded_with_all_messages_vlsm X) s)
    (i : index)
    : protocol_state_prop (pre_loaded_with_all_messages_vlsm (IM i)) (s i).
  Proof.
    revert i. generalize dependent s.
    induction 1 using protocol_state_prop_ind; intros.
    - apply protocol_state_prop_iff. left. specialize (Hs i). unfold vinitial_state_prop in Hs.
      exists (exist _ (s i) Hs). reflexivity.
    - destruct Ht as [[Hps [Hpm [Hv _]]] Ht].
      simpl in Hv.
      simpl in Ht. unfold vtransition in Ht. simpl in Ht.
      destruct l as (i', li').
      destruct (vtransition (IM i') li' (s i', om)) as (si', omi') eqn:Ht'.
      inversion Ht. subst s' omi'; clear Ht.
      destruct (decide (i = i')).
      + subst i'. rewrite state_update_eq.
        specialize (IHHs i).
        apply protocol_state_prop_iff. right.
        exists li'. exists (s i, om). exists om'.
        repeat split; try assumption.
        exists (proj1_sig (vs0 (pre_loaded_with_all_messages_vlsm (IM i)))).
        apply protocol_initial.
        apply proj2_sig.
        destruct om;exact I.
      + rewrite state_update_neq; try assumption. apply IHHs.
  Qed.
<<<<<<< HEAD

  (* The following results concern facts about applying a [vplan X] <<P>>
=======
  
  (* The following results concern facts about applying a [plan X] <<P>>
>>>>>>> f425a130
     to a [vstate X] <<s'>>, knowing its effects on a different [vstate X] <<s>>
     which shares some relevant features with <<s'>>. *)

  (* A transition on component <<i>> is protocol from <<s'>> if it is
     protocol from <<s>> and their <<i>>'th components are equal *)

  Lemma relevant_component_transition
    (s s' : vstate X)
    (l : vlabel X)
    (input : option message)
    (i := projT1 l)
    (Heq : (s i) = (s' i))
    (Hprs : protocol_state_prop X s')
    (Hpr : protocol_valid X l (s, input)) :
    protocol_valid X l (s', input).
  Proof.
    unfold protocol_valid in *.
    split; [intuition|intuition|..].
    unfold valid in *; simpl in *.
    unfold constrained_composite_valid in *.
    unfold composite_valid in *.
    unfold free_constraint in *; simpl.
    unfold vvalid in *.
    destruct l.
    simpl in i.
    unfold i in Heq.
    rewrite <- Heq.
    assumption.
  Qed.

  (* The effect of the transition is also the same *)

  Lemma relevant_component_transition2
    (s s' : vstate X)
    (l : vlabel X)
    (input : option message)
    (i := projT1 l)
    (Heq : (s i) = (s' i))
    (Hprs : protocol_state_prop X s') :
    let (dest, output) := vtransition X l (s, input) in
    let (dest', output') := vtransition X l (s', input) in
    output = output' /\ (dest i) = (dest' i).
  Proof.
    unfold vtransition.
    unfold transition.
    destruct l; simpl.
    simpl in i.
    unfold i in Heq.
    rewrite Heq.
    destruct (vtransition (IM x) v (s' x, input)); [intuition|..].
    unfold i.
    rewrite state_update_eq.
    rewrite state_update_eq.
    reflexivity.
  Qed.

  Lemma relevant_components_one
    (s s' : vstate X)
    (Hprs' : protocol_state_prop X s')
    (ai : vplan_item X)
    (i := projT1 (label_a ai))
    (Heq : (s i) = (s' i))
    (Hpr : finite_protocol_plan_from X s [ai]) :
    let res' := snd (apply_plan X s' [ai]) in
    let res := snd (apply_plan X s [ai]) in
    finite_protocol_plan_from X s' [ai] /\
    (res' i) = res i.
  Proof.
    simpl.
    unfold finite_protocol_plan_from in *.
    unfold apply_plan, _apply_plan in *.
    destruct ai; simpl in *.
    match goal with
    |- context [let (_, _) := let (_, _) := ?t in _ in _] =>
      destruct t eqn : eq_trans'
    end.
    match goal with
    |- context [let (_, _) := let (_, _) := ?t in _ in _] =>
      destruct t eqn : eq_trans
    end.
    inversion Hpr.
<<<<<<< HEAD

=======
>>>>>>> f425a130
    split.
    - assert (protocol_transition X label_a (s', input_a) (s0, o)). {
        unfold protocol_transition in *.
        destruct H6 as [Hpr_valid Htrans].
        apply relevant_component_transition with (s' := s') in Hpr_valid.
        all : intuition.
      }

      apply finite_ptrace_extend.
      apply finite_ptrace_empty.
      apply protocol_transition_destination in H7; assumption.
      assumption.
    - simpl.
      specialize (relevant_component_transition2 s s' l input_a) as Hrel.
      simpl in Hrel. unfold i in Heq. rewrite <- H in Heq. specialize (Hrel Heq Hprs').
      rewrite H in Hrel.
      match type of Hrel with
      | let (_, _) := ?t in _ => replace t with (s1, o0) in Hrel
      end.
      match type of Hrel with
      | let (_, _) := ?t in _ => replace t with (s0, o) in Hrel
      end.
      unfold i.
      intuition.
  Qed.

  (* Transitioning on some index different from <<i>> does not affect
     component i. *)

  Lemma irrelevant_components_one
    (s : state)
    (ai : composite_plan_item IM)
    (i : index)
    (Hdif : i <> projT1 (label_a ai)) :
<<<<<<< HEAD
    let res := snd (apply_plan X s [ai]) in
=======
    let res := snd (composite_apply_plan IM s [ai]) in
>>>>>>> f425a130
    (res i) = (s i).
  Proof.
    unfold composite_apply_plan, apply_plan, _apply_plan.
    simpl.
    destruct ai.
    match goal with
    |- context [let (_, _) := let (_, _) := ?t in _ in _] =>
      destruct t eqn : eq_trans
    end.
    simpl in *.
    unfold vtransition in eq_trans.
    simpl in eq_trans.
    destruct label_a; simpl in *.
<<<<<<< HEAD
    unfold vtransition in eq_trans.
=======
>>>>>>> f425a130
    match type of eq_trans with
    | (let (si', om') := ?t in _) = _ => destruct t end.
    inversion eq_trans.
    rewrite state_update_neq.
    reflexivity.
    assumption.
  Qed.

  (* Same as the previous result, but for multiple transitions. *)

  Lemma irrelevant_components
    (s : state)
    (a : composite_plan IM)
    (a_indices := List.map (@projT1 _ _) (List.map (@label_a _ _) a))
    (i : index)
    (Hdif : ~In i a_indices) :
<<<<<<< HEAD
    let res := snd (apply_plan X s a) in
=======
    let res := snd (composite_apply_plan IM s a) in
>>>>>>> f425a130
    (res i) = (s i).
  Proof.
    induction a using rev_ind.
    - simpl; intuition.
    - simpl in *.
<<<<<<< HEAD
      rewrite apply_plan_app.
      destruct (apply_plan X s a) eqn : eq_a; simpl in *.
      destruct (apply_plan X v [x]) eqn : eq_x; simpl in *.
=======
      rewrite (composite_apply_plan_app IM).
      destruct (composite_apply_plan IM s a) as (tra, sa) eqn : eq_a; simpl in *.
      destruct (composite_apply_plan IM sa [x]) as (trx, sx) eqn : eq_x; simpl in *.
>>>>>>> f425a130

      unfold a_indices in Hdif.
      rewrite map_app in Hdif.
      rewrite map_app in Hdif.

      spec IHa. {
        intuition.
      }

      rewrite <- IHa.
      replace sx with (snd (composite_apply_plan IM sa [x])) by (rewrite eq_x; reflexivity).
      apply irrelevant_components_one.
      intros contra.
      rewrite contra in Hdif.

      rewrite in_app_iff in Hdif; simpl in Hdif.
      intuition.
  Qed.

  (* Same as relevant_components_one but for multiple transitions *)

  Lemma relevant_components
    (s s' : vstate X)
    (Hprs' : protocol_state_prop X s')
    (a : plan X)
    (a_indices := List.map (@projT1 _ _) (List.map (@label_a _ _) a))
    (li : list index)
    (Heq : forall (i : index), In i li -> (s' i) = (s i))
    (Hincl : incl a_indices li)
    (Hpr : finite_protocol_plan_from X s a) :
    let res' := snd (apply_plan X s' a) in
    let res := snd (apply_plan X s a) in
    finite_protocol_plan_from X s' a /\
    (forall (i : index), In i li -> (res' i) = res i).
  Proof.
    induction a using rev_ind.
    - split.
      apply finite_protocol_plan_empty.
      assumption.
      simpl. assumption.
    - simpl in *.
      apply finite_protocol_plan_from_app_iff in Hpr.
      destruct Hpr as [Hrem Hsingle].

      spec IHa. {
        remember (map (projT1 (P:=fun n : index => vlabel (IM n))) (map label_a a)) as small.
        apply incl_tran with (m := a_indices).
        unfold a_indices.
        unfold incl; intros; simpl.
        rewrite map_app.
        rewrite map_app.
        all : intuition.
      }

      spec IHa. {
        assumption.
      }

      destruct IHa as [IHapr IHaind].

      specialize (relevant_components_one (snd (apply_plan X s a)) (snd (apply_plan X s' a))) as Hrel.

      spec Hrel. {
        apply apply_plan_last_protocol.
        all : intuition.
      }

      specialize (Hrel x); simpl in *.

      spec Hrel. {
        specialize (IHaind (projT1 (label_a x))).
        symmetry.
        apply IHaind.
        unfold incl in Hincl.
        specialize (Hincl (projT1 (label_a x))).
        apply Hincl.
        unfold a_indices.
        rewrite map_app.
        rewrite map_app.
        apply in_app_iff.
        right; simpl; intuition.
      }

      specialize (Hrel Hsingle).
      destruct Hrel as [Hrelpr Hrelind].
      split.
      + apply finite_protocol_plan_from_app_iff.
        split; intuition.
      + intros i Hi.
        specialize (IHaind i Hi).
        specialize (Heq i Hi).
        rewrite !apply_plan_app.
        simpl in *.
        destruct (apply_plan X s' a)
          as (tra', sa') eqn : eq_as'.
        destruct (apply_plan X s a)
          as (tra, sa) eqn : eq_as.
        simpl in *.
        destruct (apply_plan X sa [x])
          as (trx, sx) eqn : eq_xsa.
        destruct (apply_plan X sa' [x])
          as (trx', sx') eqn : eq_xsa'.
        simpl in *.
        destruct (decide (i = (projT1 (label_a x)))).
        * rewrite e; intuition.
        * specialize (irrelevant_components_one sa) as Hdiff.
          specialize (Hdiff x i n).

<<<<<<< HEAD
          specialize (irrelevant_components_one v0) as Hdiff0.
          specialize (Hdiff0 x i n).
          simpl in *.
          replace v1 with (snd (apply_plan X v [x])).
          replace v2 with (snd (apply_plan X v0 [x])).
          rewrite Hdiff.
          rewrite Hdiff0.
          apply IHaind.
          intuition.
          rewrite eq_xv0; intuition.
          rewrite eq_xv; intuition.
    Qed.
=======
          specialize (irrelevant_components_one sa') as Hdiff0.
          specialize (Hdiff0 x i n).
          simpl in *.
          apply (f_equal snd) in eq_xsa.
          apply (f_equal snd) in eq_xsa'.
          
          replace sx' with (snd (composite_apply_plan IM sa' [x])).
          replace sx with (snd (composite_apply_plan IM sa [x])).
          setoid_rewrite Hdiff.
          setoid_rewrite Hdiff0.
          assumption.
  Qed.
>>>>>>> f425a130

  Lemma pre_loaded_with_all_messages_projection_protocol_transition_eq
    (s1 s2 : vstate X)
    (om1 om2 : option message)
    (l : label)
    (Ht : protocol_transition (pre_loaded_with_all_messages_vlsm X) l (s1, om1) (s2, om2))
    (i := projT1 l)
    : protocol_transition (pre_loaded_with_all_messages_vlsm (IM i)) (projT2 l) (s1 i, om1) (s2 i, om2).
  Proof.
    destruct Ht as [[Hs1 [Hom1 [Hv _]]] Ht].
    simpl in Hv. simpl in Ht. unfold vtransition in Ht. simpl in Ht.
    destruct l as [il l]. simpl in *. unfold i in *. clear i.
    destruct (vtransition (IM il) l (s1 il, om1)) as (si', om') eqn:Htj.
    inversion Ht. subst; clear Ht.
    rewrite state_update_eq.
    repeat split; try assumption.
    - apply preloaded_composed_protocol_state. assumption.
    - apply any_message_is_protocol_in_preloaded.
  Qed.

  Lemma pre_loaded_with_all_messages_projection_protocol_transition_neq
    (s1 s2 : vstate X)
    (om1 om2 : option message)
    (l : label)
    (Ht : protocol_transition (pre_loaded_with_all_messages_vlsm X) l (s1, om1) (s2, om2))
    (i : index)
    (Hi : i <> projT1 l)
    : s1 i = s2 i.
  Proof.
    destruct Ht as [[Hs1 [Hom1 [Hv _]]] Ht].
    simpl in Hv. simpl in Ht. unfold vtransition in Ht. simpl in Ht.
    destruct l as [il l]. simpl in *.
    destruct (vtransition (IM il) l (s1 il, om1)) as (si', om') eqn:Htj.
    inversion Ht. subst; clear Ht.
    rewrite state_update_neq; try assumption.
    reflexivity.
  Qed.

  Lemma pre_loaded_with_all_messages_projection_in_futures
    (s1 s2 : vstate X)
    (Hfutures : in_futures (pre_loaded_with_all_messages_vlsm X) s1 s2)
    (i : index)
    : in_futures (pre_loaded_with_all_messages_vlsm (IM i))  (s1 i) (s2 i).
  Proof.
    destruct Hfutures as [tr [Htr Hlast]].
    generalize dependent s1.
    induction tr; intros.
    - exists []. simpl in Hlast. subst.
      split; try constructor; simpl; try reflexivity.
      inversion Htr.
      apply preloaded_composed_protocol_state. assumption.
    - rewrite map_cons in Hlast. rewrite unroll_last in Hlast.
      inversion Htr. subst. simpl in *.
      specialize (IHtr s H2 eq_refl).
      destruct (decide (i = projT1 l)).
      + subst. apply pre_loaded_with_all_messages_projection_protocol_transition_eq in H3.
        destruct IHtr as [tri [Htri Hlasti]].
        exists
          ({| l := projT2 l; input := iom; destination := s (projT1 l); output := oom |}
          ::tri
          ).
        split; try apply (finite_ptrace_extend (pre_loaded_with_all_messages_vlsm (IM (projT1 l))))
        ; try assumption.
        rewrite map_cons. rewrite unroll_last. simpl.
        assumption.
      + specialize
          (pre_loaded_with_all_messages_projection_protocol_transition_neq _ _ _ _ _ H3 _ n) as Hs1i.
        rewrite Hs1i. assumption.
  Qed.

End free_projections.

Section binary_free_composition.

(**

* Free composition of two VLSMs

This serves an example of how composition can be built, but is also being
used in definiting the [byzantine_trace_prop]erties.

This instantiates the regular composition using the [bool] type as an <<index>>.

*)
  Context
    {message : Type}
    (M1 M2 : VLSM message)
    .

  Definition binary_index : Set := bool.

  Definition first : binary_index := true.
  Definition second : binary_index := false.

  Global Instance binary_index_dec :  EqDecision binary_index := _.
  Global Instance binary_index_inhabited : Inhabited binary_index
    :=
    populate first.

  Definition binary_IM
    (i : binary_index)
    : VLSM message
    :=
    match i with
    | true => M1
    | false => M2
    end.

  Definition binary_free_composition
    : VLSM message
    := free_composite_vlsm binary_IM.

  Definition binary_free_composition_fst
    := composite_vlsm_free_projection binary_IM first.

  Definition binary_free_composition_snd
    := composite_vlsm_free_projection binary_IM second.

End binary_free_composition.

Section composite_decidable_initial_message.

(** ** Composite decidable initial message

Here we show that if the [initial_message_prop]erty is decidable for every
component, then it is decidable for a finite composition as well.

*)

Context
  {message : Type}
  {index : Type}
  {IndEqDec : EqDecision index}
  (IM : index -> VLSM message)
  {i0 : Inhabited index}
  {index_listing : list index}
  (finite_index : Listing index_listing).

Lemma composite_decidable_initial_message
  (Hdec_init : forall i, vdecidable_initial_messages_prop (IM i))
  : decidable_initial_messages_prop (composite_sig IM).
Proof.
  intro m. simpl. unfold composite_initial_message_prop.
  apply
    (Decision_iff
      (P := List.Exists (fun i => vinitial_message_prop (IM i) m) index_listing)
    ).
  - rewrite <- exists_finite by (apply finite_index).
    split; intros [i Hm]; exists i.
    + exists (exist _ _ Hm). reflexivity.
    + destruct Hm as [[im Hinit] Him]. subst. assumption.
  - apply @Exists_dec. intro i. apply Hdec_init.
Qed.

End composite_decidable_initial_message.<|MERGE_RESOLUTION|>--- conflicted
+++ resolved
@@ -262,15 +262,12 @@
       - exact output.
     Defined.
 
-<<<<<<< HEAD
-=======
     (**
     Composite versions for [plan_item] and [plan].
     *)
     Definition composite_plan_item := @plan_item _ composite_type.
     Definition composite_plan := list composite_plan_item.
 
->>>>>>> f425a130
     Definition lift_to_composite_plan_item
       (i : index)
       (a : vplan_item (IM i)) :
@@ -1522,13 +1519,8 @@
         destruct om;exact I.
       + rewrite state_update_neq; try assumption. apply IHHs.
   Qed.
-<<<<<<< HEAD
-
-  (* The following results concern facts about applying a [vplan X] <<P>>
-=======
   
   (* The following results concern facts about applying a [plan X] <<P>>
->>>>>>> f425a130
      to a [vstate X] <<s'>>, knowing its effects on a different [vstate X] <<s>>
      which shares some relevant features with <<s'>>. *)
 
@@ -1610,10 +1602,6 @@
       destruct t eqn : eq_trans
     end.
     inversion Hpr.
-<<<<<<< HEAD
-
-=======
->>>>>>> f425a130
     split.
     - assert (protocol_transition X label_a (s', input_a) (s0, o)). {
         unfold protocol_transition in *.
@@ -1648,11 +1636,7 @@
     (ai : composite_plan_item IM)
     (i : index)
     (Hdif : i <> projT1 (label_a ai)) :
-<<<<<<< HEAD
-    let res := snd (apply_plan X s [ai]) in
-=======
     let res := snd (composite_apply_plan IM s [ai]) in
->>>>>>> f425a130
     (res i) = (s i).
   Proof.
     unfold composite_apply_plan, apply_plan, _apply_plan.
@@ -1666,10 +1650,6 @@
     unfold vtransition in eq_trans.
     simpl in eq_trans.
     destruct label_a; simpl in *.
-<<<<<<< HEAD
-    unfold vtransition in eq_trans.
-=======
->>>>>>> f425a130
     match type of eq_trans with
     | (let (si', om') := ?t in _) = _ => destruct t end.
     inversion eq_trans.
@@ -1686,25 +1666,15 @@
     (a_indices := List.map (@projT1 _ _) (List.map (@label_a _ _) a))
     (i : index)
     (Hdif : ~In i a_indices) :
-<<<<<<< HEAD
-    let res := snd (apply_plan X s a) in
-=======
     let res := snd (composite_apply_plan IM s a) in
->>>>>>> f425a130
     (res i) = (s i).
   Proof.
     induction a using rev_ind.
     - simpl; intuition.
     - simpl in *.
-<<<<<<< HEAD
-      rewrite apply_plan_app.
-      destruct (apply_plan X s a) eqn : eq_a; simpl in *.
-      destruct (apply_plan X v [x]) eqn : eq_x; simpl in *.
-=======
       rewrite (composite_apply_plan_app IM).
       destruct (composite_apply_plan IM s a) as (tra, sa) eqn : eq_a; simpl in *.
       destruct (composite_apply_plan IM sa [x]) as (trx, sx) eqn : eq_x; simpl in *.
->>>>>>> f425a130
 
       unfold a_indices in Hdif.
       rewrite map_app in Hdif.
@@ -1813,20 +1783,6 @@
         * specialize (irrelevant_components_one sa) as Hdiff.
           specialize (Hdiff x i n).
 
-<<<<<<< HEAD
-          specialize (irrelevant_components_one v0) as Hdiff0.
-          specialize (Hdiff0 x i n).
-          simpl in *.
-          replace v1 with (snd (apply_plan X v [x])).
-          replace v2 with (snd (apply_plan X v0 [x])).
-          rewrite Hdiff.
-          rewrite Hdiff0.
-          apply IHaind.
-          intuition.
-          rewrite eq_xv0; intuition.
-          rewrite eq_xv; intuition.
-    Qed.
-=======
           specialize (irrelevant_components_one sa') as Hdiff0.
           specialize (Hdiff0 x i n).
           simpl in *.
@@ -1839,7 +1795,6 @@
           setoid_rewrite Hdiff0.
           assumption.
   Qed.
->>>>>>> f425a130
 
   Lemma pre_loaded_with_all_messages_projection_protocol_transition_eq
     (s1 s2 : vstate X)
