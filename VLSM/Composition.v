Require Import List Streams Nat Bool.
Import ListNotations.
Require Import Logic.FunctionalExtensionality.

Require Import Coq.Logic.FinFun Coq.Logic.Eqdep Coq.Program.Basics List ListSet.

From CasperCBC
  Require Import
    StreamExtras ListExtras Preamble
    VLSM.Common
    .
(**

This module provides Coq definitions for composite VLSMs and their projections
to components.
*)

Section VLSM_composition.

(**
* VLSM composition

Let us fix a type for <<message>>s, and an <<index>> type for the VLSM components
such that equality on <<index>> is decidable.

*)

  Context {message : Type}
          {index : Type}
          {IndEqDec : EqDecision index}
          (IM : index -> VLSM message)
          .

  Section composite_type.

(**

** The type of a composite VLSM

Let IM be a family of VLSMs indexed by <<index>>. Note that all
[VLSM]s share the same type of <<message>>s.

*)

(**
A [composite_state] is an indexed family of [state]s, yielding for each
index <<n>> a [state] of [type] <<IT n>>, the [VLSM_type] corresponding to
machine <<n>>.

Note that the [composite_state] type is the dependent product type of the
family of [state] types corresponding to each index.
*)
    Definition _composite_state : Type :=
      forall n : index, vstate (IM n).

(**
A [composite_label] is a pair between an index <<N>> and a [label] of <<IT n>>.

Note that the [composite_label] type is the dependent sum of the family of
types <<[@label _ (IT n) | n <- index]>>.
*)
    Definition _composite_label
      : Type
      := sigT (fun n => vlabel (IM n)).

    Definition composite_type : VLSM_type message :=
      {| state := _composite_state
       ; label := _composite_label
      |}.

    Definition composite_state := @state message composite_type.
    Definition composite_label := @label message composite_type.

(**
A very useful operation on [composite_state]s is updating the state corresponding
to a component:
*)
    Definition state_update
               (s : composite_state)
               (i : index)
               (si : vstate (IM i))
               (j : index)
      : vstate (IM j)
      :=
      match decide (j = i) with
      | left e => eq_rect_r (fun i => vstate (IM i)) si e
      | _ => s j
      end.

(**
The next few results describe several properties of the [state_update] operation.
*)
    Lemma state_update_neq
               (s : composite_state)
               (i : index)
               (si : vstate (IM i))
               (j : index)
               (Hneq : j <> i)
      : state_update s i si j = s j.
    Proof.
      unfold state_update. destruct (decide (j = i)); try contradiction. reflexivity.
    Qed.

    Lemma state_update_eq
               (s : composite_state)
               (i : index)
               (si : vstate (IM i))
      : state_update s i si i = si.
    Proof.
      unfold state_update.
      unfold decide, decide_rel.
      rewrite eq_dec_refl. reflexivity.
    Qed.

    Lemma state_update_id
               (s : composite_state)
               (i : index)
               (si : vstate (IM i))
               (Heq : s i = si)
      : state_update s i si = s.
    Proof.
      apply functional_extensionality_dep_good.
      intro j.
      destruct (decide (j = i)).
      - subst. apply state_update_eq.
      - apply state_update_neq. assumption.
    Qed.

    Lemma state_update_twice
               (s : composite_state)
               (i : index)
               (si si': vstate (IM i))
      : state_update (state_update s i si) i si' = state_update s i si'.
    Proof.
      apply functional_extensionality_dep_good.
      intro j.
      destruct (decide (j = i)).
      - subst. rewrite state_update_eq. symmetry. apply state_update_eq.
      - repeat rewrite state_update_neq; try assumption.
        reflexivity.
    Qed.
  End composite_type.

  Section composite_sig.
(**

** The signature of a composite VLSM

Assume an non-empty <<index>> type (let <<i0>> be an index) and let <<IT>> be
an <<index>>ed family of [VLSM_type]s, and for each index <<i>>, let <<IS i>> be
a [VLSM_sign]ature of type <<IT i>>.
*)

    Context (i0 : index).

(**
A [composite_state] has the [initial_state_prop]erty if all of its component
states have the [initial_state_prop]erty in the corresponding component signature.
*)
    Definition composite_initial_state_prop
               (s : composite_state)
      : Prop
      :=
        forall n : index, vinitial_state_prop (IM n) (s n).

    Definition composite_initial_state
      := sig composite_initial_state_prop.

    Definition composite_s0 : composite_initial_state.
    Proof.
      exists (fun (n : index) => proj1_sig (vs0 (IM n))).
      intro i. unfold vs0. destruct s0 as [s Hs]. assumption.
    Defined.

(**
A message has the [initial_message_prop]erty in the [composite_sig]nature
iff it has the [initial_message_prop]erty in any of the component signatures.
*)
    Definition composite_initial_message_prop (m : message) : Prop
      :=
        exists (n : index) (mi : vinitial_message (IM n)), proj1_sig mi = m.

    (* An explicit argument for the initial state witness is no longer required: *)
    Definition composite_m0 : message := vm0 (IM i0).

    Definition composite_l0 : composite_label
      := existT _ i0 (vl0 (IM i0)) .

    Definition composite_sig
      : VLSM_sign composite_type
      :=
        {|   initial_state_prop := composite_initial_state_prop
           ; s0 := composite_s0
           ; initial_message_prop := composite_initial_message_prop
           ; m0 := composite_m0
           ; l0 := composite_l0
        |}.

(**
We can always "lift" state <<sj>> from component <<j>> to a composite state by
updating an initial composite state, say [s0], to <<sj>> on component <<j>>.
*)
    Definition lift_to_composite_state
      (j : index)
      (sj : vstate (IM j))
      (s0X := proj1_sig composite_s0)
      : composite_state
      := state_update s0X j sj.

    Definition lift_to_composite_transition_item
      (j : index)
      (item : vtransition_item (IM j))
      (s0X := proj1_sig composite_s0)
      : @transition_item _ composite_type.
    Proof.
      destruct item.
      split.
      - exact (existT _ j l).
      - exact input.
      - exact (lift_to_composite_state j destination).
      - exact output.
    Defined.
    
    Definition lift_to_composite_state'
      (s : composite_state)
      (j : index)
      (sj : vstate (IM j))
      : composite_state
      := state_update s j sj.
    
    Check @state.
    
    Definition lift_to_composite_transition_item'
      (s : composite_state)
      (j : index)
      (item : vtransition_item (IM j))
      : @transition_item _ composite_type.
    Proof.
      destruct item.
      split.
      - exact (existT _ j l).
      - exact input.
      - exact (lift_to_composite_state' s j destination).
      - exact output.
    Defined.
    
    Check @transition_item.
    Check @action_item.
    
    Definition lift_to_composite_action_item
      (i : index)
      (a : vaction_item (IM i)) :
      @action_item _ composite_type.
    Proof.
      destruct a.
      split.
      - exact (existT _ i label_a).
      - exact input_a.
    Defined.

    Definition lift_to_composite_trace
      (j : index)
      (trj : vTrace (IM j))
      : @Trace _ composite_type
      :=
      match trj with
      | Finite s l => Finite (lift_to_composite_state j s) (List.map (lift_to_composite_transition_item j) l)
      | Infinite s l => Infinite (lift_to_composite_state j s) (Streams.map (lift_to_composite_transition_item j) l)
      end.

  End composite_sig.

  Section composite_vlsm.
(**

** Constrained VLSM composition

Assume an non-empty <<index>> type (let <<i0>> be an index), let
<<IT>> be an <<index>>ed family of [VLSM_type]s, and for each index <<i>>, let
<<IS i>> be a [VLSM_sign]ature of type <<IT i>> and <<IM i>> be a VLSM of
signature <<IS i>>.
*)

    Context (i0 : index).

(**
The [transition] function for the [composite_vlsm] is defined as follows
takes a transition in the VLSM corresponding to the given [composite_label]
and returnes the produced message together with the state updated on that
component:
*)
    Definition composite_transition
      (l : composite_label)
      (som : composite_state * option message)
      : composite_state * option message
      :=
      let (s, om) := som in
      let (i, li) := l in
      let (si', om') := vtransition (IM i) li (s i, om) in
      (state_update s i si',  om').

(**
Given a [composite_label] <<(i, li)>> and a [composite_state]-message
pair <<(s, om)>>, [free_composite_valid]ity is defined as [valid]ity in
the <<i>>th component <<IM i>>.
*)
    Definition free_composite_valid
      (l : composite_label)
      (som : composite_state * option message)
      : Prop
      :=
      let (s, om) := som in
      let (i, li) := l in
      vvalid (IM i) li (s i, om).

(**
A <<constraint>> for a composite VLSM is a [valid]ity condition defined
directly on [composite_label]s and [composite_state]s, thus being able to
impose a global condition.

[constrained_composite_valid]ity interposes such a <<constraint>> on top of
the [free_composite_valid]ity.
*)

    Definition constrained_composite_valid
      (constraint : composite_label -> composite_state * option message -> Prop)
      (l : composite_label)
      (som : composite_state * option message)
      :=
      free_composite_valid l som /\ constraint l som.

    Definition composite_vlsm_machine
      (constraint : composite_label -> composite_state * option message -> Prop)
      : VLSM_class (composite_sig i0)
      :=
      {|  transition := composite_transition
       ;  valid := constrained_composite_valid constraint
      |}.

    Definition composite_vlsm
      (constraint : composite_label -> composite_state * option message -> Prop)
      : VLSM message
      := mk_vlsm (composite_vlsm_machine constraint).

    Lemma composite_transition_state_neq
      {constraint : composite_label -> composite_state * option message -> Prop}
      (l : composite_label)
      (s s' : composite_state)
      (om om' : option message)
      (Ht : protocol_transition (composite_vlsm constraint) l (s, om) (s', om'))
      (i : index)
      (Hi : i <> projT1 l)
      : s' i = s i.
    Proof.
      destruct Ht as [_ Ht]. simpl in Ht. destruct l as (il, l). simpl in Hi.
      destruct (vtransition (IM il) l (s il, om)) as (si', omi') eqn:Ht'.
      inversion Ht. subst omi'. apply state_update_neq. assumption.
    Qed.

    Lemma composite_transition_state_eq
      {constraint : composite_label -> composite_state * option message -> Prop}
      (l : composite_label)
      (s s' : composite_state)
      (om om' : option message)
      (Ht : protocol_transition (composite_vlsm constraint) l (s, om) (s', om'))
      (il := projT1 l)
      : s' il = fst (vtransition (IM il) (projT2 l) (s il, om)).
    Proof.
      destruct Ht as [_ Ht]. simpl in Ht.
      unfold il in *. clear il. destruct l as (il, l). simpl.
      destruct (vtransition (IM il) l (s il, om)) as (si', omi') eqn:Ht'.
      inversion Ht. apply state_update_eq.
    Qed.

    Section constraint_subsumption.
(**

** Constraint subssumption

A <<constraint1>> is subssumed by <<constraint2>> if <<constraint1> is stronger
than <<constraint2>> for any input.
*)

    Definition constraint_subsumption
        (constraint1 constraint2 : composite_label -> composite_state * option message -> Prop)
        :=
        forall (l : composite_label) (som : composite_state * option message),
          constraint1 l som -> constraint2 l som.

    Context
      (constraint1 constraint2 : composite_label -> composite_state * option message -> Prop)
      (Hsubsumption : constraint_subsumption constraint1 constraint2)
      (X1 := composite_vlsm constraint1)
      (X2 := composite_vlsm constraint2)
      .

(**
Let <<X1>>, <<X2>> be two compositions of the same family of VLSMs but with
constraints <<constraint1>> and <<constraint2>, respectively. Further assume
that <<constraint1>> is subssumed by <<constraint2>>.

We will show that <<X1>> is trace-included into <<X2>> by applying
Lemma [basic_VLSM_inclusion]
*)

(* begin hide *)
    Lemma constraint_subsumption_protocol_valid
      (l : label)
      (s : state)
      (om : option message)
      (Hv : protocol_valid X1 l (s, om))
      : vvalid X2 l (s, om).
    Proof.
      destruct Hv as [Hps [Hopm [Hv Hctr]]].
      split; try assumption.
      apply Hsubsumption.
      assumption.
    Qed.

    Lemma constraint_subsumption_protocol_prop
      (s : state)
      (om : option message)
      (Hps : protocol_prop X1 (s, om))
      : protocol_prop X2 (s, om).
    Proof.
      induction Hps.
      - apply (protocol_initial_state X2 is).
      - apply (protocol_initial_message X2).
      - apply (protocol_generated X2) with _om _s; try assumption.
        apply constraint_subsumption_protocol_valid.
        apply protocol_generated_valid with _om _s; assumption.
    Qed.

    Lemma constraint_subsumption_can_emit
      (m : message)
      (Hm : can_emit X1 m)
      : can_emit X2 m.
    Proof.
      destruct Hm as [(s0,om0) [l [s [Hv1 Ht]]]].
      assert (Hv2 := constraint_subsumption_protocol_valid _ _ _ Hv1).
      destruct Hv1 as [[_om0 Hs0] [[_s0 Hom0] Hv1]].
      apply constraint_subsumption_protocol_prop in Hs0.
      apply constraint_subsumption_protocol_prop in Hom0.
      exists (s0, om0). exists l. exists s.
      destruct Hv2 as [Hv2 Hc2].
      repeat split; try assumption.
      - exists _om0. assumption.
      - exists _s0. assumption.
    Qed.

    Lemma constraint_subsumption_preloaded_protocol_valid
      (l : label)
      (s : state)
      (om : option message)
      (Hv : protocol_valid (pre_loaded_with_all_messages_vlsm X1) l (s, om))
      : vvalid (pre_loaded_with_all_messages_vlsm X2) l (s, om).
    Proof.
      destruct Hv as [Hps [Hopm [Hv Hctr]]].
      split; try assumption.
      apply Hsubsumption.
      assumption.
    Qed.

    Lemma constraint_subsumption_preloaded_protocol_prop
      (s : state)
      (om : option message)
      (Hps : protocol_prop (pre_loaded_with_all_messages_vlsm X1) (s, om))
      : protocol_prop (pre_loaded_with_all_messages_vlsm X2) (s, om).
    Proof.
      induction Hps.
      - apply (protocol_initial_state (pre_loaded_with_all_messages_vlsm X2) is).
      - apply (protocol_initial_message (pre_loaded_with_all_messages_vlsm X2)).
      - apply (protocol_generated (pre_loaded_with_all_messages_vlsm X2)) with _om _s; try assumption.
        apply constraint_subsumption_preloaded_protocol_valid.
        destruct Hv as [Hv Hc1].
        repeat split; try assumption.
        + exists _om. assumption.
        + exists _s. assumption.
    Qed.

    Lemma constraint_subsumption_byzantine_message_prop
      (m : message)
      (Hm : byzantine_message_prop X1 m)
      : byzantine_message_prop X2 m.
    Proof.
      destruct Hm as [(s0,om0) [l [s [Hv1 Ht]]]].
      assert (Hv2 := constraint_subsumption_preloaded_protocol_valid _ _ _ Hv1).
      destruct Hv1 as [[_om0 Hs0] [[_s0 Hom0] Hv1]].
      apply constraint_subsumption_preloaded_protocol_prop in Hs0.
      apply constraint_subsumption_preloaded_protocol_prop in Hom0.
      exists (s0, om0). exists l. exists s.
      destruct Hv2 as [Hv2 Hc2].
      repeat split; try assumption.
      - exists _om0. assumption.
      - exists _s0. assumption.
    Qed.

(* end hide *)

(**
Then <<X1>> is trace-included into <<X2>>.
*)

    Lemma constraint_subsumption_incl
      : VLSM_incl (machine X1) (machine X2).
    Proof.
      apply (basic_VLSM_incl (machine X1) (machine X2))
      ; intros; try (assumption || reflexivity).
      - destruct H as [_ [[_s Hom] _]]. exists _s.
        apply constraint_subsumption_protocol_prop.
        assumption.
      - apply constraint_subsumption_protocol_valid.
        assumption.
    Qed.

    Lemma constraint_subsumption_pre_loaded_with_all_messages_incl
      : VLSM_incl (machine (pre_loaded_with_all_messages_vlsm X1)) (machine (pre_loaded_with_all_messages_vlsm X2)).
    Proof.
      apply (basic_VLSM_incl (machine (pre_loaded_with_all_messages_vlsm X1)) (machine (pre_loaded_with_all_messages_vlsm X2)))
      ; intros; try (assumption || reflexivity).
      - destruct H as [_ [[_s Hom] _]]. exists _s.
        apply constraint_subsumption_preloaded_protocol_prop. assumption.
      - apply constraint_subsumption_preloaded_protocol_valid.
        assumption.
    Qed.

    End constraint_subsumption.

(**

** Free VLSM composition

The [free_constraint] is defined to be [True] for all inputs.
Thus, the [free_composite_vlsm] is the [composite_vlsm] using the
[free_constraint].
*)

    Definition free_constraint
      (l : composite_label)
      (som : composite_state * option message)
      : Prop
      := True.

    Definition free_composite_vlsm : VLSM message
      := composite_vlsm free_constraint.

    (** Next two lemmas are corrolaries of the above, instantiates on the
      free composition whose constraint ([True]) subsumes any constraint.
    *)

    Lemma constraint_free_incl
      (constraint : composite_label -> composite_state  * option message -> Prop)
      : VLSM_incl (machine (composite_vlsm constraint)) (machine free_composite_vlsm).
    Proof.
      apply constraint_subsumption_incl.
      intro l; intros. exact I.
    Qed.

    Lemma constraint_free_protocol_prop
      (constraint : composite_label -> composite_state * option message -> Prop)
      (som : state * option message)
      (Hsom : protocol_prop (composite_vlsm constraint) som)
      : protocol_prop free_composite_vlsm som.
    Proof.
      destruct som as (s, om).
      apply constraint_subsumption_protocol_prop
      ; try assumption.
      intro l; intros. exact I.
    Qed.

(**
A component [protocol_state]'s [lift_to_composite_state] is a [protocol_state]
for the [free_composite_vlsm].
*)
    Lemma protocol_prop_composite_free_lift
      (j : index)
      (sj : vstate (IM j))
      (om : option message)
      (Hp : protocol_prop (IM j) (sj, om))
      (s := lift_to_composite_state j sj)
      : protocol_prop free_composite_vlsm (s, om).
    Proof.
      remember (sj, om) as sjom.
      generalize dependent om. generalize dependent sj.
      induction Hp; intros; inversion Heqsjom; subst; clear Heqsjom
      ; unfold s0; clear s0.
      - assert (Hinit : vinitial_state_prop free_composite_vlsm (lift_to_composite_state j s)).
        { intro i. unfold lift_to_composite_state.
          destruct (decide (i = j)).
          - subst; rewrite state_update_eq. unfold s. destruct is. assumption.
          - rewrite state_update_neq; try assumption.
            unfold composite_s0. simpl. unfold vs0.
            destruct s0 as [s0 Hinit].
            simpl.
            apply Hinit.
        }
        remember (exist (vinitial_state_prop free_composite_vlsm) (lift_to_composite_state j s) Hinit) as six.
        replace (lift_to_composite_state j s) with (proj1_sig six); try (subst; reflexivity).
        apply (protocol_initial_state free_composite_vlsm).
      - assert (Hinit : vinitial_message_prop free_composite_vlsm (proj1_sig im)).
        { exists j. exists im. reflexivity. }
        replace (lift_to_composite_state j s) with (proj1_sig (vs0 free_composite_vlsm))
        ; try (symmetry; apply state_update_id; reflexivity).
        unfold om in *; unfold s in *; clear s om.
        destruct im as [m _H]; simpl in *; clear _H.
        remember (exist (vinitial_message_prop free_composite_vlsm) m Hinit) as im.
        replace m with (proj1_sig im); try (subst; reflexivity).
        apply (protocol_initial_message free_composite_vlsm).
      - specialize (IHHp1 s _om eq_refl).
        specialize (IHHp2 _s om eq_refl).
        replace
          (@pair composite_state (option message) (lift_to_composite_state j sj) om0)
          with
          (vtransition free_composite_vlsm (existT _ j l) (lift_to_composite_state j s, om)).
        + apply (protocol_generated free_composite_vlsm) with _om (lift_to_composite_state j _s)
          ; try assumption.
          split; try exact I.
          simpl. unfold lift_to_composite_state. rewrite state_update_eq. assumption.
        + unfold vtransition. simpl. unfold lift_to_composite_state.
          rewrite state_update_eq. unfold vtransition.
          replace (@transition message
          (@projT1 (VLSM_type message)
             (fun T : VLSM_type message =>
              @sigT (@VLSM_sign message T)
                (fun S : @VLSM_sign message T => @VLSM_class message T S))
             (IM j))
          (@projT1
             (@VLSM_sign message
                (@projT1 (VLSM_type message)
                   (fun T : VLSM_type message =>
                    @sigT (@VLSM_sign message T)
                      (fun S : @VLSM_sign message T => @VLSM_class message T S))
                   (IM j)))
             (fun
                S : @VLSM_sign message
                      (@projT1 (VLSM_type message)
                         (fun T : VLSM_type message =>
                          @sigT (@VLSM_sign message T)
                            (fun S : @VLSM_sign message T =>
                             @VLSM_class message T S))
                         (IM j)) =>
              @VLSM_class message
                (@projT1 (VLSM_type message)
                   (fun T : VLSM_type message =>
                    @sigT (@VLSM_sign message T)
                      (fun S0 : @VLSM_sign message T => @VLSM_class message T S0))
                   (IM j)) S)
             (@projT2 (VLSM_type message)
                (fun T : VLSM_type message =>
                 @sigT (@VLSM_sign message T)
                   (fun S : @VLSM_sign message T => @VLSM_class message T S))
                (IM j))) (@machine message (IM j)) l
          (@pair (@vstate message (IM j)) (option message) s om))
          with (sj, om0).
          f_equal.
          apply state_update_twice.
    Qed.

  End composite_vlsm.

End VLSM_composition.

Section projections.
(**
* Composite VLSM projections

Let us fix an indexed set of VLSMs <<IM>> and their composition <<X>> using <<constraint>>.

*)

  Context {message : Type}
          {index : Type}
          {IndEqDec : EqDecision index}
          (IM : index -> VLSM message)
          (i0 : index)
          (T := composite_type IM)
          (constraint : composite_label IM -> composite_state IM * option message -> Prop)
          (X := composite_vlsm IM i0 constraint)
          .

(**
The [VLSM_type] of a projection of <<X>> to component <<i>> is the
type of the <<i>>th component of <<X>>.
We defined the signature of the projection to be the same as that of the component,
with the exception that the [initial_message]s for the projection are defined
to be all [protocol_message]s of <<X>>:

*)
  Definition composite_vlsm_constrained_projection_sig
    (i : index)
    : VLSM_sign (type (IM i))
    :=
    {|   initial_state_prop := vinitial_state_prop (IM i)
     ;   initial_message_prop := fun pmi => exists xm : protocol_message X, proj1_sig xm = pmi
     ;   s0 := vs0 (IM i)
     ;   m0 := vm0 (IM i)
     ;   l0 := vl0 (IM i)
    |}.

(**
[projection_valid]ity is defined as the projection of [protocol_valid]ity of <<X>>:
*)

  Definition projection_valid
    (i : index)
    (li : vlabel (IM i))
    (siomi : vstate (IM i) * option message)
    :=
    let (si, omi) := siomi in
    exists (s : vstate X),
      s i = si /\ protocol_valid X (existT _ i li) (s, omi).

(**
Since [projection_valid]ity is derived from [protocol_valid]ity, which in turn
depends on [valid]ity in the component, it is easy to see that
[projection_valid]ity implies [valid]ity in the component.
*)
  Lemma projection_valid_implies_valid
    (i : index)
    (li : vlabel (IM i))
    (siomi : vstate (IM i) * option message)
    (Hcomposite : projection_valid i li siomi)
    : vvalid (IM i) li siomi.
  Proof.
    destruct siomi as [si omi].
    destruct Hcomposite as [s [Hsi [_ [_ Hvalid]]]].
    subst; simpl in *.
    destruct Hvalid as [Hvalid Hconstraint].
    assumption.
  Qed.

(**
We define the projection of <<X>> to index <<i>> as the [VLSM] whose signature
is the [composite_vlsm_constrained_projection_sig]nature corresponding to <<i>>,
having the same transition function as <<IM i>>, the <<i>>th component of
*)
  Definition composite_vlsm_constrained_projection_machine
    (i : index)
    : VLSM_class (composite_vlsm_constrained_projection_sig i) :=
    {|  transition :=  vtransition (IM i)
     ;  valid := projection_valid i
    |}.

  Definition composite_vlsm_constrained_projection
    (i : index)
    : VLSM message
    := mk_vlsm (composite_vlsm_constrained_projection_machine i).

  Section fixed_projection.

(**

** Projection traces are Byzantine

Let us fix an index <<j>> and let <<Xj>> be the projection of <<X>> on
component <<j>>.

In this section we establish some basic properties for projections, building up
to Lemma [proj_pre_loaded_with_all_messages_incl], which guarantees that all
[protocol_trace]s of <<Xj>> are also [protocol_trace]s for the
[pre_loaded_with_all_messages_vlsm] associated to the component <<IM j>>.
In particular this ensures that the byzantine traces of <<IM j>> include all
[protocol_trace]s of <<Xj>> (see Lemma [pre_loaded_with_all_messages_alt_eq]).

*)

    Context
      (j : index)
      (Xj := composite_vlsm_constrained_projection j)
      .

(**
As a basic property of the definition of initial states it follows that
the <<j>>th component of an [initial_state] of <<X>> is initial for <<Xj>>
*)

    Lemma initial_state_projection
      (s : vstate X)
      (Hinit : vinitial_state_prop X s)
      : vinitial_state_prop Xj (s j).
    Proof.
      specialize (Hinit j).
      assumption.
    Qed.

(**
Since all [protocol_message]s of <<X>> become [initial_message]s in <<Xj>>, the
following result is not surprising.
*)
    Lemma protocol_message_projection
      (iom : option message)
      (HpmX : option_protocol_message_prop X iom)
      : option_protocol_message_prop Xj iom.
    Proof.
      exists (proj1_sig (vs0 Xj)).
      destruct iom as [im|].
      - specialize (protocol_initial_message Xj ); intro Hinit.
        assert (Hpim : protocol_message_prop X im)
          by assumption.
        assert (Hini : vinitial_message_prop Xj im)
          by (exists (exist _ im Hpim); reflexivity).
        specialize (Hinit (exist _ im Hini)); simpl in Hinit.
        assumption.
      - apply (protocol_initial_state Xj).
    Qed.

(**
Interestingly enough, <<Xj>> cannot produce any additional messages than
the initial ones available from <<X>>.
*)
    Lemma protocol_message_projection_rev
      (iom : option message)
      (Hpmj: option_protocol_message_prop Xj iom)
      : option_protocol_message_prop X iom.
    Proof.
      destruct Hpmj as [sj Hpmj].
      inversion Hpmj; subst.
      - exists (proj1_sig (vs0 X)).
        apply (protocol_initial_state X).
      - destruct im as [im Him].
        unfold om in *; simpl in *; clear om.
        destruct Him as [[m Hpm] Heq].
        subst; assumption.
      - destruct Hv as [sX [Heqs Hv]].
        subst s.
        destruct
          (vtransition X
            (@existT index (fun n : index => vlabel (IM n)) j l)
            (@pair (@state message (@composite_type message index IM))
               (option message) sX om))
          as [s' om'] eqn:Heqsom'.
        assert (Ht := Heqsom').
        unfold vtransition in Heqsom'. simpl in Heqsom'.
        replace
          (@vtransition message (IM j) l
            (@pair (@vstate message (IM j)) (option message) (sX j) om)
          )
          with
          (sj, iom)
          in Heqsom'.
        inversion Heqsom'; subst.
        exists (state_update IM sX j sj).
        replace
          (@pair (@state message (@type message X)) (option message)
            (@state_update message index _ IM sX j sj) om')
          with
          (vtransition X (existT (fun n : index => vlabel (IM n)) j l) (sX, om)).
        apply (protocol_prop_valid_out X).
        assumption.
    Qed.

(**
As a stepping stone towards proving trace inclusion between <<Xj>> and
the [pre_loaded_with_all_messages_vlsm] associated to <<IM j>>, we prove that the
[protocol_prop]erty is transferred.
*)
    Lemma proj_pre_loaded_with_all_messages_protocol_prop
      (PreLoaded := pre_loaded_with_all_messages_vlsm (IM j))
      (s : state)
      (om : option message)
      (Hps : protocol_prop Xj (s, om))
      : protocol_prop PreLoaded (s, om).
    Proof.
      induction Hps.
      - apply (protocol_initial_state PreLoaded is).
      - destruct im as [m Him]. simpl in om0. clear Him.
        assert (Him : vinitial_message_prop (pre_loaded_with_all_messages_vlsm X) m)
          by exact I.
        apply (protocol_initial_message PreLoaded (exist _ m Him)).
      - apply (protocol_generated PreLoaded) with _om _s; try assumption.
        apply projection_valid_implies_valid. assumption.
    Qed.

(**
We can now finally prove the main result for this section:
*)
    Lemma proj_pre_loaded_with_all_messages_incl
      (PreLoaded := pre_loaded_with_all_messages_vlsm (IM j))
      : VLSM_incl (machine Xj) (machine PreLoaded).
    Proof.
      apply (basic_VLSM_incl (machine Xj) (machine PreLoaded))
      ; intros; try (assumption || reflexivity).
      - destruct H as [_ [[_s Hpm] _]]. exists _s.
        apply proj_pre_loaded_with_all_messages_protocol_prop.
        assumption.
      - apply projection_valid_implies_valid.
        destruct H as [_ [_ Hv]].
        assumption.
    Qed.

  End fixed_projection.

  Section projection_friendliness_sufficient_condition.

  (** ** A sufficient condition for being [projection_friendly]. *)

  Context
  (j : index)
  (Xj := composite_vlsm_constrained_projection j)
  .

  (**
  This condition states that [protocol_valid]ity in a projection <<Xj>>
  can be lifted to any [protocol_state] in <<X>> which projects to the
  corresponding <<Xj>> state.
  *)

  Definition projection_friendliness_sufficient_condition
    := forall
      (lj : vlabel (IM j))
      (sj : vstate (IM j))
      (om : option message)
      (Hpv : protocol_valid Xj lj (sj, om))
      (s : vstate X)
      (Hs : protocol_state_prop X s)
      (Hsi : s j = sj)
      , vvalid X (existT _ j lj) (s, om).

  Lemma projection_friendliness_sufficient_condition_protocol_message
    (l : label)
    (s : state)
    (om : option message)
    (Hv : protocol_valid Xj l (s, om))
    : option_protocol_message_prop X om.
  Proof.
    destruct Hv as [Hpsj [Hpmj [sx [Hs [HpsX [HpmX Hv]]]]]].
    assumption.
  Qed.

  Lemma lift_to_composite_state_initial
    (sj : vstate (IM j))
    (Hinitj : vinitial_state_prop (IM j) sj)
    : vinitial_state_prop X (lift_to_composite_state IM j sj).
  Proof.
    intro i.
    unfold lift_to_composite_state.
    destruct (decide (i = j)).
    - subst. rewrite state_update_eq. assumption.
    - rewrite state_update_neq; try assumption.
      simpl.
      unfold vs0. destruct s0 as [s Hs].
      assumption.
  Qed.

  Lemma projection_friendliness_sufficient_condition_protocol_state
    (Hfr : projection_friendliness_sufficient_condition)
    (s : state)
    (om : option message)
    (Hp : protocol_prop Xj (s, om))
    : protocol_state_prop X (lift_to_composite_state IM j s).
  Proof.
    remember (s, om) as som.
    generalize dependent om. generalize dependent s.
    induction Hp; intros; inversion Heqsom; subst; clear Heqsom.
    - exists None.
      destruct is as [is' Hinit].
      unfold s in *; simpl in *.
      specialize (lift_to_composite_state_initial is' Hinit)
      ; intro HinitX.
      remember (lift_to_composite_state IM j is') as initX.
      replace initX with (proj1_sig (exist _ initX HinitX)); try reflexivity.
      apply (protocol_initial_state X).
    - replace (lift_to_composite_state IM j s) with (proj1_sig (vs0 X)).
      + exists None. apply (protocol_initial_state X).
      + unfold lift_to_composite_state.
        rewrite state_update_id; reflexivity.
    - specialize (IHHp1 s _om eq_refl).
      exists om0.
      replace
        (lift_to_composite_state IM j s0, om0)
        with (vtransition X (existT (fun n : index => vlabel (IM n)) j l) (lift_to_composite_state IM j s, om)).
      +
        specialize (protocol_generated_valid Xj Hp1 Hp2 Hv); intros Hpvj.
        specialize (Hfr l s om Hpvj _ IHHp1).
        unfold lift_to_composite_state at 1 in Hfr.
        rewrite state_update_eq in Hfr.
        specialize (Hfr eq_refl).
        specialize (projection_friendliness_sufficient_condition_protocol_message _ _ _ Hpvj)
        ; intros  [_sX HpmX].
        destruct IHHp1 as [_omX HpsX].
        apply
          (protocol_generated X
            (existT (fun n : index => vlabel (IM n)) j l)
            (lift_to_composite_state IM j s)
            _omX
            HpsX
            _sX
            om
            HpmX
            Hfr
          ).
      + unfold vtransition. simpl. unfold lift_to_composite_state at 1. rewrite state_update_eq.
        replace
          (@vtransition message (IM j) l (@pair (@vstate message (IM j)) (option message) s om))
          with (s0, om0).
        f_equal.
        unfold lift_to_composite_state.
        apply state_update_twice.
  Qed.

  Lemma projection_friendliness_sufficient_condition_valid
    (Hfr : projection_friendliness_sufficient_condition)
    (l : label)
    (s : state)
    (om : option message)
    (Hv : protocol_valid Xj l (s, om))
    : vvalid X (existT (fun n : index => vlabel (IM n)) j l) (lift_to_composite_state IM j s, om).
  Proof.
    specialize (projection_friendliness_sufficient_condition_protocol_state Hfr s)
    ; intros HpsX.
    specialize (Hfr l s om Hv (lift_to_composite_state IM j s)).
    destruct Hv as [[_om Hpsj] [Hpmj [_sx [Hs [_HpsX [HpmX Hv]]]]]].
    specialize (HpsX _om Hpsj).
    unfold lift_to_composite_state at 2 in Hfr.
    rewrite state_update_eq in Hfr.
    specialize (Hfr HpsX eq_refl).
    assumption.
  Qed.

  Lemma projection_friendliness_sufficient_condition_protocol_transition
    (Hfr : projection_friendliness_sufficient_condition)
    (l : label)
    (is os : state)
    (iom oom : option message)
    (Ht : protocol_transition Xj l (is, iom) (os, oom))
    : protocol_transition X
      (existT (fun n : index => vlabel (IM n)) j l)
      (lift_to_composite_state IM j is, iom)
      (lift_to_composite_state IM j os, oom).
  Proof.
    destruct Ht as [[[_om Hps] [[_s Hpm] Hv]] Ht].
    specialize (protocol_generated_valid Xj Hps Hpm Hv); intros Hpv.
    repeat split.
    - apply projection_friendliness_sufficient_condition_protocol_state with _om; assumption.
    - apply projection_friendliness_sufficient_condition_protocol_message in Hpv. assumption.
    - specialize (projection_friendliness_sufficient_condition_valid Hfr l is iom Hpv); intros [HvX _].
      assumption.
    - specialize (projection_friendliness_sufficient_condition_valid Hfr l is iom Hpv); intros [_ Hctr].
      assumption.
    - simpl. unfold lift_to_composite_state at 1. rewrite state_update_eq.
      replace
        (@vtransition message (IM j) l (@pair (@vstate message (IM j)) (option message) is iom))
        with (os, oom).
      f_equal.
      unfold lift_to_composite_state.
      apply state_update_twice.
  Qed.

  Lemma projection_friendliness_sufficient_condition_finite_ptrace
    (Hfr : projection_friendliness_sufficient_condition)
    (s : state)
    (ls : list transition_item)
    (Hpxt : finite_protocol_trace_from Xj s ls)
    : finite_protocol_trace_from X
      (lift_to_composite_state IM j s)
      (List.map (lift_to_composite_transition_item IM j) ls).
  Proof.
    induction Hpxt.
    - constructor.
      destruct H as [m H].
      apply projection_friendliness_sufficient_condition_protocol_state in H; assumption.
    - constructor; try assumption.
      apply projection_friendliness_sufficient_condition_protocol_transition; assumption.
  Qed.

  Lemma projection_friendliness_sufficient_condition_infinite_ptrace
    (Hfr : projection_friendliness_sufficient_condition)
    (s : state)
    (ls : Stream transition_item)
    (Hpxt : infinite_protocol_trace_from Xj s ls)
    : infinite_protocol_trace_from X
      (lift_to_composite_state IM j s)
      (Streams.map (lift_to_composite_transition_item IM j) ls).
  Proof.
    generalize dependent s. generalize dependent ls.
    cofix H.
    intros [[l input destination output] ls] s Hx.
    inversion Hx; subst.
    rewrite map_Cons.
    constructor.
    - apply H. assumption.
    - apply projection_friendliness_sufficient_condition_protocol_transition
    ; assumption.
  Qed.

  (**
  The result below shows that the [projection_friendliness_sufficient_condition]
  might be too strong, in the sense that it allows any trace from the
  projection to be lifted direclty to <<X>>
  (all other machines stay in their initial state).
  *)
  Lemma projection_friendliness_sufficient_condition_protocol_trace
    (Hfr : projection_friendliness_sufficient_condition)
    (t : Trace)
    (Hpt : protocol_trace_prop Xj t)
    : protocol_trace_prop X (lift_to_composite_trace IM j t).
  Proof.
    destruct t as [s ls| s ss]; simpl in *; destruct Hpt as [Hxt Hinit].
    - apply projection_friendliness_sufficient_condition_finite_ptrace in Hxt
      ; try assumption.
      split; try assumption.
      apply lift_to_composite_state_initial. assumption.
    - apply projection_friendliness_sufficient_condition_infinite_ptrace in Hxt
      ; try assumption.
      split; try assumption.
      apply lift_to_composite_state_initial. assumption.
  Qed.

  End projection_friendliness_sufficient_condition.

End projections.

Section free_projections.
(**

** Projections of free compositions

These projections are simple instances of the projections defined above in which
the composition constraint is taken to be [True].

All results from regular projections carry to these "free" projections.
*)

  Context {message : Type}
          {index : Type}
          {IndEqDec : EqDecision index}
          (IM :index -> VLSM message)
          (i0 : index)
          (X := free_composite_vlsm IM i0)
          .

  Definition composite_vlsm_free_projection
    (i : index)
    : VLSM message
    :=
    composite_vlsm_constrained_projection IM i0 (free_constraint IM) i.

  Lemma preloaded_composed_protocol_state
    (s : vstate X)
    (Hs : protocol_state_prop (pre_loaded_with_all_messages_vlsm X) s)
    (i : index)
    : protocol_state_prop (pre_loaded_with_all_messages_vlsm (IM i)) (s i).
  Proof.
    revert i. generalize dependent s.
    apply
      (protocol_state_prop_ind (pre_loaded_with_all_messages_vlsm X)
        (fun (s : vstate (pre_loaded_with_all_messages_vlsm X)) =>
          forall i : index, protocol_state_prop (pre_loaded_with_all_messages_vlsm (IM i)) (s i)
        )
      ); intros.
    - apply protocol_state_prop_iff. left. specialize (Hs i). unfold vinitial_state_prop in Hs.
      exists (exist _ (s i) Hs). reflexivity.
    - destruct Ht as [[Hps [Hpm [Hv _]]] Ht].
      simpl in Hv.
      simpl in Ht. unfold vtransition in Ht. simpl in Ht.
      destruct l as (i', li').
      destruct (vtransition (IM i') li' (s i', om)) as (si', omi') eqn:Ht'.
      inversion Ht. subst s' omi'; clear Ht.
      destruct (decide (i = i')).
      + subst i'. rewrite state_update_eq.
        specialize (Hs i).
        apply protocol_state_prop_iff. right.
        exists li'. exists (s i, om). exists om'.
        repeat split; try assumption.
        exists (proj1_sig (vs0 (pre_loaded_with_all_messages_vlsm (IM i)))).
        destruct om as [m|].
        * assert (Him : vinitial_message_prop  (pre_loaded_with_all_messages_vlsm (IM i)) m)
            by exact I.
          pose (exist _ m Him) as im.
          apply (protocol_initial_message (pre_loaded_with_all_messages_vlsm (IM i)) im).
        * apply (protocol_initial_state (pre_loaded_with_all_messages_vlsm (IM i))).
      + rewrite state_update_neq; try assumption. apply Hs.
  Qed.
<<<<<<< HEAD
  
  (* 
  Definition independent_actions
    (a b : action X) : Prop :=
    let ind_a := List.map (@projT1 _ _) (List.map (@label_a _ _) a) in
    let ind_b := List.map (@projT1 _ _) (List.map (@label_a _ _) b) in
    set_inter eq_dec ind_a ind_b = [].
  
  Lemma free_trace_reordering 
    (s : vstate X)
    (Hs : protocol_state_prop X s)
    (a b : action X)
    (Ha : protocol_action _ a s)
    (Hb : protocol_action _ b s)
    (Hindependent : independent_actions a b) :
    protocol_action _ (a ++ b) s.
  Proof.
  Admitted.
  (* 
    apply finite_protocol_trace_from_app_iff.
    split.
    assumption.
    generalize dependent s.
    induction b.
    - intros.
      apply finite_ptrace_empty.
      apply finite_ptrace_last_pstate.
      assumption.
    - intros.
      destruct a0 as [l' input dest output].
      apply finite_ptrace_extend.
      inversion Hb.
      assumption.
      inversion Hb.
      unfold protocol_transition in *.
      unfold protocol_valid in *.
      destruct H6 as [Hvalid Htransition].
      destruct Hvalid as [Hprot [Ho Hvalid]].
      repeat split.
      apply finite_ptrace_last_pstate.
      assumption.
      intuition.
      unfold free_composite_valid.
      destruct l'.
      assert (last (map destination a) s x = s x) as Hpres. {
        admit.
      }
      rewrite Hpres.
      simpl in Hvalid.
      unfold constrained_composite_valid in Hvalid.
      simpl in Hvalid.
      intuition.
      simpl.
      destruct l'.
      assert (last (map destination a) s x = s x) as Hpres. {
        admit.
      }
      simpl.
      unfold vtransition.
      unfold transition.
      unfold machine.
      
      replace (last (map destination a) s x, input) with (s x, input).
 Admitted.
 *)
 *)
=======

  Lemma pre_loaded_with_all_messages_projection_protocol_transition_eq
    (s1 s2 : vstate X)
    (om1 om2 : option message)
    (l : label)
    (Ht : protocol_transition (pre_loaded_with_all_messages_vlsm X) l (s1, om1) (s2, om2))
    (i := projT1 l)
    : protocol_transition (pre_loaded_with_all_messages_vlsm (IM i)) (projT2 l) (s1 i, om1) (s2 i, om2).
  Proof.
    destruct Ht as [[Hs1 [Hom1 [Hv _]]] Ht].
    simpl in Hv. simpl in Ht. unfold vtransition in Ht. simpl in Ht.
    destruct l as [il l]. simpl in *. unfold i in *. clear i.
    destruct (vtransition (IM il) l (s1 il, om1)) as (si', om') eqn:Htj.
    inversion Ht. subst; clear Ht.
    rewrite state_update_eq.
    repeat split; try assumption.
    - apply preloaded_composed_protocol_state. assumption.
    - destruct om1 as [m1|]; exists (proj1_sig (vs0 (IM il))).
      + assert (Hm1 : vinitial_message_prop (pre_loaded_with_all_messages_vlsm (IM il)) m1) by exact I.
        replace m1 with (proj1_sig (exist _ m1 Hm1)) by reflexivity.
        apply (protocol_initial_message (pre_loaded_with_all_messages_vlsm (IM il))).
      + apply (protocol_initial_state (pre_loaded_with_all_messages_vlsm (IM il))).
  Qed.

  Lemma pre_loaded_with_all_messages_projection_protocol_transition_neq
    (s1 s2 : vstate X)
    (om1 om2 : option message)
    (l : label)
    (Ht : protocol_transition (pre_loaded_with_all_messages_vlsm X) l (s1, om1) (s2, om2))
    (i : index)
    (Hi : i <> projT1 l)
    : s1 i = s2 i.
  Proof.
    destruct Ht as [[Hs1 [Hom1 [Hv _]]] Ht].
    simpl in Hv. simpl in Ht. unfold vtransition in Ht. simpl in Ht.
    destruct l as [il l]. simpl in *.
    destruct (vtransition (IM il) l (s1 il, om1)) as (si', om') eqn:Htj.
    inversion Ht. subst; clear Ht.
    rewrite state_update_neq; try assumption.
    reflexivity.
  Qed.

  Lemma pre_loaded_with_all_messages_projection_in_futures
    (s1 s2 : vstate X)
    (Hfutures : in_futures (pre_loaded_with_all_messages_vlsm X) s1 s2)
    (i : index)
    : in_futures (pre_loaded_with_all_messages_vlsm (IM i))  (s1 i) (s2 i).
  Proof.
    destruct Hfutures as [tr [Htr Hlast]].
    generalize dependent s1.
    induction tr; intros.
    - exists []. simpl in Hlast. subst.
      split; try constructor; simpl; try reflexivity.
      inversion Htr.
      apply preloaded_composed_protocol_state. assumption.
    - rewrite map_cons in Hlast. rewrite unroll_last in Hlast.
      inversion Htr. subst. simpl in *.
      specialize (IHtr s H2 eq_refl).
      destruct (decide (i = projT1 l)).
      + subst. apply pre_loaded_with_all_messages_projection_protocol_transition_eq in H3.
        destruct IHtr as [tri [Htri Hlasti]].
        exists
          ({| l := projT2 l; input := iom; destination := s (projT1 l); output := oom |}
          ::tri
          ).
        split; try apply (finite_ptrace_extend (pre_loaded_with_all_messages_vlsm (IM (projT1 l))))
        ; try assumption.
        rewrite map_cons. rewrite unroll_last. simpl.
        assumption.
      + specialize
          (pre_loaded_with_all_messages_projection_protocol_transition_neq _ _ _ _ _ H3 _ n) as Hs1i.
        rewrite Hs1i. assumption.
  Qed.


>>>>>>> 8fe316f3
End free_projections.

Section binary_free_composition.

(**

* Free composition of two VLSMs

This serves an example of how composition can be built, but is also being
used in definiting the [byzantine_trace_prop]erties.

This instantiates the regular composition using the [bool] type as an <<index>>.

*)
  Context
    {message : Type}
    (M1 M2 : VLSM message)
    .

  Definition binary_index : Set := bool.

  Definition first : binary_index := true.
  Definition second : binary_index := false.

  Global Instance binary_index_dec :  EqDecision binary_index := _.

  Definition binary_IM
    (i : binary_index)
    : VLSM message
    :=
    match i with
    | true => M1
    | false => M2
    end.

  Definition binary_free_composition
    : VLSM message
    := free_composite_vlsm binary_IM first.

  Definition binary_free_composition_fst
    := composite_vlsm_free_projection binary_IM first first.

  Definition binary_free_composition_snd
    := composite_vlsm_free_projection binary_IM first second.

End binary_free_composition.
<|MERGE_RESOLUTION|>--- conflicted
+++ resolved
@@ -1171,7 +1171,6 @@
         * apply (protocol_initial_state (pre_loaded_with_all_messages_vlsm (IM i))).
       + rewrite state_update_neq; try assumption. apply Hs.
   Qed.
-<<<<<<< HEAD
   
   (* 
   Definition independent_actions
@@ -1238,8 +1237,6 @@
  Admitted.
  *)
  *)
-=======
-
   Lemma pre_loaded_with_all_messages_projection_protocol_transition_eq
     (s1 s2 : vstate X)
     (om1 om2 : option message)
@@ -1313,8 +1310,6 @@
         rewrite Hs1i. assumption.
   Qed.
 
-
->>>>>>> 8fe316f3
 End free_projections.
 
 Section binary_free_composition.
