Require Import Nat Lia.
Require Import List Streams ProofIrrelevance.
Import ListNotations.

From CasperCBC
Require Import Lib.Preamble Lib.ListExtras Lib.StreamExtras.

(**
This module provides basic VLSM infrastructure
*)

(**

* VLSM definition

** The type of a VLSM

The type of a VLSM is a triple consisting of the undelying types of
messages, states, and labels.

In Coq it is defined as a Class taking <<message>> as parameter and having
[state] and [label] as fields.  <<message>> is a parameter to allow it to be
easily shared by multiple VLSMs during composition.

*)
  Class VLSM_type (message : Type) :=
    { state : Type
    ; label : Type
    }.

(**

** The signature of a VLSM

Although the VLSM definition does not single out the notion of a VLSM
signature, we find it convenient to extract it as the [VLSM_sign] class.

The [VLSM_sign] class is parameterized by a [VLSM_type] and defines properties
for initial states ([initial_state_prop]) and initial messages
([initial_message_prop]), from which we can immediately define the dependent
types [initial_state] (as [state]s having the [initial_state_prop]erty) and
[intial_message] (as <<message>>s having the [initial_message_prop]erty).

Additionally, [VLSM_sign] requires the identification of an [initial_state] [s0],
a <<message>> [m0], and a [label] [l0] to ensure the non-emptiness of the
corresponding sets.

*)

  Class VLSM_sign {message : Type} (vtype : VLSM_type message) :=
    { initial_state_prop : state -> Prop
    ; initial_state := { s : state | initial_state_prop s }
    ; initial_message_prop : message -> Prop
    ; initial_message := { m : message | initial_message_prop m }
    ; s0 : initial_state
    ; m0 : message
    ; l0 : label
    }.

(**

** VLSM class definition

Given a V[VLSM_sign]nature, a [VLSM] is defined by providing a [transition]
function and a [valid]ity condition.

*)

  Class VLSM {message : Type} {vtype : VLSM_type message} (lsm : VLSM_sign vtype) :=
    { transition : label -> state * option message -> state * option message
    ; valid : label -> state * option message -> Prop
    }.

(**

Given a [VLSM], it is convenient to be able to retrieve its V[VLSM_sign]nature
or [VLSM_type]. Functions [sign] and [type] below achieve this precise purpose.

*)

  Definition sign
    {message : Type}
    {vtype : VLSM_type message}
    {Sig : VLSM_sign vtype}
    (vlsm : VLSM Sig)
    := Sig.

  Definition type
    {message : Type}
    {vtype : VLSM_type message}
    {Sig : VLSM_sign vtype}
    (vlsm : VLSM Sig)
    := vtype.

  Section VLSM.

(**

In this section we assume a fixed [VLSM].
*)

    Context
      {message : Type}
      {vtype : VLSM_type message}
      {Sig : VLSM_sign vtype}
      (vlsm : VLSM Sig).



(**

** Protocol states and messages

We further characterize certain objects as being _protocol_, which means they can
be witnessed or experienced during executions of the protocol. For example,
a message is a [protocol_message] if there exists an execution of the protocol
in which it is produced.

We choose here to define protocol states and messages together as the
[protocol_prop] property, inductively defined over the
[state * option message] product type,
as this definition avoids the need of using a mutually recursive definition.

The inductive definition has three cases:
- if <<s>> is a [state] with the [initial_state_prop]erty, then <<(s, None)>> has the [protocol_prop]erty;
- if <<m>> is a <<message>> with the [initial_message_prop]erty, then <<(>>[s0, Some]<< m)>> has the [protocol_prop]erty;
- for all [state]s <<s>>, [option]al <<message>> <<om>>,
  and [label] <<l>>:

  if there is an (optional) <<message>> <<_om>> such that <<(s, _om)>> has the [protocol_prop]erty;

  and if there is a [state] <<_s>> such that <<(_s, om)>> has the [protocol_prop]erty;

  and if <<l>> [valid] <<(s, om)>>,

  then [transition] <<l (s, om)>> has the [protocol_prop]erty.
*)

    Inductive protocol_prop : state * option message -> Prop :=
    | protocol_initial_state
        (is : initial_state)
        (s : state := proj1_sig is)
      : protocol_prop (s, None)
    | protocol_initial_message
        (im : initial_message)
        (s : state := proj1_sig s0)
        (om : option message := Some (proj1_sig im))
      : protocol_prop (s, om)
    | protocol_generated
        (l : label)
        (s : state)
        (_om : option message)
        (Hps : protocol_prop (s, _om))
        (_s : state)
        (om : option message)
        (Hpm : protocol_prop (_s, om))
        (Hv : valid l (s, om))
      : protocol_prop (transition l (s, om)).

(**

The [protocol_state_prop]erty and the [protocol_message_prop]erty are now
definable as simple projections of the above definition.

Moreover, we use these derived properties to define the corresponding
dependent types [protocol_state] and [protocol_message].

*)

    Definition protocol_state_prop (s : state) :=
      exists om : option message, protocol_prop (s, om).

    Definition protocol_message_prop (m : message) :=
      exists s : state, protocol_prop (s, (Some m)).

    Definition protocol_state : Type :=
      { s : state | protocol_state_prop s }.

    Definition protocol_message : Type :=
      { m : message | protocol_message_prop m }.

(**
As often times we work with optional protocol messages, it is convenient
to define a protocol message property for optional messages:
*)

    Definition option_protocol_message_prop (om : option message) :=
      exists s : state, protocol_prop (s, om).

    Lemma option_protocol_message_None
      : option_protocol_message_prop None.
    Proof.
      exists (proj1_sig s0). apply protocol_initial_state.
    Qed.

    Lemma option_protocol_message_Some
      (m : message)
      (Hpm : protocol_message_prop m)
      : option_protocol_message_prop (Some m)
      .
    Proof.
      destruct Hpm as [s Hpm]. exists s. assumption.
    Qed.

(**

** Protocol validity and protocol transitions

To achieve this, it is useful to further define _protocol_ validity and
_protocol_ transitions:
*)

    Definition protocol_valid
               (l : label)
               (som : state * option message)
      : Prop
      :=
      let (s, om) := som in
         protocol_state_prop s
      /\ option_protocol_message_prop om
      /\ valid l (s,om)
      .


    Definition protocol_transition
      (l : label)
      (som : state * option message)
      (som' : state * option message)
      :=
      protocol_valid l som
      /\  transition l som = som'.
      
    Definition can_emit 
      (m : message)
      := 
      exists 
      (som : state * option message)
      (l : label)
      (s : state),
      protocol_transition l som (s, Some m).

(**
  Next three lemmas show the two definitions above are strongly related.
*)

    Lemma protocol_transition_valid
      (l : label)
      (som : state * option message)
      (som' : state * option message)
      (Ht : protocol_transition l som som')
      : protocol_valid l som.
    Proof.
      destruct Ht as [Hpv Ht].
      assumption.
    Qed.

    Lemma protocol_valid_transition
      (l : label)
      (som : state * option message)
      (Hv : protocol_valid l som)
      : exists (som' : state * option message),
        protocol_transition l som som'
      .
    Proof.
      exists (transition l som).
      repeat split; assumption.
    Qed.

    Lemma protocol_valid_transition_iff
      (l : label)
      (som : state * option message)
      : protocol_valid l som
      <-> exists (som' : state * option message),
            protocol_transition l som som'
      .
    Proof.
      split.
      - apply protocol_valid_transition.
      - intros [som' Hpt].
        apply protocol_transition_valid with som'.
        assumption.
    Qed.

(**

The next couple of lemmas relate the two definitions above with 
pre-existing concepts.

*)
    Lemma protocol_generated_valid
      {l : label}
      {s : state}
      {_om : option message}
      {_s : state}
      {om : option message}
      (Hps : protocol_prop (s, _om))
      (Hpm : protocol_prop (_s, om))
      (Hv : valid l (s, om))
      : protocol_valid l (s, om)
      .
    Proof.
      repeat split; try assumption.
      - exists _om. assumption.
      - exists _s. assumption.
    Qed.

    Lemma protocol_transition_origin
          {l : label}
          {s s' : state}
          {om om' : option message}
          (Ht : protocol_transition l (s, om) (s',om'))
      : protocol_state_prop s
    .
    Proof.
      destruct Ht as [[[_om Hp] _] _]. exists _om. assumption.
    Qed.

    Lemma protocol_transition_destination
          {l : label}
          {s s' : state}
          {om om' : option message}
          (Ht : protocol_transition l (s, om) (s', om'))
      : protocol_state_prop s'
    .
    Proof.
      exists om'.
      destruct Ht as [[[_om Hs] [[_s Hom] Hv]] Ht].
      rewrite <- Ht. apply protocol_generated with _om _s; assumption.
    Qed.

    Lemma protocol_transition_in
          {l : label}
          {s s' : state}
          {m : message}
          {om' : option message}
          (Ht : protocol_transition l (s, (Some m)) (s', om'))
      : protocol_message_prop m
    .
    Proof.
      destruct Ht as [[_ [[_s Hom] _]] _].
      exists _s. assumption.
    Qed.

    Lemma protocol_prop_transition_in
          {l : label}
          {s s' : state}
          {om om' : option message}
          (Ht : protocol_transition l (s, om) (s', om'))
      : exists _s, protocol_prop (_s, om).
    Proof.
      destruct om as [m|].
      - apply protocol_transition_in in Ht.
        inversion Ht. exists x. assumption.
      - exists (proj1_sig s0). constructor.
    Qed.

    Lemma protocol_prop_transition_out
          {l : label}
          {s s' : state}
          {om om' : option message}
          (Ht : protocol_transition l (s, om) (s', om'))
        : protocol_prop (s', om')
        .
    Proof.
      destruct Ht as [[[_om Hps] [[_s Hpm] Hv]] Ht].
      rewrite <- Ht.
      apply protocol_generated with _om _s; assumption.
    Qed.

    Lemma protocol_transition_is_valid
          {l : label}
          {s s' : state}
          {om om' : option message}
          (Ht : protocol_transition l (s, om) (s', om'))
      : valid l (s, om).
    Proof.
      destruct Ht as [[_ [_ Hv]] _].
      assumption.
    Qed.

    Lemma protocol_transition_transition
          {l : label}
          {s s' : state}
          {om om' : option message}
          (Ht : protocol_transition l (s, om) (s', om'))
        :  transition l (s, om) = (s', om')
      .
     Proof.
      destruct Ht as [_ Ht]. assumption.
     Qed.

    Lemma protocol_prop_valid_out
      (l : label)
      (s : state)
      (om : option message)
      (Hv : protocol_valid l (s, om))
      : protocol_prop (transition l (s, om))
      .
    Proof.
      apply protocol_valid_transition in Hv.
      destruct Hv as [[s' om'] Ht].
      specialize (protocol_transition_transition  Ht); intro Hteq.
      rewrite Hteq.
      apply (protocol_prop_transition_out Ht).
    Qed.

(**

** Protocol state and protocol message characterization

The definition and results below show that the mutually-recursive definitions
for [protocol_state]s and [protocol_message]s can be derived from the
prior definitions.

The results below offers equivalent characterizations for [protocol_state]s
and [protocol_message]s, similar to their recursive definition.
*)

    Lemma protocol_state_prop_iff :
      forall s' : state,
        protocol_state_prop s'
        <-> (exists is : initial_state, s' = proj1_sig is)
          \/ exists (l : label) (som : state * option message) (om' : option message),
            protocol_transition l som (s', om').
    Proof.
      intros; split.
      - intro Hps'. destruct Hps' as [om' Hs].
        inversion Hs; subst
        ; try (left; exists is; reflexivity)
        ; try (left; exists s0; reflexivity).
        right. exists l. exists (s, om). exists om'.
        repeat split; try assumption.
        + exists _om. assumption.
        + exists _s. assumption.
      - intros [[[s His] Heq] | [l [[s om] [om' [[[_om Hps] [[_s Hpm] Hv]] Ht]]]]]; subst.
        + exists None. apply protocol_initial_state.
        + exists om'. rewrite <- Ht. apply protocol_generated with _om _s; assumption.
    Qed.

    (* Protocol message characterization - similar to the definition in the report. *)

    Lemma protocol_message_prop_iff :
      forall m' : message,
        protocol_message_prop m'
        <-> (exists im : initial_message, m' = proj1_sig im)
          \/ exists (l : label) (som : state * option message) (s' : state),
            protocol_transition l som (s', Some m').
    Proof.
      intros; split.
      - intros [s' Hpm'].
        inversion Hpm'; subst
        ; try (left; exists im; reflexivity).
        right. exists l. exists (s, om). exists s'.
        repeat split; try assumption.
        + exists _om. assumption.
        + exists _s. assumption.
      - intros [[[s His] Heq] | [l [[s om] [s' [[[_om Hps] [[_s Hpm] Hv]] Ht]]]]]; subst.
        + exists (proj1_sig s0). apply protocol_initial_message.
        + exists s'. rewrite <- Ht.
          apply protocol_generated with _om _s; assumption.
    Qed.

(**
* Traces

We introduce the concept of a trace to formalize an execution of the protocol.
It is abstracted as a pair <<(start, steps)>> where <<start>> is a state
and <<steps>> is a tuple of objects which fully describe the transitions
underwent during execution. Notably, <<steps>> might be infinite.

In Coq, we can define these objects (which we name [transition_item]s) as consisting of:
- the [label] [l]
- the (optional) [input] <<message>>
- the [destination] [state] of the transition
- the (optional) [output] <<message>> generated by the transition

*)
    Record transition_item :=
      {   l : label
          ;   input : option message
          ;   destination : state
          ;   output : option message
      }.

(**
Note that it is unnecessary to specify the source state of the transition,
as it is implied by the preceding [transition_item] (or by the <<start>> state,
if such an item doesn't exist).
*)

(**
We will now split our groundwork for defining traces into the finite case and
the infinite case.
*)

(**

** Finite [protocol_trace]s

A [finite_protocol_trace_from] a [state] <<start>> is a pair <<(start, steps)>> where <<steps>>
is a list of [transition_item]s, and is inductively defined by:
- <<(s, [])>> is a [finite_protocol_trace_from] <<s>>
- if there is a [protocol_transition] <<l (s', iom) (s, oom)>>

  and if <<(s,steps)>> is a [protocol_trace_from] <<s>>

  then <<(s', ({| l := l; input := iom; destination := s; output := oom |} :: steps)>>
  is a [protocol_transition_from] <<s'>>.

Note that the definition is given such that it extends an existing trace by
adding a transition to its front.
The reason for this choice is to have this definition be similar to the one
for infinite traces, which can only be extended at the front.
*)

    Inductive finite_protocol_trace_from : state -> list transition_item -> Prop :=
    | finite_ptrace_empty : forall (s : state), protocol_state_prop s -> finite_protocol_trace_from s []
    | finite_ptrace_extend : forall  (s : state) (tl : list transition_item),
        finite_protocol_trace_from s tl ->
        forall (s' : state) (iom oom : option message) (l : label),
          protocol_transition l (s', iom) (s, oom) ->
          finite_protocol_trace_from  s' ({| l := l; input := iom; destination := s; output := oom |} :: tl).

(**
To complete our definition of a finite protocol trace, we must also guarantee that <<start>> is an
initial state according to the protocol.
*)

    Definition finite_protocol_trace (s : state) (ls : list transition_item) : Prop :=
      finite_protocol_trace_from s ls /\ initial_state_prop s.

(**
In the remainder of the section we provide various results allowing us to
decompose the above properties in proofs.
*)

    Lemma finite_ptrace_first_valid_transition
          (s : state)
          (tr : list transition_item)
          (te : transition_item)
          (Htr : finite_protocol_trace_from s (te :: tr))
      : protocol_transition (l te) (s, input te) (destination te, output te).
    Proof.
      inversion Htr. assumption.
    Qed.

    Lemma finite_ptrace_first_pstate
      (s : state)
      (tr : list transition_item)
      (Htr : finite_protocol_trace_from s tr)
      : protocol_state_prop s
      .
    Proof.
      inversion Htr; subst; try assumption.
      destruct H0 as [[Hs _] _]. assumption.
    Qed.

    Lemma finite_ptrace_tail
          (s : state)
          (tr : list transition_item)
          (te : transition_item)
          (Htr : finite_protocol_trace_from s (te :: tr))
      : finite_protocol_trace_from (destination te) tr.
    Proof.
      inversion Htr. assumption.
    Qed.

    Lemma finite_ptrace_consecutive_valid_transition
          (s : state)
          (tr tr2 : list transition_item)
          (tr1 : list transition_item)
          (te1 te2 : transition_item)
          (Htr : finite_protocol_trace_from s tr)
          (Heq : tr = tr1 ++ [te1; te2] ++ tr2)
      : protocol_transition (l te2) (destination te1, input te2) (destination te2, output te2).
    Proof.
      generalize dependent s. generalize dependent tr.
      induction tr1.
      - intros tr Heq s Htr. simpl in Heq; subst. inversion Htr; subst. inversion H2; subst. assumption.
      - specialize (IHtr1 (tr1 ++ [te1; te2] ++ tr2) eq_refl).
        intros tr Heq is Htr; subst. inversion Htr; subst.
        simpl in IHtr1. specialize (IHtr1 s H2). assumption.
    Qed.

    Lemma extend_right_finite_trace_from
      : forall s1 ts s3 iom3 oom3 l3 (s2 := List.last (List.map destination ts) s1),
        finite_protocol_trace_from s1 ts ->
        protocol_transition l3 (s2, iom3) (s3, oom3) ->
        finite_protocol_trace_from s1 (ts ++ [{| l := l3; destination := s3; input := iom3; output := oom3 |}]).
    Proof.
      intros s1 ts s3 iom3 oom3 l3 s2 Ht12 Hv23.
      induction Ht12.
      - simpl. apply finite_ptrace_extend; try assumption.
        constructor. apply (protocol_transition_destination Hv23).
      - rewrite <- app_comm_cons.
        apply finite_ptrace_extend; try assumption.
        simpl in IHHt12. apply IHHt12.
        unfold s2 in *; clear s2.
        replace
          (last (List.map destination tl) s)
          with
            (last (List.map destination ({| l := l1; input := iom; destination := s; output := oom |} :: tl)) s')
        ; try assumption.
        rewrite map_cons.
        destruct tl; try reflexivity.
        rewrite map_cons.
        eapply remove_hd_last.
    Qed.


(**
We can now prove several general properties of [finite_protocol_trace]s. For example,
the following lemma states that given two such traces, such that the latter's starting state
is equal to the former's last state, it is possible to _concatenate_ them into a single
[finite_protocol_trace].
*)

    Lemma finite_protocol_trace_from_app_iff (s : state) (ls ls' : list transition_item) (s' := (last (List.map destination ls) s))
      : finite_protocol_trace_from s ls /\ finite_protocol_trace_from s' ls'
        <->
        finite_protocol_trace_from s (ls ++ ls').
    Proof.
      intros. generalize dependent ls'. generalize dependent s.
      induction ls; intros; split.
      - intros [_ H]. assumption.
      - simpl; intros; split; try assumption. constructor. inversion H; try assumption.
        apply (protocol_transition_origin H1).
      - simpl. intros [Htr Htr'].
        destruct a. apply finite_ptrace_extend.
        + apply IHls. inversion Htr. split. apply H2.
          unfold s' in Htr'.
          assert (last_identity: last (List.map destination ls) destination0 = last
          (List.map destination
             ({| l := l1; input := input0; destination := destination0; output := output0 |} :: ls)) s). {
          rewrite map_cons. rewrite unroll_last. simpl. reflexivity. }
          rewrite last_identity. assumption.
        + inversion Htr. apply H6.
       - intros. inversion H. subst. specialize (IHls s1). simpl in IHls. specialize (IHls ls'). apply IHls in H3.
         destruct H3. split.
         + constructor. apply H0. apply H4.
         + assert (last_identity : s' = last (List.map destination ls) s1). {
           unfold s'. rewrite map_cons. rewrite unroll_last. reflexivity.
         }
         rewrite last_identity. assumption.
    Qed.

(** Several other lemmas in this vein are necessary for proving results regarding
traces.
*)

    Lemma finite_protocol_trace_from_prefix
      (s : state)
      (ls : list transition_item)
      (Htr : finite_protocol_trace_from s ls)
      (n : nat)
      : finite_protocol_trace_from s (list_prefix ls n).
    Proof.
      specialize (list_prefix_suffix ls n); intro Hdecompose.
      rewrite <- Hdecompose in Htr.
      apply finite_protocol_trace_from_app_iff in Htr.
      destruct Htr as [Hpr _].
      assumption.
    Qed.

    Lemma finite_protocol_trace_from_suffix
      (s : state)
      (ls : list transition_item)
      (Htr : finite_protocol_trace_from s ls)
      (n : nat)
      (nth : state)
      (Hnth : nth_error (s :: List.map destination ls) n = Some nth)
      : finite_protocol_trace_from nth (list_suffix ls n)
      .
    Proof.
      specialize (list_prefix_suffix ls n); intro Hdecompose.
      rewrite <- Hdecompose in Htr.
      apply finite_protocol_trace_from_app_iff in Htr.
      destruct Htr as [_ Htr].
      assert (Heq : last (List.map destination (list_prefix ls n)) s = nth).
      { rewrite list_prefix_map.
        destruct n.
        - simpl in Hnth. inversion Hnth; subst; clear Hnth.
          remember (List.map destination ls) as l.
          destruct l; reflexivity.
        - symmetry. apply list_prefix_nth_last.
          simpl in Hnth. assumption.
      }
      rewrite Heq in Htr.
      assumption.
    Qed.

    Lemma finite_protocol_trace_from_segment
      (s : state)
      (ls : list transition_item)
      (Htr : finite_protocol_trace_from s ls)
      (n1 n2 : nat)
      (Hle : n1 <= n2)
      (n1th : state)
      (Hnth : nth_error (s :: List.map destination ls) n1 = Some n1th)
      : finite_protocol_trace_from n1th (list_segment ls n1 n2).
    Proof.
      apply finite_protocol_trace_from_suffix with s.
      - apply finite_protocol_trace_from_prefix. assumption.
      - destruct n1; try assumption.
        simpl. simpl in Hnth.
        rewrite list_prefix_map.
        rewrite list_prefix_nth; assumption.
    Qed.

(**
** Infinite [protcol_trace]s
*)

(** We now define [infinite_protocol_trace]s. The definitions
resemble their finite counterparts, adapted to the technical
necessities of defining infinite objects. Notably, <<steps>> is
stored as a stream, as opposed to a list.
*)

    CoInductive infinite_protocol_trace_from :
      state -> Stream transition_item -> Prop :=
    | infinite_ptrace_extend : forall  (s : state) (tl : Stream transition_item),
        infinite_protocol_trace_from s tl ->
        forall (s' : state) (iom oom : option message) (l : label),
          protocol_transition l (s', iom) (s, oom) ->
          infinite_protocol_trace_from  s' (Cons {| l := l; input := iom; destination := s; output := oom |}  tl).

    Definition infinite_ptrace (s : state) (st : Stream transition_item)
      := infinite_protocol_trace_from s st /\ initial_state_prop s.

(**
As for the finite case, the following lemmas help decompose teh above
definitions, mostly reducing them to properties about their finite segments.
*)      
    Lemma infinite_ptrace_consecutive_valid_transition
          (is : state)
          (tr tr2 : Stream transition_item)
          (tr1 : list transition_item)
          (te1 te2 : transition_item)
          (Htr : infinite_protocol_trace_from is tr)
          (Heq : tr = stream_app (tr1 ++ [te1; te2]) tr2)
      : protocol_transition (l te2) (destination te1, input te2) (destination te2, output te2).
    Proof.
      generalize dependent is. generalize dependent tr.
      induction tr1.
      - intros tr Heq is Htr. simpl in Heq; subst. inversion Htr; subst. inversion H2; subst. assumption.
      - specialize (IHtr1 (stream_app (tr1 ++ [te1; te2]) tr2) eq_refl).
        intros tr Heq is Htr; subst. inversion Htr; subst.
        specialize (IHtr1 s H2). assumption.
    Qed.

    Lemma infinite_protocol_trace_from_app_iff
      (s : state)
      (ls : list transition_item)
      (ls' : Stream transition_item)
      (s' := (last (List.map destination ls) s))
      : finite_protocol_trace_from s ls /\ infinite_protocol_trace_from s' ls'
        <->
        infinite_protocol_trace_from s (stream_app ls ls').
    Proof.
      intros. generalize dependent ls'. generalize dependent s.
      induction ls; intros; split.
      - intros [_ H]. assumption.
      - simpl; intros; split; try assumption. constructor. inversion H; try assumption.
        apply (protocol_transition_origin H1).
      - simpl. intros [Htr Htr'].
        destruct a. apply infinite_ptrace_extend.
        + apply IHls. inversion Htr. split. apply H2.
          unfold s' in Htr'.
          assert (last_identity: last (List.map destination ls) destination0 = last
          (List.map destination
             ({| l := l1; input := input0; destination := destination0; output := output0 |} :: ls)) s). {
          rewrite map_cons. rewrite unroll_last. simpl. reflexivity. }
          rewrite last_identity. assumption.
        + inversion Htr. apply H6.
       - intros. inversion H. subst. specialize (IHls s1). simpl in IHls. specialize (IHls ls'). apply IHls in H3.
         destruct H3. split.
         + constructor. apply H0. apply H4.
         + assert (last_identity : s' = last (List.map destination ls) s1). {
           unfold s'. rewrite map_cons. rewrite unroll_last. reflexivity.
         }
         rewrite last_identity. assumption.
    Qed.

    Lemma infinite_protocol_trace_from_prefix
      (s : state)
      (ls : Stream transition_item)
      (Htr : infinite_protocol_trace_from s ls)
      (n : nat)
      : finite_protocol_trace_from s (stream_prefix ls n).
    Proof.
      specialize (stream_prefix_suffix ls n); intro Hdecompose.
      rewrite <- Hdecompose in Htr.
      apply infinite_protocol_trace_from_app_iff in Htr.
      destruct Htr as [Hpr _].
      assumption.
    Qed.

    Lemma infinite_protocol_trace_from_prefix_rev
      (s : state)
      (ls : Stream transition_item)
      (Hpref: forall n : nat, finite_protocol_trace_from s (stream_prefix ls n))
      : infinite_protocol_trace_from s ls
      .
    Proof.
      generalize dependent Hpref. generalize dependent s. generalize dependent ls.
      cofix H.
      intros (a, ls) s Hpref.
      assert (Hpref0 := Hpref 1).
      inversion Hpref0; subst.
      constructor; try assumption.
      apply H.
      intro n.
      specialize (Hpref (S n)).
      simpl in Hpref.
      inversion Hpref; subst.
      assumption.
    Qed.

    Lemma infinite_protocol_trace_from_segment
      (s : state)
      (ls : Stream transition_item)
      (Htr : infinite_protocol_trace_from s ls)
      (n1 n2 : nat)
      (Hle : n1 <= n2)
      (n1th := Str_nth n1 (Cons s (Streams.map destination ls)))
      : finite_protocol_trace_from n1th (stream_segment ls n1 n2).
    Proof.
      apply finite_protocol_trace_from_suffix with s.
      - apply infinite_protocol_trace_from_prefix. assumption.
      - destruct n1; try reflexivity.
        unfold n1th. clear n1th.
        simpl.
        rewrite stream_prefix_map.
        rewrite stream_prefix_nth; try assumption.
        reflexivity.
    Qed.

(**

** Protocol traces

Finally, we define [Trace] as a sum-type of its finite/infinite variants.
It inherits some previously introduced definitions, culminating with the
[protocol_trace].
*)

    Inductive Trace : Type :=
    | Finite : state -> list transition_item -> Trace
    | Infinite : state -> Stream transition_item -> Trace.

    Definition trace_first (tr : Trace) : state :=
      match tr with
      | Finite s _ => s
      | Infinite s _ => s
      end.

    Definition trace_last (tr : Trace) : option state
      :=
        match tr with
        | Finite s ls => Some (last (List.map destination ls) s)
        | Infinite _ _ => None
        end.

    Definition ptrace_from_prop (tr : Trace) : Prop :=
      match tr with
      | Finite s ls => finite_protocol_trace_from s ls
      | Infinite s sm => infinite_protocol_trace_from s sm
      end.

    Definition protocol_trace_prop (tr : Trace) : Prop :=
      match tr with
      | Finite s ls => finite_protocol_trace s ls
      | Infinite s sm => infinite_ptrace s sm
      end.

    Definition protocol_trace : Type :=
      { tr : Trace | protocol_trace_prop tr}.

    Lemma protocol_trace_from
      (tr : Trace)
      (Htr : protocol_trace_prop tr)
      : ptrace_from_prop tr
      .
    Proof.
      destruct tr; simpl; destruct Htr as [Htr Hinit]; assumption.
    Qed.

    Lemma protocol_trace_initial
      (tr : Trace)
      (Htr : protocol_trace_prop tr)
      : initial_state_prop (trace_first tr)
      .
    Proof.
      destruct tr; simpl; destruct Htr as [Htr Hinit]; assumption.
    Qed.

    Lemma protocol_trace_from_iff
      (tr : Trace)
      : protocol_trace_prop tr
      <-> ptrace_from_prop tr /\ initial_state_prop (trace_first tr)
      .
    Proof.
      split.
      - intro Htr; split.
        + apply protocol_trace_from; assumption.
        + apply protocol_trace_initial; assumption.
      - destruct tr; simpl; intros [Htr Hinit]; split; assumption.
    Qed.

    (* begin hide *)
    (* Protocol runs *)
    Record proto_run : Type := mk_proto_run
                                 { start : initial_state
                                   ; transitions : list transition_item
                                   ; final : state * option message
                                 }.

    Inductive vlsm_run_prop : proto_run -> Prop :=
    | empty_run_initial_state
        (is : initial_state)
        (s : state := proj1_sig is)
      : vlsm_run_prop {| start := is; transitions := []; final := (s, None) |}
    | empty_run_initial_message
        (im : initial_message)
        (s : state := proj1_sig s0)
        (om : option message := Some (proj1_sig im))
      : vlsm_run_prop {| start := s0; transitions := []; final := (s, om) |}
    | extend_run
        (state_run : proto_run)
        (Hs : vlsm_run_prop state_run)
        (s := fst (final state_run))
        (is := start state_run)
        (ts := transitions state_run)
        (msg_run : proto_run)
        (Hm : vlsm_run_prop msg_run)
        (om := snd (final msg_run))
        (l : label)
        (Hv : valid l (s, om))
        (som' := transition l (s, om))
      : vlsm_run_prop {| start := is; transitions := ts ++ [
          {|   l := l
          ;   input := om
          ;   destination := fst som'
          ;   output := snd som'
          |}]; final := som' |}.

    Definition vlsm_run : Type :=
      { r : proto_run | vlsm_run_prop r }.


    Lemma vlsm_run_last_state
      (vr : vlsm_run)
      (r := proj1_sig vr)
      : last (List.map destination (transitions r)) (proj1_sig (start r)) = fst (final r).
    Proof.
      unfold r; clear r; destruct vr as [r Hr]; simpl.
      induction Hr; simpl; try reflexivity.
      rewrite map_app; simpl.
      apply last_is_last.
    Qed.

    Lemma vlsm_run_last_final
      (vr : vlsm_run)
      (r := proj1_sig vr)
      (tr := transitions r)
      (Hne_tr : tr <> [])
      (lst := last_error tr)
      : option_map destination lst = Some (fst (final r))
      /\ option_map output lst = Some (snd (final r)).
    Proof.
      unfold r in *; clear r; destruct vr as [r Hr]; inversion Hr; subst; simpl in *; clear Hr
      ; try contradiction.
      unfold tr in *. unfold lst in *. rewrite last_error_is_last . simpl.
      split; reflexivity.
    Qed.

    Lemma run_is_protocol
          (vr : vlsm_run)
      : protocol_prop (final (proj1_sig vr)).
    Proof.
      destruct vr as [r Hr]; simpl.
      induction Hr; simpl in *; try constructor.
      unfold om in *; clear om. unfold s in *; clear s.
      destruct (final state_run) as [s _om].
      destruct (final msg_run) as [_s om].
      specialize (protocol_generated l1 s _om IHHr1 _s om IHHr2 Hv). intro. assumption.
    Qed.

    Lemma protocol_is_run
          (som' : state * option message)
          (Hp : protocol_prop som')
      : exists vr : vlsm_run, (som' = final (proj1_sig vr)).
    Proof.
      induction Hp.
      - exists (exist _ _ (empty_run_initial_state is)); reflexivity.
      - exists (exist _ _ (empty_run_initial_message im)); reflexivity.
      - destruct IHHp1 as [[state_run Hsr] Heqs]. destruct IHHp2 as [[msg_run Hmr] Heqm].
        specialize (extend_run state_run Hsr). simpl. intros Hvr.
        specialize (Hvr msg_run Hmr l1). simpl in Heqs. simpl in Heqm.
        rewrite <- Heqs in Hvr. rewrite <- Heqm in Hvr. specialize (Hvr Hv).
        exists (exist _ _ Hvr). reflexivity.
    Qed.

    Lemma run_is_trace
          (vr : vlsm_run)
          (r := proj1_sig vr)
      : protocol_trace_prop (Finite (proj1_sig (start r)) (transitions r)).
    Proof.
      unfold r; clear r; destruct vr as [r Hr]; simpl.
      induction Hr; simpl.
      - specialize (protocol_initial_state is); intro Hpis; simpl in Hpis.
        destruct is as [is His]; simpl. constructor; try assumption. constructor.
        exists None. assumption.
      - specialize (protocol_initial_state s0); intro Hps0; simpl in Hps0.
        destruct s0 as [s0 Hs0]; simpl. constructor; try assumption. constructor.
        exists None. assumption.
      - destruct IHHr1 as [Htr Hinit].
        split; try assumption.
        apply extend_right_finite_trace_from; try assumption.
        specialize vlsm_run_last_state; intros Hls. specialize (Hls (exist _ state_run Hr1)).
        simpl in Hls. unfold ts. unfold is. rewrite Hls.
        repeat split; try assumption.
        + exists (snd (final state_run)). rewrite <- surjective_pairing.
          specialize (run_is_protocol (exist _ state_run Hr1)); intro Hp; assumption.
        + exists (fst (final msg_run)). rewrite <- surjective_pairing.
          specialize (run_is_protocol (exist _ msg_run Hr2)); simpl; intro Hp; assumption.
        + rewrite <- surjective_pairing. reflexivity.
    Qed.

    Lemma trace_is_run
      (is : initial_state)
      (tr : list transition_item)
      (Htr : finite_protocol_trace_from (proj1_sig is) tr)
      : exists r : proto_run,
        vlsm_run_prop r /\
        start r = is /\ transitions r = tr
      .
    Proof.
      generalize dependent tr.
      apply (rev_ind (fun tr => (finite_protocol_trace_from (proj1_sig is) tr ->
                exists r : proto_run, vlsm_run_prop r /\ start r = is /\ transitions r = tr))).
      - intros H.
        exists {| start := is; transitions := []; final := (proj1_sig is, None) |}; simpl; repeat split; try reflexivity.
        apply empty_run_initial_state.
      - intros lst prefix IHprefix H.
        apply finite_protocol_trace_from_app_iff in H.
        destruct H as [Hprefix Hlst].
        specialize (IHprefix Hprefix).
        destruct IHprefix as [r0 [Hr0 [Hstart Htr_r0]]].
        exists {| start := is; transitions := prefix ++ [lst]; final := (destination lst, output lst) |}.
        simpl. repeat split; try reflexivity.
        specialize (extend_run r0 Hr0); simpl; intro Hextend.
        apply finite_ptrace_first_valid_transition in Hlst.
        destruct lst as [lst_l lst_in lst_dest lst_out].
        simpl in *.
        specialize (vlsm_run_last_state (exist _ r0 Hr0)); intro Hlast_state.
        simpl in Hlast_state. rewrite Htr_r0 in Hlast_state.
        rewrite Hstart in Hlast_state. rewrite Hlast_state in Hlst.
        specialize (protocol_prop_transition_in Hlst); intro Hmsg.
        destruct Hmsg as [_s Hmsg].
        apply protocol_is_run in Hmsg.
        destruct Hmsg as [[r_msg Hr_msg] Hmsg].
        specialize (Hextend r_msg Hr_msg lst_l).
        specialize (protocol_transition_is_valid Hlst); intro Hvalid.
        simpl in Hmsg. rewrite <- Hmsg in Hextend. simpl  in Hextend.
        specialize (Hextend Hvalid). rewrite Hstart in Hextend.
        specialize (protocol_transition_transition Hlst); intro Htransition.
        rewrite Htransition in Hextend. simpl in Hextend.
        rewrite Htr_r0 in Hextend.
        apply Hextend.
        Qed.

    Lemma trace_is_protocol
      (is : initial_state)
      (tr : list transition_item)
      (Htr : finite_protocol_trace_from (proj1_sig is) tr)
      : protocol_state_prop (last (List.map destination tr) (proj1_sig is))
      .
    Proof.
      specialize (trace_is_run is tr Htr); simpl; intro Hrun.
      destruct Hrun as [run [Hrun [Hstart Htrans]]].
      specialize (run_is_protocol (exist _ run Hrun)); simpl; intro Hps.
      specialize (vlsm_run_last_state (exist _ run Hrun)); simpl; intros Hlast'.
      rewrite Htrans in Hlast'. rewrite Hstart in Hlast'. 
      destruct (final run) as (s', om). simpl in Hlast'.
      exists om.
      subst.
      assumption.
    Qed.

        (* end hide *)

(** Having defined [protocol_trace]s, we now connect them to protocol states
and messages, in the following sense: for each state-message pair (<<s>>, <<m>>)
that has the [protocol_prop]erty, there exists a [protocol_trace] which ends
in <<s>> by outputting <<m>> *)

    Lemma protocol_is_trace
          (s : state)
          (om : option message)
          (Hp : protocol_prop (s, om))

      : initial_state_prop s
      \/ exists (is : state) (tr : list transition_item),
            finite_protocol_trace is tr
            /\ option_map destination (last_error tr) = Some s
            /\ option_map output (last_error tr) = Some om.
    Proof.
      specialize (protocol_is_run (s,om) Hp); intros [vr Heq].
      specialize (run_is_trace vr); simpl; intros Htr.
      destruct vr as [r Hvr]; simpl in *.
      destruct (transitions r) eqn:Htrace.
      - inversion Hvr; subst; simpl in Htrace; simpl in Heq; inversion Heq; subst.
        + destruct is as [s0 His]. left. assumption.
        + destruct s0 as [s0 His]. left. assumption.
        + destruct ts; inversion Htrace.
      - right. exists (proj1_sig (start r)). exists (transitions r). rewrite Htrace.
        split; try assumption.
        specialize (vlsm_run_last_final (exist _ r Hvr)); simpl; rewrite Htrace; simpl.
        rewrite <- Heq.
        intros Hlf; apply Hlf. intros HC; inversion HC.
    Qed.

(**
Next function extract the nth state of a trace, where the sequence of
states of a trace is obtained by appending the all destination
states in the transition list/stream to the initial state of the trace.
*)
    Definition trace_nth (tr : Trace)
      : nat -> option state :=
      fun (n : nat) =>
        match tr with
        | Finite s ls => nth_error (s::List.map destination ls) n
        | Infinite s st => Some (Str_nth n (Cons s (Streams.map destination st)))
        end.

(** Another benefit of defining traces is that we can succintly
describe indirect transitions between arbitrary pairs of states.

We say that state <<second>> is in state <<first>>'s futures if
there exists a finite (possibly empty) protocol trace that begins
with <<first>> and ends in <<second>>.

This relation is often used in stating safety and liveness properties.*)

    Definition in_futures
      (first second : state)
      : Prop :=
      exists (tr : list transition_item),
        finite_protocol_trace_from first tr /\
        last (List.map destination tr) first = second.
    
    Lemma in_futures_protocol_fst
      (first second : state)
      (Hfuture: in_futures first second)
      : protocol_state_prop first.
    Proof.
      destruct Hfuture as [tr [Htr Hlast]].
      apply finite_ptrace_first_pstate in Htr.
      assumption.
    Qed.

    (* begin hide *)

    Lemma in_futures_refl
      (first: state)
      (Hps : protocol_state_prop first)
      : in_futures first first.

    Proof.
    exists [].
    split.
    - apply finite_ptrace_empty.
      assumption.
    - reflexivity.
    Qed.

    Lemma in_futures_trans
      (first second third : state)
      (H12: in_futures first second)
      (H23 : in_futures second third)
      : in_futures first third
      .
    Proof.
      destruct H12 as [tr12 [Htr12 Hsnd]].
      destruct H23 as [tr23 [Htr23 Hthird]].
      subst second.
      specialize (finite_protocol_trace_from_app_iff first tr12 tr23); simpl; intros [Happ _].
      specialize (Happ (conj Htr12 Htr23)).
      exists (tr12 ++ tr23).
      split; try assumption.
      rewrite map_app.
      rewrite last_app.
      assumption.
    Qed.

    Lemma in_futures_witness
      (first second : state)
      (Hfutures : in_futures first second)
      : exists (tr : protocol_trace) (n1 n2 : nat),
        n1 <= n2
        /\ trace_nth (proj1_sig tr) n1 = Some first
        /\ trace_nth (proj1_sig tr) n2 = Some second.
    Proof.
      specialize (in_futures_protocol_fst first second Hfutures); intro Hps.
      destruct Hps as [_mfirst Hfirst].
      simpl.
      unfold in_futures in Hfutures. simpl in Hfutures.
      destruct Hfutures as [suffix_tr [Hsuffix_tr Hsnd]].
      apply protocol_is_run in Hfirst.
      destruct Hfirst as [prefix_run Hprefix_run].
      specialize (vlsm_run_last_state prefix_run); intro Hprefix_last.
      specialize (run_is_trace prefix_run); intro Hprefix_tr.
      destruct prefix_run as [prefix_run Hpref_run].
      destruct prefix_run as [prefix_start prefix_tr prefix_final].
      subst; simpl in *.
      specialize (finite_protocol_trace_from_app_iff (proj1_sig prefix_start) prefix_tr suffix_tr); intro Happ.
      simpl in Happ.
      rewrite Hprefix_last in Happ. rewrite <- Hprefix_run in Happ.
      simpl in Happ.
      destruct Happ as [Happ _].
      destruct Hprefix_tr as [Hprefix_tr Hinit].
      specialize (Happ (conj Hprefix_tr Hsuffix_tr)).
      assert (Hfinite_tr: finite_protocol_trace (proj1_sig prefix_start) (prefix_tr ++ suffix_tr))
        by (constructor; assumption).
      assert (Htr : protocol_trace_prop (Finite (proj1_sig prefix_start) (prefix_tr ++ suffix_tr)))
        by assumption.
      exists (exist _ (Finite (proj1_sig prefix_start) (prefix_tr ++ suffix_tr)) Htr).
      simpl.
      exists (length prefix_tr).
      exists (length prefix_tr + length suffix_tr).
      remember (length prefix_tr) as m.
      split.
      - lia.
      - destruct m; simpl.
        + symmetry in Heqm. apply length_zero_iff_nil in Heqm.
          subst; simpl in *.
          split; try (f_equal; assumption).
          remember (length suffix_tr) as delta.
          destruct delta; simpl.
          * symmetry in Heqdelta. apply length_zero_iff_nil in Heqdelta.
            subst; simpl in *. f_equal.
          * apply nth_error_last.
            rewrite map_length. assumption.
        + rewrite map_app.
          assert (Hnth_pref : forall suf, nth_error (List.map destination prefix_tr ++ suf) m = Some first).
          { intro. rewrite nth_error_app1.
            - specialize (nth_error_last (List.map destination prefix_tr) m); intro Hnth.
              assert (Hlen : S m = length (List.map destination prefix_tr))
                by (rewrite map_length; assumption).
              specialize (Hnth Hlen (proj1_sig prefix_start)).
              rewrite Hnth. f_equal. subst.
              rewrite Hprefix_last. reflexivity.
            - rewrite map_length. rewrite <- Heqm. constructor.
          }
          split; try apply Hnth_pref.
          remember (length suffix_tr) as delta.
          destruct delta; simpl.
          * symmetry in Heqdelta. apply length_zero_iff_nil in Heqdelta.
            subst; simpl in *. rewrite Plus.plus_0_r.
            apply Hnth_pref.
          * { rewrite nth_error_app2.
              - rewrite map_length.
                rewrite <- Heqm.
                replace (m + S delta - S m) with  delta by lia.
                specialize (nth_error_last (List.map destination suffix_tr) delta); intro Hnth.
                rewrite map_length in Hnth.
                specialize (Hnth Heqdelta first).
                assumption.
              - rewrite map_length. rewrite <- Heqm.
                lia.
            }
    Qed.

    Definition trace_segment
      (tr : Trace)
      (n1 n2 : nat)
      : list transition_item
      := match tr with
      | Finite s l => list_segment l n1 n2
      | Infinite s l => stream_segment l n1 n2
      end.

    Lemma ptrace_segment
      (tr : Trace)
      (Htr : protocol_trace_prop tr)
      (n1 n2 : nat)
      (Hle : n1 <= n2)
      (first : state)
      (Hfirst : trace_nth tr n1 = Some first)
      : finite_protocol_trace_from first (trace_segment tr n1 n2).
    Proof.
      destruct tr as [s tr | s tr]; simpl in *; destruct Htr as [Htr Hinit].
      - apply finite_protocol_trace_from_segment with s; try assumption.
      - inversion Hfirst; subst; clear Hfirst.
        apply (infinite_protocol_trace_from_segment s tr Htr n1 n2 Hle).
    Qed.

    Inductive Trace_messages : Type :=
    | Finite_messages : list (option message) -> Trace_messages
    | Infinite_messages : Stream (option message) -> Trace_messages.

    Definition protocol_output_messages_trace (tr : protocol_trace) : Trace_messages :=
      match proj1_sig tr with
      | Finite _ ls => Finite_messages (List.map output ls)
      | Infinite _ st => Infinite_messages (map output st) end.

    Definition protocol_input_messages_trace (tr : protocol_trace) : Trace_messages :=
      match proj1_sig tr with
      | Finite _ ls => Finite_messages (List.map input ls)
      | Infinite _ st => Infinite_messages (map input st) end.

    Definition trace_prefix
               (tr : Trace)
               (last : transition_item)
               (prefix : list transition_item)
      :=
        match tr with
        | Finite s ls => exists suffix, ls = prefix ++ (last :: suffix)
        | Infinite s st => exists suffix, st = stream_app prefix (Cons last suffix)
        end.

    Definition trace_prefix_fn
      (tr : Trace)
      (n : nat)
      : Trace
      := 
      match tr with
      | Finite s ls => Finite s (list_prefix ls n)
      | Infinite s st => Finite s (stream_prefix st n)
      end.
    
    Lemma trace_prefix_protocol
          (tr : protocol_trace)
          (last : transition_item)
          (prefix : list transition_item)
          (Hprefix : trace_prefix (proj1_sig tr) last prefix)
      : protocol_trace_prop (Finite (trace_first (proj1_sig tr)) (prefix ++ [last])).
    Proof.
      destruct tr as [tr Htr]. simpl in *.
      generalize dependent tr. generalize dependent last.
      apply (rev_ind (fun prefix => forall (last : transition_item) (tr : Trace), protocol_trace_prop tr -> trace_prefix tr last prefix -> finite_protocol_trace (trace_first tr) (prefix ++ [last]))).
      - intros last tr Htr Hprefix; destruct tr as [ | ]; unfold trace_prefix in Hprefix;   simpl in Hprefix
        ; destruct Hprefix as [suffix Heq]; subst; destruct Htr as [Htr Hinit]
        ; unfold trace_first; simpl; constructor; try assumption
        ; inversion Htr; subst; clear Htr
        ; specialize
            (finite_ptrace_extend
               s1 [] (finite_ptrace_empty _ (protocol_transition_destination H3))
               s iom oom l1); intro Hext
        ; apply Hext; assumption.
      - intros last_p p Hind last tr Htr Hprefix.
        specialize (Hind last_p tr Htr).
        destruct tr as [ | ]; unfold trace_prefix in Hprefix;   simpl in Hprefix
        ; destruct Hprefix as [suffix Heq]; subst; destruct Htr as [Htr Hinit]; simpl; simpl in Hind
        ; split; try assumption
        .
        + assert
            (Hex : exists suffix0 : list transition_item,
                (p ++ [last_p]) ++ last :: suffix = p ++ last_p :: suffix0
            ) by (exists (last :: suffix); rewrite <- app_assoc; reflexivity)
          ; specialize (Hind Hex); clear Hex
          ; destruct Hind as [Hptr _]
          ; destruct last
          ; apply extend_right_finite_trace_from
          ; try assumption
          .
          rewrite <- (app_cons {| l := l1; input := input0; destination := destination0; output := output0 |} suffix) in Htr.
          rewrite app_assoc in Htr.
          rewrite <- (app_assoc p _ _) in Htr. simpl in Htr.
          rewrite <- app_assoc in Htr.
          specialize
            (finite_ptrace_consecutive_valid_transition
               s
               (p ++ [last_p; {| l := l1; input := input0; destination := destination0; output := output0 |}] ++ suffix)
               suffix
               p
               last_p
               {| l := l1; input := input0; destination := destination0; output := output0 |}
               Htr
               eq_refl
            ).
          simpl.
          rewrite map_app. simpl. rewrite last_is_last. tauto.
        + assert
            (Hex : exists suffix0 : Stream transition_item,
                stream_app (p ++ [last_p])  (Cons last suffix) = stream_app p (Cons last_p suffix0)
            ) by (exists (Cons last suffix); rewrite <- stream_app_assoc; reflexivity)
          ; specialize (Hind Hex); clear Hex
          ; destruct Hind as [Hptr _]
          ; destruct last
          ; apply extend_right_finite_trace_from
          ; try assumption
          .
          rewrite <- stream_app_cons in Htr.
          rewrite stream_app_assoc in Htr.
          rewrite <- (app_assoc p _ _) in Htr. simpl in Htr.
          specialize
            (infinite_ptrace_consecutive_valid_transition
               s
               (stream_app (p ++ [last_p; {| l := l1; input := input0; destination := destination0; output := output0 |}]) suffix)
               suffix
               p
               last_p
               {| l := l1; input := input0; destination := destination0; output := output0 |}
               Htr
               eq_refl
            ).
          simpl.
          rewrite map_app. simpl. rewrite last_is_last. tauto.
    Qed.

    Lemma trace_prefix_fn_protocol
          (tr : Trace)
          (Htr : protocol_trace_prop tr)
          (n : nat)
      : protocol_trace_prop (trace_prefix_fn tr n)
      .
    Proof.
      specialize (trace_prefix_protocol (exist _ tr Htr)); simpl; intro Hpref.
      remember (trace_prefix_fn tr n) as pref_tr.
      destruct pref_tr as [s l | s l].
      - destruct l as [| item l].
        + destruct tr as [s' l' | s' l']
          ; destruct Htr as [Htr Hinit]
          ; inversion Heqpref_tr
          ; subst
          ; split; try assumption
          ; constructor
          ; replace s' with (proj1_sig (exist _ s' Hinit))
          ; try reflexivity
          ; exists None
          ; apply protocol_initial_state
          .
        + assert (Hnnil : item ::l <> [])
            by (intro Hnil; inversion Hnil).
          specialize (exists_last Hnnil); intros [prefix [last Heq]].
          rewrite Heq in *; clear Hnnil Heq l item.
          replace s with (trace_first (proj1_sig (exist _ tr Htr)))
          ; try (destruct tr; inversion Heqpref_tr; subst; reflexivity).
          apply trace_prefix_protocol.
          destruct tr as [s' l' | s' l']
          ; inversion Heqpref_tr
          ; subst
          ; clear Heqpref_tr
          ; simpl.
          * specialize (list_prefix_suffix l' n); intro Hl'.
            rewrite <- Hl'. rewrite <- H1.
            exists (list_suffix l' n).
            rewrite <- app_assoc.
            reflexivity.
          * specialize (stream_prefix_suffix l' n); intro Hl'.
            rewrite <- Hl'. rewrite <- H1.
            exists (stream_suffix l' n).
            rewrite <- stream_app_assoc.
            reflexivity.
      - destruct tr as [s' l' | s' l']; inversion Heqpref_tr.
    Qed.

    Lemma protocol_trace_nth
      (tr : Trace)
      (Htr : protocol_trace_prop tr)
      (n : nat)
      (s : state)
      (Hnth : trace_nth tr n = Some s)
      : protocol_state_prop s
      .
    Proof.
      destruct tr as [s0 l | s0 l]; destruct Htr as [Htr Hinit].
      - specialize (finite_protocol_trace_from_suffix s0 l Htr n s Hnth).
        intro Hsuf.
        apply finite_ptrace_first_pstate in Hsuf.
        assumption.
      - assert (Hle : n <= n) by lia.
        specialize (infinite_protocol_trace_from_segment s0 l Htr n n Hle)
        ; simpl; intros Hseg.
        inversion Hnth.
        apply finite_ptrace_first_pstate in Hseg.
        assumption.
    Qed.
(* alternate proof without assuming protocol_transition implies protocol_state
      destruct n.
      - exists None.
        destruct tr as [s0 l | s0 l]
        ; inversion Hnth; try (unfold Str_nth in H0; simpl in H0); subst; clear Hnth
        ; destruct Htr as [_ Hinit]
        ; replace s with (proj1_sig (exist _ s Hinit)); try reflexivity
        ;  apply protocol_initial_state.
      - specialize (trace_prefix_fn_protocol tr Htr (S n)); intro Hpref_tr.
        remember (trace_prefix_fn tr (S n)) as pref_tr.
        destruct pref_tr as [s0 l | s0 l]
        ; try (destruct tr as [s' l' | s' l']; inversion Heqpref_tr)
        ; subst; clear Heqpref_tr
        ; destruct Hpref_tr as [Hpref_tr Hinit]
        ; specialize (trace_is_protocol (exist _ s' Hinit)); intro Hps
        ; specialize (Hps (list_prefix l' (S n))) || specialize (Hps (stream_prefix l' (S n)))
        ; specialize (Hps Hpref_tr)
        ; rewrite list_prefix_map in Hps || rewrite stream_prefix_map in Hps
        ; destruct Hps as [om Hps]
        ; exists om
        .
        + replace s with (last (list_prefix (List.map destination l') (S n)) s')
          ; try assumption.
          symmetry.
          apply list_prefix_nth_last.
          assumption.
        + replace s with (last (stream_prefix (Streams.map destination l') (S n)) s')
          ; try assumption.
          rewrite stream_prefix_nth_last.
          inversion Hnth.
          reflexivity.
*)

    Lemma in_futures_protocol_snd
      (first second : state)
      (Hfutures: in_futures first second)
      : protocol_state_prop second.
    Proof.
      specialize (in_futures_witness first second Hfutures)
      ; intros [tr [n1 [n2 [Hle [Hn1 Hn2]]]]].
      destruct tr as [tr Htr]; simpl in Hn2.
      apply protocol_trace_nth with tr n2; assumption.
    Qed.

    Lemma in_futures_witness_reverse
      (first second : state)
      (tr : protocol_trace)
      (n1 n2 : nat)
      (Hle : n1 <= n2)
      (Hs1 : trace_nth (proj1_sig tr) n1 = Some first)
      (Hs2 : trace_nth (proj1_sig tr) n2 = Some second)
      : in_futures first second.
    Proof.
      destruct tr as [tr Htr].
      simpl in *.
      inversion Hle; subst; clear Hle.
      - rewrite Hs1 in Hs2. inversion Hs2; subst; clear Hs2.
        exists []. split.
        + constructor. apply protocol_trace_nth with tr n2; assumption.
        + reflexivity.
      -  exists (trace_segment tr n1 (S m)).
        split.
        + apply ptrace_segment; try assumption. lia.
        + { destruct tr as [s tr | s tr]; simpl.
          - unfold list_segment.
            rewrite list_suffix_map. rewrite list_prefix_map.
            simpl in Hs2.
            rewrite list_suffix_last.
            + symmetry. apply list_prefix_nth_last. assumption.
            + apply nth_error_length in Hs2.
              specialize (list_prefix_length (List.map destination tr) (S m) Hs2); intro Hpref_len.
              rewrite Hpref_len.
              lia.
          - unfold stream_segment.
            rewrite list_suffix_map. rewrite stream_prefix_map.
            simpl in Hs2.
            rewrite list_suffix_last.
            + symmetry. rewrite stream_prefix_nth_last.
              unfold Str_nth in Hs2. simpl in Hs2.
              inversion Hs2; subst.
              reflexivity.
            + specialize (stream_prefix_length (Streams.map destination tr) (S m)); intro Hpref_len.
              rewrite Hpref_len.
              lia.
          }
    Qed.
    (* end hide *)

(**
Stating livness properties will require quantifying over complete
executions of the protocol. To make this possible, we will now define
_complete_ [protocol_trace]s.

A [protocol_trace] is _terminating_ if there's no other [protocol_trace]
that contains it as a prefix.
*)

    Definition terminating_trace_prop (tr : Trace) : Prop
       :=
         match tr with
         | Finite s ls =>
             (exists (tr : protocol_trace)
             (last : transition_item),
             trace_prefix (proj1_sig tr) last ls) -> False
         | Infinite s ls => False
         end.

(** A [protocol_trace] is _complete_, if it is either _terminating_ or infinite.
*)

    Definition complete_trace_prop (tr : Trace) : Prop
       := protocol_trace_prop tr
          /\
          match tr with
          | Finite _ _ => terminating_trace_prop tr
          | Infinite _ _ => True
          end.

    (* begin hide *)

    (* Implicitly, the state itself must be in the trace, and minimally the last element of the trace *)
    (* Also implicitly, the trace leading up to the state is finite *)
    (* Defining equivocation on these trace definitions *)

    (* Section 7 :
       A message m received by a protocol state s with a transition label l in a
       protocol execution trace is called "an equivocation" if it wasn't produced
       in that trace
    *)

    (* 6.2.2 Equivocation-free as a composition constraint *)
    Definition composition_constraint : Type :=
      label -> state * option message -> Prop.

<<<<<<< HEAD
    (* Decidable VLSMs *)

    Class VLSM_vdecidable :=
      { valid_decidable : forall l som, {valid l som} + {~valid l som}
      }.
=======
    Definition equivocation_free : composition_constraint :=
      fun l som => match (snd som) with
                | None => True
                | Some msg => equivocation msg (fst som) -> False
                end.

>>>>>>> 7d168d2e
(* end hide *)
  End VLSM.

(**
** VLSM Inclusion and Equality.

We can also define VLSM _inclusion_  and _equality_ in terms of traces.
- VLSM X is _included_ in VLSM Y if every [protocol_trace] available to X
is also available to Y.
- VLSM X and VLSM Y are _equal_ if their [protocol_trace]s are exactly the same.
*)

  Section VLSM_equality.
    Context
      {message : Type}
      {vtype : VLSM_type message}.


    Definition VLSM_eq
      {SigX SigY: VLSM_sign vtype}
      (X : VLSM SigX) (Y : VLSM SigY)
      :=
      forall t : Trace,
        protocol_trace_prop X t <-> protocol_trace_prop Y t
      .

    Definition VLSM_incl
      {SigX SigY: VLSM_sign vtype}
      (X : VLSM SigX) (Y : VLSM SigY)
      :=
      forall t : Trace,
        protocol_trace_prop X t -> protocol_trace_prop Y t
      .

    (* begin hide *)

    Lemma VLSM_eq_incl_l
      {SigX SigY: VLSM_sign vtype}
      (X : VLSM SigX) (Y : VLSM SigY)
      : VLSM_eq X Y -> VLSM_incl X Y
      .
    Proof.
      intro Heq.
      intros t Hxt.
      apply Heq.
      assumption.
    Qed.

    Lemma VLSM_eq_incl_r
      {SigX SigY: VLSM_sign vtype}
      (X : VLSM SigX) (Y : VLSM SigY)
      : VLSM_eq X Y -> VLSM_incl Y X
      .
    Proof.
      intro Heq.
      intros t Hyt.
      apply Heq.
      assumption.
    Qed.

    Lemma VLSM_eq_incl_iff
      {SigX SigY: VLSM_sign vtype}
      (X : VLSM SigX) (Y : VLSM SigY)
      : VLSM_eq X Y <-> VLSM_incl X Y /\ VLSM_incl Y X
      .
    Proof.
      split.
      - intro Heq.
        split.
        + apply VLSM_eq_incl_l; assumption.
        + apply VLSM_eq_incl_r; assumption.
      - intros [Hxy Hyx].
        intro t.
        split.
        + apply Hxy.
        + apply Hyx.
    Qed.
  (* end hide *)
  End VLSM_equality.

(** It is natural to look for sufficient conditions for VLSM inclusion (or equality),
which are easy to verify in a practical setting. One such result is the following.

For VLSM <<X>> to be included in VLSM <<Y>>, the following set of conditions is sufficient:
- <<X>>'s [initial_state]s are included in <<Y>>'s [initial state]s
- Every message <<m>> (including the empty one) which can be input to a
[protocol_valid] transition in <<X>>, is a [protocol_message] in <<Y>>
- <<X>>'s [protocol_valid] is included in <<Y>>'s [valid].
- For all [protocol_valid] inputs (in <<X>>), <<Y>>'s [transition] acts
like <<X>>'s [transition].
*)

Section basic_VLSM_incl.

Context
  {message : Type}
  {T : VLSM_type message}
  {SX SY : VLSM_sign T}
  (X : VLSM SX)
  (Y : VLSM SY)
  (Hinitial_state :
    forall s : state,
      @initial_state_prop _ _ SX s -> @initial_state_prop _ _ SY s
  )
  (Hprotocol_message :
    forall (l : label) (s : state) (om : option message),
      protocol_valid X l (s, om)
      -> option_protocol_message_prop Y om
  )
  (Hvalid :
    forall (l : label) (s : state) (om : option message),
      protocol_valid X l (s, om)
      -> @valid _ _ _ Y l (s, om)
  )
  (Htransition :
    forall (l : label) (s : state) (om : option message),
      protocol_valid X l (s, om)
      -> @transition _ _ _ X l (s, om) = @transition _ _ _ Y l (s, om)
  )
  .

(* begin hide *)
Lemma VLSM_incl_protocol_state
  (s : state)
  (om : option message)
  (Hps : protocol_prop X (s,om))
  : protocol_state_prop Y s.
Proof.
  remember (s, om) as som.
  generalize dependent om. generalize dependent s.
  induction Hps; intros; inversion Heqsom; subst; clear Heqsom.
  - exists None.
    unfold s in *. clear s.
    destruct is as [is His]; simpl.
    apply Hinitial_state in His.
    replace is with (proj1_sig (exist _ is His)); try reflexivity.
    apply (protocol_initial_state Y).
  - exists None.
    unfold s in *. clear s.
    destruct s0 as [is His]; simpl.
    apply Hinitial_state in His.
    replace is with (proj1_sig (exist _ is His)); try reflexivity.
    apply (protocol_initial_state Y).
  - exists om0.
    specialize (protocol_generated_valid X Hps1 Hps2 Hv); intros Hpv.
    rewrite Htransition in H0; try assumption.
    specialize (IHHps1 s _om eq_refl). destruct IHHps1 as [_omf Hfps].
    replace (s1, om0) with (  @transition _ _ _ Y l1 (s, om))
    ; try assumption.
    specialize (Hprotocol_message l1 s om Hpv).
    destruct Hprotocol_message as [_sX HpmX].
    apply (protocol_generated Y) with _omf _sX; try assumption.
    specialize (Hvalid l1 s om Hpv).
    assumption.
Qed.

Lemma VLSM_incl_protocol_transition
  (l : label)
  (is os : state)
  (iom oom : option message)
  (Ht : protocol_transition X l (is, iom) (os, oom))
  : protocol_transition Y l (is, iom) (os, oom)
  .
Proof.
  destruct Ht as [[[_om Hps] [[_s Hpm] Hv]] Ht].
  specialize (protocol_generated_valid X Hps Hpm Hv); intros Hpv.
  repeat split.
  - apply VLSM_incl_protocol_state with _om. assumption.
  - apply Hprotocol_message in Hpv. assumption.
  - specialize (Hvalid l is iom Hpv).
    assumption.
  - rewrite <- Htransition; assumption.
Qed.

  Lemma VLSM_incl_finite_ptrace
    (s : state)
    (ls : list transition_item)
    (Hpxt : finite_protocol_trace_from X s ls)
    : finite_protocol_trace_from Y s ls
    .
  Proof.
    induction Hpxt.
    - constructor.
      destruct H as [m H].
      apply VLSM_incl_protocol_state in H. assumption.
    - constructor; try assumption.
      apply VLSM_incl_protocol_transition. assumption.
  Qed.

  Lemma VLSM_incl_infinite_ptrace
    (s : state)
    (ls : Stream transition_item)
    (Hpxt : infinite_protocol_trace_from X s ls)
    : infinite_protocol_trace_from Y s ls
    .
  Proof.
    generalize dependent ls. generalize dependent s.
    cofix H.
    intros s [[l input destination output] ls] Hx.
    inversion Hx; subst.
    specialize (H destination ls H3).
    constructor; try assumption.
    apply VLSM_incl_protocol_transition.
    assumption.
  Qed.

  (* end hide *)

  Lemma basic_VLSM_incl
    : VLSM_incl X Y
    .
  Proof.
    intros [s ls| s ss]; simpl; intros [Hxt Hinit].
    - apply VLSM_incl_finite_ptrace in Hxt.
      split; try assumption.
      apply Hinitial_state. assumption.
    - apply VLSM_incl_infinite_ptrace in Hxt.
      split; try assumption.
      apply Hinitial_state. assumption.
  Qed.

End basic_VLSM_incl.

(**
** Pre-loaded VLSMs

Given a VLSM <<X>>, we introduce the _pre-loaded_ version of it,
which is identical to <<X>>, except that it is endowed with the
whole message universe as its initial messages. The high degree
of freedom allowed to the _pre-loaded_ version lets it experience
everything experienced by <<X>> but also other types of behaviour,
including _Byzantine_ behaviour, which makes it a useful concept in
Byzantine fault tolerance analysis. *)


  Section pre_loaded_vlsm.
    Context
      {message : Type}
      {vtype : VLSM_type message}
      {Sig : VLSM_sign vtype}
      .

  Definition pre_loaded_vlsm_sig
    (X : VLSM Sig)
    : VLSM_sign vtype
    :=
    {| initial_state_prop := @initial_state_prop _ _ Sig
     ; initial_message_prop := fun message => True
     ; s0 := @s0 _ _ Sig
     ; m0 := @m0 _ _ Sig
     ; l0 := @l0 _ _ Sig
    |}.

  Context (X : VLSM Sig).

  Definition pre_loaded_vlsm
    : VLSM (pre_loaded_vlsm_sig X)
    :=
    {| transition := @transition _ _ _ X
     ; valid := @valid _ _ _ X
    |}.

  (* begin hide *)
  Lemma pre_loaded_protocol_prop
    (s : state)
    (om : option message)
    (Hps : protocol_prop X (s, om))
    : protocol_prop pre_loaded_vlsm (s, om).
  Proof.
    induction Hps.
    - apply (protocol_initial_state pre_loaded_vlsm is).
    - destruct im as [m Him]. simpl in om0. clear Him.
      assert (Him : @initial_message_prop _ _ (pre_loaded_vlsm_sig X) m)
        by exact I.
      apply (protocol_initial_message pre_loaded_vlsm (exist _ m Him)).
    - apply (protocol_generated pre_loaded_vlsm) with _om _s; assumption.
  Qed.

  (* end hide *)

  Lemma vlsm_incl_pre_loaded_vlsm
    : VLSM_incl X pre_loaded_vlsm
    .
  Proof.
    apply (basic_VLSM_incl X pre_loaded_vlsm)
    ; intros; try (assumption || reflexivity)
    ; destruct H as [_ [[_s Hpm] Hv]].
    - exists _s. apply pre_loaded_protocol_prop. assumption.
    - assumption.
  Qed.

End pre_loaded_vlsm.
<|MERGE_RESOLUTION|>--- conflicted
+++ resolved
@@ -1613,20 +1613,11 @@
     Definition composition_constraint : Type :=
       label -> state * option message -> Prop.
 
-<<<<<<< HEAD
     (* Decidable VLSMs *)
 
     Class VLSM_vdecidable :=
       { valid_decidable : forall l som, {valid l som} + {~valid l som}
       }.
-=======
-    Definition equivocation_free : composition_constraint :=
-      fun l som => match (snd som) with
-                | None => True
-                | Some msg => equivocation msg (fst som) -> False
-                end.
-
->>>>>>> 7d168d2e
 (* end hide *)
   End VLSM.
 
