<<<<<<< HEAD
Require Import FinFun List.
From CasperCBC
Require Import Lib.Preamble VLSM.Common VLSM.Composition VLSM.Validating.
=======
From Coq Require Import FinFun Streams.
>>>>>>> b08d98f9

From CasperCBC Require Import Lib.Preamble VLSM.Common VLSM.Composition VLSM.Validating.

(** * VLSM Byzantine Traces

In this section, we introduce two definitions of Byzantine traces,
then show them equivalent (Lemma [byzantine_alt_byzantine_iff]),
and equivalent with traces on the corresponding pre-loaded VLSM
(Lemmas [byzantine_pre_loaded_with_all_messages] and [pre_loaded_with_all_messages_alt_eq]).

Note that, contrary to what one might think, the [byzantine_trace_prop]erty
does not only capture traces exhibiting byzantine behavior, but also all
[protocol_trace]s (consequence of Lemma [vlsm_incl_pre_loaded_with_all_messages_vlsm]).
Therefore to avoid confusion we will call _proper byzantine traces_,
or _traces exhibiting byzantine behavior_ the collection of traces with
the [byzantine_trace_prop]erty but without the [protocol_trace_prop]erty.

In the remainder of this section, we fix a (regular) VLSM <<M>> with
signature <<S>> and of type <<T>>.
*)

(** ** Definition and basic properties *)

Section ByzantineTraces.
Context
    {message : Type}
    (M : VLSM message)
    .

(**

The first definition says that a trace has the [byzantine_trace_prop]erty
if it is the projection of
a trace which can be obtained by freely composing <<M>> with an arbitrary
VLSM <<M'>> (of a signatulre <<S'>> and type <<T'>> over the same set of <<message>>s).

Below, [binary_free_composition_fst] represents the projection of
the free composition between <<M>> and <<M'>> to the component corresponding
to <<M>>.
*)

Definition byzantine_trace_prop
    (tr : vTrace M) :=
    exists (M' : VLSM message)
        (Proj := binary_free_composition_fst M M'),
        protocol_trace_prop Proj tr.

(**

The first result says that all traces with the [byzantine_trace_prop]erty
for a VLSM <<M>> are traces of the [pre_loaded_with_all_messages_vlsm] associated to <<M>>:
*)

Lemma byzantine_pre_loaded_with_all_messages
    (PreLoaded := pre_loaded_with_all_messages_vlsm M)
    (tr : vTrace M)
    (Hbyz : byzantine_trace_prop tr)
    : protocol_trace_prop PreLoaded tr.
Proof.
    destruct Hbyz as [M' Htr].
    simpl in Htr.
    apply
        (proj_pre_loaded_with_all_messages_incl
            (binary_IM M M')
            (free_constraint _)
            first
            tr
            Htr
        ).
Qed.

(** ** An alternative definition

The [alternate_byzantine_trace_prop]erty relies on the composition
of the VLSM with a special VLSM which can produce all messages.

We will define its type ([all_messages_type]),
signature ([all_messages_sig]) and the VLSM itself ([emit_any_message_vlsm]) below.

The type of the [emit_any_message_vlsm] sets the [label] set to consist of all
<<message>>s and the [state] to consist of a single state (here [tt]).
*)

Definition all_messages_type : VLSM_type message :=
    {| label := message
     ; state := unit
    |}.

(**

The [emit_any_message_vlsm] signature further says that the (single) state is
initial and no messages are initial.
It takes as parameter a <<message>> to ensure that the sets of labels and
messages are both non-empty.
*)

Definition all_messages_sig
    (inhm : message)
    : VLSM_sign all_messages_type
    :=
    {| initial_state_prop := fun s => True
     ; initial_message_prop := fun m => False
     ; s0 := exist (fun s: @state _ all_messages_type => True) tt I
     ; m0 := inhm
     ; l0 := inhm
    |}.

(**

The [transition] function of the [emit_any_message_vlsm] generates the
message given as a label:
*)

Definition all_messages_transition
    (l : @label _ all_messages_type)
    (som : @state _ all_messages_type * option message)
    : @state _ all_messages_type * option message
    := (tt, Some l).


(**

The [valid]ity predicate specifies that all transitions are valid

*)
Definition all_messages_valid
    (l : @label _ all_messages_type)
    (som : @state _ all_messages_type * option message)
    : Prop
    := True.

Definition emit_any_message_vlsm_machine
    (inhm : message)
    : VLSM_class (all_messages_sig inhm)
    :=
    {| transition := all_messages_transition
     ; valid := all_messages_valid
    |}.

Definition emit_any_message_vlsm
    (inhm : message)
    := mk_vlsm (emit_any_message_vlsm_machine inhm).

(**

Using the VLSM defined above, we can define the [alternate_byzantine_trace_prop]erty
of a trace <<tr>> for the VLSM <<M>> as being a trace in the projection
of the free composition between <<M>> and the [emit_any_message_vlsm],
to the component corresponding to <<M>>:

*)

Definition alternate_byzantine_trace_prop
    (tr : vTrace M)
    (Proj := binary_free_composition_fst M (emit_any_message_vlsm (vm0 M)))
    :=
    protocol_trace_prop Proj tr.

(**

Since the [byzantine_trace_prop]erty was referring to the free composition
to any other VLSM, we can instantiate that definition to the
[emit_any_message_vlsm] to derive that a trace with the
[alternate_byzantine_trace_prop]erty also has the [byzantine_trace_prop]erty.

*)

Lemma byzantine_alt_byzantine
    (tr : vTrace M)
    (Halt : alternate_byzantine_trace_prop tr)
    : byzantine_trace_prop tr.
Proof.
    exists (emit_any_message_vlsm (vm0 M)).
    assumption.
Qed.

(** ** Equivalence between the two Byzantine trace definitions

In this section we prove that the [alternate_byzantine_trace_prop]erty is
equivalent to the [byzantine_trace_prop]erty.

Since we have already proven that the [alternate_byzantine_trace_prop]erty
implies the [byzantine_trace_prop]erty (Lemma [byzantine_alt_byzantine]),
and since we know that the traces with the [byzantine_trace_prop]erty
are [protocol_trace]s for the [pre_loaded_with_all_messages_vlsm], to prove the
equivalence it is enough to close the circle by proving the
[VLSM_incl]usion between the [pre_loaded_with_all_messages_vlsm] and the projection VLSM used
in the definition of the [alternate_byzantine_trace_prop]erty.

*)

Section pre_loaded_with_all_messages_byzantine_alt.

Context
    (PreLoaded := pre_loaded_with_all_messages_vlsm M)
    (Alt1 := binary_free_composition_fst M (emit_any_message_vlsm (vm0 M)))
    (Alt := binary_free_composition M (emit_any_message_vlsm (vm0 M)))
    .

(**
Let <<PreLoaded>> denote the [pre_loaded_with_all_messages_vlsm] of <<M>>, <<Alt>> denote
the free composition of <<M>> with the [emit_any_message_vlsm],
and <<Alt1>> denote the projection of <<Alt>> to the component of <<M>>.

First, note that using the results above it is easy to prove the inclusion
of <<Alt1>> into <<Preloaded>>
*)

    Lemma alt_pre_loaded_with_all_messages_incl
        : VLSM_incl Alt1 PreLoaded.
    Proof.
        intros t Hpt.
        apply byzantine_pre_loaded_with_all_messages.
        apply byzantine_alt_byzantine.
        assumption.
    Qed.

(**
To prove the reverse inclusion (between <<PreLoaded>> and <<Alt1>>) we will use the
[basic_VLSM_incl] meta-result about proving inclusions bewteen
VLSMs which states that
- if all [valid] messages in the first are [protocol_message]s in the second, and
- if all [protocol_state]s in the first are also [protocol_state]s in the second,
- and if all [protocol_transition]s in the first are also [protocol_transition]s
in the second,
- then the first VLSM is included in the second.

We will tackle each of these properties in the sequel.

First note that _all_ messages are [protocol_message]s for <<Alt>>, as
[emit_any_message_vlsm] can generate any message without changing state.
*)

    Lemma alt_option_protocol_message
        (om : option message)
        : option_protocol_message_prop Alt om.
    Proof.
        destruct om as [m|];[|apply option_protocol_message_None].
        pose (s :=proj1_sig (vs0 Alt): vstate Alt).
        unfold vstate in s.
        exists s.
        replace (s, Some m) with
          (vtransition Alt (existT _ second m) (s, None)).
        - assert (protocol_prop Alt (s, None)) as Hs
            by (apply protocol_initial_state;apply proj2_sig).
          apply protocol_generated with None s;[assumption..|].
          split;exact I.
        - unfold vtransition; simpl.
          rewrite state_update_id;reflexivity.
    Qed.

(**
Using the above, it is straight-forward to show that:
*)

    Lemma alt_proj_option_protocol_message
        (m : option message)
        : option_protocol_message_prop Alt1 m.
    Proof.
        apply protocol_message_projection.
        apply alt_option_protocol_message.
    Qed.

(**
Next we define the "lifing" of a [state] <<s>> from <<M>> to <<Alt>>,
by simply setting to <<s>> the  corresponding component of the initial
(composed) state [s0] of <<Alt>>.
*)
    Definition lifted_alt_state
        (s : vstate M)
        : vstate Alt
        := lift_to_composite_state
             (binary_IM M (emit_any_message_vlsm (vm0 M))) first s.

(**
Lifting a [protocol_state] of <<PreLoaded>> we obtain a [protocol_state] of <<Alt>>.
*)
    Lemma preloaded_alt_protocol_state
        (sj : state)
        (om : option message)
        (Hp : protocol_prop PreLoaded (sj, om))
        : protocol_state_prop Alt (lifted_alt_state sj).
    Proof.
      assert (protocol_state_prop PreLoaded sj) as Hsj
        by (exists om;assumption);clear Hp.
      induction Hsj using protocol_state_prop_ind.
      - apply initial_is_protocol.
        intros [];[exact Hs|exact I].
      - exists om'.
        assert (option_protocol_message_prop Alt om0) as Hom0
          by apply alt_option_protocol_message.
        cut (protocol_transition Alt (existT _ first l) (lifted_alt_state s,om0) (lifted_alt_state s', om'))
          ;[apply protocol_prop_transition_out|].
        split.
        * split;[assumption|].
          split;[assumption|].
          split;[|exact I].
          simpl. apply Ht.
        * simpl.
          replace (lifted_alt_state s first) with s
            by (unfold lifted_alt_state,lift_to_composite_state
               ;rewrite state_update_eq;reflexivity).
          apply proj2 in Ht.
          change (vtransition M l (s: vstate M,om0) = (s',om')) in Ht.
          rewrite Ht.
          f_equal.
          apply state_update_twice.
    Qed.

(**
Finally, we can use [basic_VLSM_incl] together with the
results above to show that <<Preloaded>> is included in <<Alt1>>.
*)

    Lemma pre_loaded_with_all_messages_alt_incl
        : VLSM_incl PreLoaded Alt1.
    Proof.
        apply (basic_VLSM_incl (machine PreLoaded) (machine Alt1))
        ; intros; try (assumption || reflexivity).
        - apply alt_proj_option_protocol_message.
        - exists (lifted_alt_state s).
          split; try reflexivity.
          destruct H as [[_om Hps] [Hpm Hv]].
          repeat split; try assumption.
          + apply preloaded_alt_protocol_state with _om. assumption.
          + apply alt_option_protocol_message.
    Qed.

(**
Hence, <<Preloaded>> and <<Alt1>> are actually trace-equal:
*)
    Lemma pre_loaded_with_all_messages_alt_eq
        : VLSM_eq PreLoaded Alt1
        .
    Proof.
        split.
        - apply pre_loaded_with_all_messages_alt_incl.
        - apply alt_pre_loaded_with_all_messages_incl.
    Qed.

End pre_loaded_with_all_messages_byzantine_alt.

(**
Finally, we can conclude that the two definitions for byzantine traces are
equivalent:
*)

Lemma byzantine_alt_byzantine_iff
    (tr : vTrace M)
    : alternate_byzantine_trace_prop tr <-> byzantine_trace_prop tr.
Proof.
    split; intros.
    - apply byzantine_alt_byzantine; assumption.
    - apply pre_loaded_with_all_messages_alt_incl.
      apply byzantine_pre_loaded_with_all_messages.
      assumption.
Qed.

End ByzantineTraces.

(** ** Composite-validating Byzantine traces are free

In this section we show that if all components of a composite VLSM <<X>> have
the [validating_projection_prop]erty, then its byzantine traces
are included into the free composition of the components of <<X>>.

*)
Section composite_validating_byzantine_traces.

    Context {message : Type}
            {index : Type}
            {IndEqDec : EqDecision index}
            (IM : index -> VLSM message)
            {i0 : Inhabited index}
            (constraint : composite_label IM -> composite_state IM  * option message -> Prop)
            (X := composite_vlsm IM constraint)
            (PreLoadedX := pre_loaded_with_all_messages_vlsm X)
            (FreeX := free_composite_vlsm IM)
            (Hvalidating: forall i : index, validating_projection_prop IM constraint i)
            .

(**
Let us fix an indexed set of VLSMs <<IM>> and their composition <<X>> using <<constraint>>.
Let <<FreeX>> be the free composition of <<IM>>, and let <<PreloadedX>> be the
[pre_loaded_with_all_messages_vlsm] associated to <<X>>.

Since we know that <<PreloadedX>> contains precisely
the byzantine traces of <<X>>, to prove our main result we just need to show
that <<PreLoadedX>> is included in <<FreeX>>.

*)
    Lemma pre_loaded_with_all_messages_composite_free_incl
        : VLSM_incl PreLoadedX FreeX.
    Proof.
        apply VLSM_incl_finite_traces_characterization.
        intros.
        split; [|apply H].
        destruct H as [Htr Hs].
        induction tr using rev_ind.
        - constructor. apply initial_is_protocol. assumption.
        - apply finite_protocol_trace_from_app_iff in Htr.
          destruct Htr as [Htr Hx].
          specialize (IHtr Htr).
          apply (finite_protocol_trace_from_app_iff FreeX).
          split; [assumption|].
          apply (first_transition_valid FreeX).
          apply first_transition_valid in Hx.
          destruct Hx as [Hvx Htx].
          split; [|assumption].
          apply finite_ptrace_last_pstate in IHtr.
          simpl in *.
          match type of IHtr with
          | protocol_state_prop _ ?s => remember s as lst
          end.
          split; [assumption|].
          repeat split; [|apply Hvx].
          destruct Hvx as [Hlst [_ [Hv _]]].
          destruct x. destruct l as (i, li). simpl in *.
          specialize (protocol_state_project_preloaded_to_preloaded _ IM constraint lst i Hlst)
            as Hlsti.
          assert (Hpv : protocol_valid (pre_loaded_with_all_messages_vlsm (IM i)) li (lst i, input)).
          { split; [assumption|]. split; [|assumption].
            eexists _. apply (pre_loaded_with_all_messages_message_protocol_prop (IM i)).
          }
          apply Hvalidating in Hpv.
          clear -Hpv.
          destruct Hpv as [_ [_ [_ [Hinput _]]]].
          destruct Hinput as [s Hinput].
          exists s.
          revert Hinput.
          apply (constraint_subsumption_protocol_prop IM constraint).
          intro. intros. exact I.
    Qed.

(**
Finally,  we can conclude that [composite_validating_byzantine_traces_are_free]:
*)
    Lemma composite_validating_byzantine_traces_are_free
        (tr : vTrace X)
        (Hbyz : byzantine_trace_prop X tr)
        : protocol_trace_prop FreeX tr.
    Proof.
        apply pre_loaded_with_all_messages_composite_free_incl.
        apply alt_pre_loaded_with_all_messages_incl.
        apply byzantine_alt_byzantine_iff.
        assumption.
    Qed.
End composite_validating_byzantine_traces.<|MERGE_RESOLUTION|>--- conflicted
+++ resolved
@@ -1,10 +1,4 @@
-<<<<<<< HEAD
-Require Import FinFun List.
-From CasperCBC
-Require Import Lib.Preamble VLSM.Common VLSM.Composition VLSM.Validating.
-=======
-From Coq Require Import FinFun Streams.
->>>>>>> b08d98f9
+From Coq Require Import FinFun List.
 
 From CasperCBC Require Import Lib.Preamble VLSM.Common VLSM.Composition VLSM.Validating.
 
