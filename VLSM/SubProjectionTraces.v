From Coq Require Import List Nat Bool Lia FunctionalExtensionality Lia Program FinFun Eqdep.
Import ListNotations.

From CasperCBC
Require Import Lib.ListExtras Lib.Preamble VLSM.Common VLSM.Composition VLSM.Equivocation.

(** * VLSM Subcomposition *)

Section sub_composition.

Context
  {message : Type}
  {index : Type}
  {IndEqDec : EqDecision index}
  (IM : index -> VLSM message)
  (sub_index_list : list index)
  (Hi0_sub : sub_index_list <> [])
  .

Definition sub_index_prop (i : index) : Prop := In i sub_index_list.

Local Instance sub_index_prop_dec
  (i : index)
  : Decision (sub_index_prop i).
Proof.
  apply in_dec. assumption.
Qed.

Definition sub_index : Type
  := dec_sig sub_index_prop.

Local Instance sub_index_i0 : Inhabited sub_index.
Proof.
  split.
  destruct (destruct_list sub_index_list) as [[x [tl Heq]]| n]
  ; [|elim Hi0_sub; assumption].
  exists x. apply bool_decide_eq_true.
  unfold sub_index_prop. subst sub_index_list. left. reflexivity.
Qed.

Local Instance sub_index_eq_dec : EqDecision sub_index.
Proof.
  apply dec_sig_eq_dec. assumption.
Qed.

Definition sub_IM
  (ei : sub_index)
  : VLSM message
  := IM (proj1_sig ei).

 Lemma sub_IM_state_update_eq
  (i : index)
  (s : composite_state sub_IM)
  (si : vstate (IM i))
  (e1 e2 : sub_index_prop i)
  : state_update sub_IM s (dec_exist _ i e1) si (dec_exist _ i e2) = si.
Proof.
  unfold dec_exist.
  assert
    (forall be1 be2, be1 = be2 -> state_update sub_IM s
      (exist _ i be1) si (exist _ i be2)
      = si).
  { intros. subst. apply state_update_eq. }
  apply H.
  apply bool_decide_eq_true_proof_irrelevance.
Qed.


Definition free_sub_vlsm_composition : VLSM message
  := free_composite_vlsm sub_IM.

Definition seeded_free_sub_composition
  (messageSet : message -> Prop)
  := pre_loaded_vlsm free_sub_vlsm_composition
      (fun m => messageSet m \/ composite_initial_message_prop IM m).

Local Lemma i0 : Inhabited index.
Proof.
  apply exists_last in Hi0_sub.
  destruct Hi0_sub as (_, (a, _)).
  constructor. exact a.
Qed.

Existing Instance i0.

Definition composite_state_sub_projection
  (s : composite_state IM)
  : composite_state sub_IM
  := fun (subi : sub_index) => s (proj1_sig subi) : vstate (sub_IM subi).

Lemma composite_initial_state_sub_projection
  (s : composite_state IM)
  (Hs : composite_initial_state_prop IM s)
  : composite_initial_state_prop sub_IM (composite_state_sub_projection s).
Proof.
  intros (i, Hi). apply Hs.
Qed.

Definition composite_transition_item_sub_projection
  (item : composite_transition_item IM)
  (i := projT1 (l item))
  (e : sub_index_prop i)
  (j : sub_index := dec_exist _ i e)
  : composite_transition_item sub_IM
  :=
  @Build_transition_item _ (composite_type sub_IM) (existT _ j (projT2 (l item))) (input item) (composite_state_sub_projection (destination item)) (output item).

Lemma composite_state_transition_item_sub_projection
  (item : composite_transition_item IM)
  (i := projT1 (l item))
  (e : sub_index_prop i)
  (j : sub_index := dec_exist _ i e)
  : composite_state_sub_projection (destination item)
  = destination (composite_transition_item_sub_projection item e).
Proof.
  destruct item. destruct l. simpl in *. reflexivity.
Qed.

Definition composite_transition_item_sub_projection_proof_irrelevance
  (item : composite_transition_item IM)
  (i := projT1 (l item))
  (e1 e2 : sub_index_prop i)
  : composite_transition_item_sub_projection item e1 = composite_transition_item_sub_projection item e2.
Proof.
  destruct item. destruct l. unfold i in *. clear i.
  unfold composite_transition_item_sub_projection.
  simpl in *. f_equal.
  apply (@dec_sig_sigT_eq _ sub_index_prop sub_index_prop_dec (fun i => vlabel (IM i))).
  reflexivity.
Qed.

Definition from_sub_projection
  (a : composite_transition_item IM)
  : Prop
  := sub_index_prop (projT1 (l a)).

Fixpoint finite_trace_sub_projection
  (trx : list (composite_transition_item IM))
  : list (composite_transition_item sub_IM)
  :=
  match trx with
  | [] => []
  | item :: trx =>
    let tail := finite_trace_sub_projection trx in
    match decide (from_sub_projection item) with
    | left e => composite_transition_item_sub_projection item e :: tail
    | _ => tail
    end
  end.

Definition finite_trace_sub_projection_alt
  (trx : list (composite_transition_item IM))
  (ftrx := (filter (fun a => bool_decide (from_sub_projection a)) trx))
  (Hall: Forall from_sub_projection ftrx := filter_Forall trx)
  :=
  List.map
    (fun item : {a : composite_transition_item IM | from_sub_projection a} =>
      let (item, e) := item in
      composite_transition_item_sub_projection item e
    )
  (list_annotate from_sub_projection ftrx Hall).

Lemma finite_trace_sub_projection_alt_iff
  (trx : list (composite_transition_item IM))
  : finite_trace_sub_projection_alt trx = finite_trace_sub_projection trx.
Proof.
  unfold finite_trace_sub_projection_alt.
  match goal with
  |- context [list_annotate _ _ ?H] => generalize H as Hall
  end.
  induction trx; intros; [reflexivity|].
  simpl. unfold bool_decide at 1. unfold decide.
  simpl in Hall. unfold bool_decide in Hall at 1.
  destruct (sub_index_prop_dec (projT1 (l a))) eqn:Ha.
  - rewrite list_annotate_unroll.
    rewrite map_cons.
    f_equal.
    +  apply composite_transition_item_sub_projection_proof_irrelevance.
    + apply IHtrx.
  - apply IHtrx.
Qed.

Section sub_projection_with_no_equivocation_constraints.

Existing Instance  IndEqDec.

Context
  (constraint : composite_label IM -> composite_state IM * option message -> Prop)
  (has_been_sent_capabilities : forall i : index, (has_been_sent_capability (IM i)))
  {index_listing : list index}
  (finite_index : Listing index_listing)
  (Free := free_composite_vlsm IM)
  (Sub_Free := free_composite_vlsm sub_IM)
  (X_has_been_sent_capability : has_been_sent_capability Free := composite_has_been_sent_capability IM (free_constraint IM) finite_index has_been_sent_capabilities)
  (X := composite_vlsm IM constraint)
  (Pre := pre_loaded_with_all_messages_vlsm (free_composite_vlsm IM))
  .

Lemma sub_has_been_sent_capabilities : forall i : sub_index, (has_been_sent_capability (sub_IM i)).
Proof.
  intros [i Hi]. apply has_been_sent_capabilities.
Qed.

Fixpoint select_sub_indices
  (l : list index)
  : list sub_index
  :=
  match l with
  | [] => []
  | h :: t =>
    let t' := select_sub_indices t in
    match decide (sub_index_prop h) with
    | left e => dec_exist _ h e :: t'
    | _ => t'
    end
  end.

Definition sub_index_listing : list sub_index := select_sub_indices index_listing.

Lemma in_select_sub_indices
  (a: index)
  (s: sub_index_prop a)
  (l: list index)
  : In (dec_exist sub_index_prop a s) (select_sub_indices l) <-> In a l.
Proof.
  induction l; [simpl; intuition|].
  simpl.
  destruct (decide (sub_index_prop a0)); [|rewrite IHl].
  - split; intros [Heq | H]; [left |right; apply IHl; assumption| left |right; apply IHl; assumption].
    + apply dec_sig_eq_iff in Heq. assumption.
    + apply dec_sig_eq_iff. assumption.
  - split; [intuition|].
    intros [Heq | H]; [|assumption].
    subst. contradiction.
Qed.

Lemma finite_sub_index : Listing sub_index_listing.
Proof.
  unfold sub_index_listing.
  clear -finite_index.
  destruct finite_index as [Hnodup Hfinite].
  split.
  - clear Hfinite finite_index. induction index_listing; [constructor|].
    inversion Hnodup. subst.
    simpl. spec IHl H2.
    destruct (decide (sub_index_prop a)); [|assumption].
    constructor; [|assumption].
    intro contra. elim H1. apply in_select_sub_indices in contra. assumption.
  - intros subi. unfold sub_index in subi. destruct_dec_sig subi i Hi Heq.
    subst. apply in_select_sub_indices. apply Hfinite.
Qed.

Local Instance Sub_Free_has_been_sent_capability
  : has_been_sent_capability Sub_Free
  :=
  composite_has_been_sent_capability sub_IM (free_constraint sub_IM) finite_sub_index sub_has_been_sent_capabilities.

Lemma finite_trace_sub_projection_empty
  (s : composite_state IM)
  (trx : list (composite_transition_item IM))
  (Htr : finite_protocol_trace_from X s trx)
  (Hempty : finite_trace_sub_projection trx = [])
  (t : (vtransition_item X))
  (Hin : In t trx)
  : forall j, In j sub_index_list -> destination t j = s j.
Proof.
  generalize dependent t.
  induction Htr; simpl; intros t Hin.
  - inversion Hin.
  - destruct l as [i l].
    destruct H as [[[_om Hs'] [[_s Hiom] Hvalid]] Htransition].
    unfold transition in Htransition; simpl in Htransition.
    destruct (vtransition (IM i) l (s' i, iom)) as [si' om'] eqn:Hteq.
    inversion Htransition; subst. clear Htransition.
    match type of Hempty with
      | finite_trace_sub_projection (?i :: _) = _ => remember i as item
    end.
    simpl in Hempty.
    destruct (decide (from_sub_projection item))
    ; [inversion Hempty|].
    specialize (IHHtr Hempty).
    rewrite Heqitem in n.
    unfold from_sub_projection in n.
    simpl in n.
    destruct Hin as [Heq | Hin]; intros j Hj.
    + subst. simpl. apply state_update_neq.
      intro contra. subst. contradiction.
    + assert (Hji : j <> i).
      { intro contra. subst. contradiction. }
      specialize (IHHtr _ Hin j Hj).
      rewrite state_update_neq in IHHtr; assumption.
Qed.

Lemma finite_trace_sub_projection_app
  (tr1 tr2 : list (composite_transition_item IM))
  : finite_trace_sub_projection (tr1 ++ tr2) =
    finite_trace_sub_projection tr1 ++ finite_trace_sub_projection tr2.
Proof.
  induction tr1;[reflexivity|].
  simpl.
  match goal with
  |- context [decide ?d] => destruct (decide d)
  end
  ; [|assumption].
  simpl. rewrite IHtr1. reflexivity.
Qed.

Lemma finite_trace_sub_projection_list_in
  (tr : list (composite_transition_item IM))
  (itemX : composite_transition_item IM)
  (HitemX : In itemX tr)
  (j := projT1 (l itemX))
  (Hj : sub_index_prop j)
  : In (composite_transition_item_sub_projection itemX Hj) (finite_trace_sub_projection tr).
Proof.
  apply in_split in HitemX.
  destruct HitemX as [pre [suf HitemX]].
  subst.
  change (itemX :: suf) with ([itemX] ++ suf).
  rewrite! finite_trace_sub_projection_app.
  apply in_app_iff. right. apply in_app_iff. left.
  simpl. destruct (decide (from_sub_projection itemX)); [|contradiction].
  left. apply composite_transition_item_sub_projection_proof_irrelevance.
Qed.

Lemma finite_trace_sub_projection_list_in_rev
  (tr : list (composite_transition_item IM))
  (j : index)
  (itemj : composite_transition_item sub_IM)
  (Hitemj : In itemj  (finite_trace_sub_projection tr))
  : exists
    (itemX : composite_transition_item IM)
    (HitemX : from_sub_projection itemX),
    In itemX tr /\ composite_transition_item_sub_projection itemX HitemX = itemj.
Proof.
  rewrite <- finite_trace_sub_projection_alt_iff in Hitemj.
  apply in_map_iff in Hitemj.
  destruct Hitemj as [(itemX, HitemX) [Heq Hin]].
  exists itemX, HitemX.
  split; [|assumption].
  apply in_list_annotate_forget in Hin.
  apply filter_In in Hin. apply Hin.
Qed.

Lemma preloaded_finite_trace_sub_projection_last_state
  (start : composite_state IM)
  (transitions : list (composite_transition_item IM))
  (Htr : finite_protocol_trace_from Pre start transitions)
  (lstx := finite_trace_last start transitions)
  (lstj := finite_trace_last 
            (composite_state_sub_projection start)
            (finite_trace_sub_projection transitions)
            )
  : lstj = composite_state_sub_projection lstx.
Proof.
  unfold lstx. unfold lstj. clear lstx. clear lstj.
  induction Htr; [reflexivity|].
  match goal with
  |- context[finite_trace_sub_projection (?i :: _)] => remember i as item
  end.
  rewrite finite_trace_last_cons.
  simpl.
  destruct (decide (from_sub_projection item)).
  - rewrite finite_trace_last_cons.
    subst. simpl. assumption.
  - subst. simpl.
    rewrite <- IHHtr; clear IHHtr. f_equal.
    destruct H as [[[_om Hs'] [[_s Hiom] Hvalid]] Htransition].
    unfold transition in Htransition; simpl in Htransition.
    unfold vtransition in Htransition. simpl in Htransition.
    destruct l as (i, l).
    destruct (vtransition (IM i) l (s' i, iom)) as [si' om'] eqn:Hteq.
    inversion Htransition; subst. clear Htransition.
    unfold from_sub_projection in n. simpl in n.
    apply functional_extensionality_dep_good.
    intros (j, Hj). unfold composite_state_sub_projection.
    simpl. symmetry. apply (state_update_neq _ s').
    apply bool_decide_eq_true_1 in Hj.
<<<<<<< HEAD
    clear -n Hj; congruence.
=======
    intro contra. subst. contradiction.
>>>>>>> 07662f95
Qed.

Lemma X_incl_Pre : VLSM_incl X Pre.
Proof.
  apply VLSM_incl_trans with (machine (free_composite_vlsm IM)).
  - apply (constraint_free_incl IM constraint).
  - apply vlsm_incl_pre_loaded_with_all_messages_vlsm.
Qed.

Lemma finite_trace_sub_projection_last_state
  (start : composite_state IM)
  (transitions : list (composite_transition_item IM))
  (Htr : finite_protocol_trace_from X start transitions)
  (lstx := finite_trace_last start transitions)
  (lstj := finite_trace_last
    (composite_state_sub_projection start)
    (finite_trace_sub_projection transitions))
  : lstj = composite_state_sub_projection lstx.
Proof.
  apply preloaded_finite_trace_sub_projection_last_state.
  apply VLSM_incl_finite_protocol_trace_from with (machine X); [|assumption].
  apply X_incl_Pre.
Qed.

Lemma transition_sub_projection
  l s om s' om'
  (Ht : composite_transition IM l  (s, om) = (s', om'))
  (Hsub : sub_index_prop (projT1 l))
  : composite_transition sub_IM
    (existT (fun n : sub_index => vlabel (sub_IM n))
      (dec_exist _ (projT1 l) Hsub)
      (projT2 l)
    )
    (composite_state_sub_projection s, om)
    = (composite_state_sub_projection s', om').
Proof.
  simpl. simpl in Ht.
  destruct l as (i, li).
  unfold vtransition. simpl.
  unfold composite_state_sub_projection at 1. simpl.
  destruct (vtransition (IM i) li (s i, om)) as (si', omi') eqn:Hti.
  inversion Ht. subst omi' s'. clear Ht.
  match goal with
  |- (let (_, _) := ?t in _) = _ =>
    replace t with (si', om')
  end.
  f_equal.
  apply functional_extensionality_dep.
  intro sub_j. unfold sub_index in sub_j.
  destruct_dec_sig sub_j j Hj Heqj.
  subst sub_j. unfold composite_state_sub_projection at 2.
  destruct (decide (j = i)).
  - subst.
    simpl. rewrite state_update_eq.
    apply sub_IM_state_update_eq.
  - rewrite! state_update_neq; [reflexivity|assumption|].
    intro contra. apply dec_sig_eq_iff in contra. contradiction.
Qed.

Lemma valid_sub_projection
  l s om
  (Hv : composite_valid IM l  (s, om))
  (Hsub : sub_index_prop (projT1 l))
  : composite_valid sub_IM
    (existT (fun n : sub_index => vlabel (sub_IM n))
      (dec_exist _ (projT1 l) Hsub)
      (projT2 l)
    )
    (composite_state_sub_projection s, om).
Proof.
  simpl. simpl in Hv.
  destruct l as (i, li).
  assumption.
Qed.

Definition composite_state_sub_projection_lift
  (ss : composite_state sub_IM)
  (i : index)
  :=
  match (decide (sub_index_prop i)) with
  | left e => ss (dec_exist _ i e)
  | _ => proj1_sig (composite_s0 IM) i
  end.

Definition sub_constraint
  (l : composite_label sub_IM)
  (som : composite_state sub_IM * option message)
  : Prop
  :=
  let i := proj1_sig (projT1 l) in
  let li := projT2 l in
  let lx : composite_label IM := (existT (fun i : index => vlabel (IM i)) i li) in
  let (ss, om) := som in
  let s := composite_state_sub_projection_lift ss in
  constraint lx (s, om).

Existing Instance X_has_been_sent_capability.

Context
  (seed : message -> Prop)
  (Hno_equiv : constraint_subsumption IM constraint (no_equivocations Free))
  (seeded_constraint : composite_label sub_IM -> composite_state sub_IM * option message -> Prop)
  (Xj := composite_no_equivocation_vlsm_with_pre_loaded sub_IM (free_constraint sub_IM) sub_has_been_sent_capabilities finite_sub_index seed)
  .


Lemma Xj_incl_Pre_Sub_Free
  : VLSM_incl Xj (pre_loaded_with_all_messages_vlsm Sub_Free).
Proof.
  subst Xj.
  unfold composite_no_equivocation_vlsm_with_pre_loaded.
  specialize
    (preloaded_constraint_subsumption_pre_loaded_with_all_messages_incl sub_IM
      (no_equivocations_additional_constraint_with_pre_loaded sub_IM
        (free_constraint sub_IM) sub_has_been_sent_capabilities
        finite_sub_index seed)
      (free_constraint sub_IM)
    ) as Hincl.
  spec Hincl; [intros s Hs l om H; exact I|].
  match goal with
  |- context [pre_loaded_vlsm ?v _] =>
    apply VLSM_incl_trans with (machine (pre_loaded_with_all_messages_vlsm v))
  end
  ; [| apply Hincl].
  clear Hincl.
  match goal with
  |- context [pre_loaded_with_all_messages_vlsm ?v] =>
    apply VLSM_incl_trans with (machine (pre_loaded_vlsm v (fun m => True)))
  end.
  - match goal with
    |- context [pre_loaded_vlsm ?v _] =>
      apply (pre_loaded_vlsm_incl v seed (fun m => True))
    end.
    intuition.
  - match goal with
    |- context [pre_loaded_with_all_messages_vlsm ?v] =>
      specialize (pre_loaded_with_all_messages_vlsm_is_pre_loaded_with_True v) as Hincl
    end.
    apply VLSM_eq_incl_iff in Hincl.
    apply proj2 in Hincl.
    assumption.
Qed.

(**
Property of a composite trace requiring that every message received in an
transition involving a machine in the chosen subset must either belong to
the set specified by [seed], or it must [have_been_sent] by some machine
in the chosen subset (prior to it being received).
*)
Definition trace_sub_item_input_is_seeded_or_sub_previously_sent
  (tr : list (composite_transition_item IM))
  : Prop
  :=
  forall pre item suf m,
    tr = pre ++ [item] ++ suf ->
    input item = Some m ->
    from_sub_projection item ->
    seed m \/ exists pre_item, In pre_item pre /\ output pre_item = Some m /\ from_sub_projection pre_item.

Definition state_sub_item_input_is_seeded_or_sub_previously_sent
  (s : composite_state IM)
  : Prop
  := forall is tr,
    finite_protocol_trace_init_to Pre is s tr ->
    trace_sub_item_input_is_seeded_or_sub_previously_sent tr.

Lemma finite_protocol_trace_sub_projection
  (s : composite_state IM)
  (tr : list (composite_transition_item IM))
  (Hmsg :  trace_sub_item_input_is_seeded_or_sub_previously_sent tr)
  (Htr : finite_protocol_trace X s tr)
  : finite_protocol_trace Xj (composite_state_sub_projection s) (finite_trace_sub_projection tr).
Proof.
  destruct Htr as [Htr His].
  apply (composite_initial_state_sub_projection s) in His.
  split; [|assumption].
  apply (initial_is_protocol Xj) in His as Hisp.
  induction tr using rev_ind; simpl
  ; [constructor; assumption|].
  apply finite_protocol_trace_from_app_iff in Htr.
  destruct Htr as [Htr Hx].
  spec IHtr.
  { intros pre item suf m Heq Hin_m Hitem.
    subst tr.
    specialize (Hmsg pre item (suf ++ [x]) m).
    rewrite! app_assoc in Hmsg.
    specialize (Hmsg eq_refl Hin_m Hitem).
    destruct Hmsg as [Hseed | Hmsg]
    ; [left | right] ; assumption.
  }
  spec IHtr Htr.
  rewrite finite_trace_sub_projection_app.
  apply finite_protocol_trace_from_app_iff.
  split; [assumption|].
  specialize (Hmsg tr x []).
  match goal with
  |- finite_protocol_trace_from _ ?l _ => remember l as lst
  end.
  assert (Hlst : protocol_state_prop Xj lst).
  { apply finite_ptrace_last_pstate in IHtr. subst. assumption. }
  simpl.
  destruct (decide (from_sub_projection x))
  ;[|constructor; assumption].
  apply (finite_ptrace_singleton Xj).
  inversion Hx. subst x tl. simpl in *.
  destruct H3 as [Hv Ht].
  specialize (transition_sub_projection _ _ _ _ _ Ht f)
    as Htj.
  destruct Hv as [_ [_ [Hv Hc]]].
  specialize (valid_sub_projection _ _ _ Hv f)
    as Hvj.
  rewrite <- H1 in Htj, Hvj.
  assert (Hlst' : composite_state_sub_projection s' = lst).
  { subst lst s'. symmetry.
    apply finite_trace_sub_projection_last_state. assumption.
  }
  rewrite Hlst' in Htj, Hvj.
  repeat split; [assumption | | assumption | | assumption].
  - destruct iom as [m|]; [|apply (option_protocol_message_None Xj)].
    apply (option_protocol_message_Some Xj).
    specialize (Hmsg m eq_refl eq_refl f).
    destruct Hmsg as [Hseed | [item [Hitem [Hout Hsub_item]]]]
    ; [apply (initial_message_is_protocol Xj); right; assumption|].
    specialize (finite_trace_sub_projection_list_in tr item Hitem Hsub_item)
      as Hin_sub.
    apply (protocol_trace_output_is_protocol Xj _ _ IHtr).
    apply Exists_exists. eexists _. split; [apply Hin_sub|].
    assumption.
  - apply Hno_equiv in Hc.
    destruct iom as [m|]; [|exact I].
    simpl in *.
    specialize (Hmsg m eq_refl eq_refl f).
    destruct Hmsg as [Hseed | [item [Hitem [Hout Hsub_item]]]]
    ; [right; right; assumption|].
    left.
    specialize (proper_sent Sub_Free lst) as Hproper.
    assert (Hlstp : protocol_state_prop (pre_loaded_with_all_messages_vlsm Sub_Free) lst).
    { apply VLSM_incl_protocol_state with (MX := machine Xj); [|assumption].
      apply Xj_incl_Pre_Sub_Free.
    }
    spec Hproper Hlstp.
    apply Hproper.
    apply has_been_sent_consistency; [apply Sub_Free_has_been_sent_capability| assumption| ].
    exists (composite_state_sub_projection s), (finite_trace_sub_projection tr).
    split.
    { split;[|assumption].
       apply (VLSM_incl_finite_protocol_trace_from_to _ _ Xj_incl_Pre_Sub_Free).
       apply ptrace_add_last.
       assumption.
       symmetry;assumption.
    }
    unfold trace_has_message.
    apply Exists_exists. exists (composite_transition_item_sub_projection item Hsub_item).
    split; [|assumption].
    apply finite_trace_sub_projection_list_in. assumption.
Qed.

Lemma protocol_state_sub_projection
  (s : state)
  (Hs : state_sub_item_input_is_seeded_or_sub_previously_sent s)
  (Hps : protocol_state_prop X s)
  : protocol_state_prop Xj (composite_state_sub_projection s).
Proof.
  apply protocol_state_has_trace in Hps.
  destruct Hps as [is [tr Htr]].
  specialize (Hs _ _ (VLSM_incl_finite_protocol_trace_init_to _ _ X_incl_Pre _ _ _ Htr)).
  apply ptrace_get_last in Htr as Hlst.
  apply ptrace_forget_last in Htr.
  specialize (finite_trace_sub_projection_last_state _ _ (proj1 Htr)) as Hlst'.
  apply (finite_protocol_trace_sub_projection _ _ Hs) in Htr as Hptr.
  - destruct Hptr as [Hptr _]. apply finite_ptrace_last_pstate in Hptr.
    simpl in *.
    rewrite Hlst' in Hptr.
    subst. assumption.
Qed.

Lemma finite_protocol_trace_from_sub_projection
  (s : composite_state IM)
  (tr : list (composite_transition_item IM))
  (lst := finite_trace_last s tr)
  (Hmsg : state_sub_item_input_is_seeded_or_sub_previously_sent lst)
  (Htr : finite_protocol_trace_from X s tr)
  : finite_protocol_trace_from Xj (composite_state_sub_projection s) (finite_trace_sub_projection tr).
Proof.
  apply finite_protocol_trace_from_complete_left in Htr.
  destruct Htr as [is [pre [Htr Hs]]].
  assert (Hpre := proj1 Htr).
  apply finite_protocol_trace_from_app_iff in Hpre.
  destruct Hpre as [Hpre _].
  specialize (finite_trace_sub_projection_last_state _ _ Hpre) as Hpre_lst.
  apply finite_protocol_trace_sub_projection in Htr.
  - destruct Htr as [Htr His].
    rewrite finite_trace_sub_projection_app in Htr.
    apply finite_protocol_trace_from_app_iff in Htr.
    destruct Htr as [_ Htr].
    subst s. simpl in *.
    rewrite Hpre_lst in Htr. assumption.
  - specialize (Hmsg is (pre ++ tr)).
    apply Hmsg.
    apply VLSM_incl_finite_protocol_trace_init_to;
    [apply X_incl_Pre|].
    apply ptrace_add_last.
    assumption.
    rewrite finite_trace_last_app.
    unfold lst. subst. reflexivity.
Qed.

Lemma in_futures_sub_projection
  (s1 s2 : state)
  (Hs2 : state_sub_item_input_is_seeded_or_sub_previously_sent s2)
  (Hfutures : in_futures X s1 s2)
  : in_futures Xj (composite_state_sub_projection s1) (composite_state_sub_projection s2).
Proof.
  destruct Hfutures as [tr Htr].
  apply ptrace_get_last in Htr as Heq_s2.
  apply ptrace_forget_last in Htr.
  subst s2.
  specialize (finite_protocol_trace_from_sub_projection s1 tr Hs2 Htr); intros Htrj.
  exists (finite_trace_sub_projection tr).
  apply ptrace_add_last;[assumption|].
  apply finite_trace_sub_projection_last_state.
  assumption.
Qed.

End sub_projection_with_no_equivocation_constraints.
End sub_composition.<|MERGE_RESOLUTION|>--- conflicted
+++ resolved
@@ -376,11 +376,7 @@
     intros (j, Hj). unfold composite_state_sub_projection.
     simpl. symmetry. apply (state_update_neq _ s').
     apply bool_decide_eq_true_1 in Hj.
-<<<<<<< HEAD
     clear -n Hj; congruence.
-=======
-    intro contra. subst. contradiction.
->>>>>>> 07662f95
 Qed.
 
 Lemma X_incl_Pre : VLSM_incl X Pre.
