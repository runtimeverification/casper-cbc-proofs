--- conflicted
+++ resolved
@@ -499,14 +499,8 @@
   in_mode_b modes b = true.
   
 Definition estimator (s : state) (b : bool) : Prop :=
-<<<<<<< HEAD
   let ob_dec := (option_eq_dec bool_dec) in
   let decision_modes := mode (global_decisions s) in
-=======
-  let none_count := List.count_occ decide_eq (global_decisions s) None in
-  let our_count := List.count_occ decide_eq (global_decisions s) (Some b) in
-  let other_count := List.count_occ decide_eq (global_decisions s) (Some (negb b)) in
->>>>>>> 8fe316f3
   match s with
   | Bottom => True
   | Something c some => in_mode decision_modes b 
