Require Import Bool List Reals FinFun Program Eqdep.
Require Import Lia.
Import ListNotations.
From CasperCBC
Require Import Lib.Preamble Lib.ListExtras VLSM.Common VLSM.Composition VLSM.Equivocation .

Section ListNode.

(**

*** Minimal List Validator Protocol

We introduce here the "minimal list validator protocol", by quoting the official
documentation:

In this section, we propose a protocol where each validator keeps a list of states of other validators. Each validator broadcasts its view of the other validators’
states. We claim that the protocol is nontrivial and safe: when equivocations are limited, it is possible to reach either outcome, and if the protocol reaches
a decision, all the validators agree on what it is.

**)

(** Our context includes a finite [index] type with decidable equality and an instance of it, [index_self] which
    designates the chosen index of the current machine **)

Context
  {index : Type}
  {index_self : index}
  {index_listing : list index}
  {Hfinite : Listing index_listing}
  {dec : EqDec index}.

(** Each state contains a binary value and a list of all the states of the other validators. **)

Inductive state : Type :=
| Bottom
| Something
  : forall (b : bool) (is : indexed_state index_listing),
  state
with indexed_state : list index -> Type :=
| Empty
  : indexed_state []
| Append
  : forall (v : index) (l : list index)
      (s : state) (is : indexed_state l),
  indexed_state (v :: l)
.

<<<<<<< HEAD
Fixpoint state_eq_dec (s1 s2 : state)
  : {s1 = s2} + {s1 <> s2}
with
indexed_state_eq_dec (l : list index) (ls1 : indexed_state l) (ls2 : indexed_state l)
  : {ls1 = ls2} + {ls1 <> ls2}.
Proof.
- destruct s1; destruct s2.
  + left. reflexivity.
  + right. intro H. discriminate H.
  + right. intro H. discriminate H.
  + destruct (eq_dec b b0).
    * { destruct (indexed_state_eq_dec index_listing is is0).
      - subst. left. reflexivity.
      - right. subst. intro H. elim n. inversion H. reflexivity.
      }
    * right. intro H. elim n. inversion H. reflexivity.
- dependent destruction ls1; dependent destruction ls2.
  + left. reflexivity.
  + destruct (state_eq_dec s s0).
    * { destruct (indexed_state_eq_dec l ls1 ls2).
      - left. subst. reflexivity.
      - right. intro H. elim n. inversion H. apply inj_pairT2 in H2. assumption.
      }
    * right. intro H. elim n. inversion H. reflexivity.
Qed.

Instance state_EqDec : EqDec state := { eq_dec := state_eq_dec }.
=======
Scheme state_mut_ind := Induction for state Sort Prop
with indexed_state_mut_ind := Induction for indexed_state Sort Prop
.

>>>>>>> 417162d8

Fixpoint depth (s : state) : nat :=
  match s with
  | Bottom => 0
  | Something cv ls => depth_indexed index_listing ls + 1
  end
  with depth_indexed (l : list index) (ls : indexed_state l) : nat :=
  match ls with
  | Empty => 0
  | Append v l' s' is' => max (depth s') (depth_indexed l' is')
  end.

(** Some utility functions. **)

Fixpoint project_indexed
  (l : list index)
  (is : indexed_state l)
  (v : index)
  : state
  :=
  match is with
  | Empty =>
    Bottom
  | Append v' l' s is' =>
    if eq_dec v' v
    then s
    else project_indexed l' is' v
  end.

Definition project
  (s : state)
  (v : index)
  : state
  :=
  match s with
  | Bottom => Bottom
  | Something b is => project_indexed index_listing is v
  end.

Fixpoint update_indexed
  (l : list index)
  (is : indexed_state l)
  (v : index)
  (new_s : state)
  : indexed_state l
  :=
  match is with
  | Empty => Empty
  | Append v' l' s is' =>
    if eq_dec v' v
    then Append v' l' new_s is'
    else Append v' l' s (update_indexed l' is' v new_s)
  end.

Lemma update_indexed_eq
  (l : list index)
  (is : indexed_state l)
  (i : index)
  (news : state)
  (Heq : project_indexed l is i = news) :
  (update_indexed l is i news = is).
Proof.
  induction is.
  - simpl.
    reflexivity.
  - simpl.
    destruct (eq_dec v i) eqn : eq.
    + assert (Hsame : s = news). {
        simpl in Heq.
        rewrite eq in Heq.
        assumption.
      }
      rewrite Hsame.
      reflexivity.
    +
      assert (Hstep : project_indexed (v :: l) (Append v l s is) i = project_indexed l is i). {
        unfold project_indexed.
        rewrite eq.
        simpl.
        reflexivity.
      }

      assert (update_indexed l is i news = is). {
        apply IHis.
        rewrite Hstep in Heq.
        assumption.
      }

      rewrite H.
      reflexivity.
Qed.

Lemma update_indexed_same
  (l : list index)
  (is : indexed_state l)
  (i : index)
  (j : index)
  (Heq : i = j)
  (Hin : In i l)
  (news : state) :
  project_indexed l (update_indexed l is i news) j = news.
Proof.
  induction is.
  - unfold In in Hin.
    exfalso.
    assumption.
  - simpl.
    destruct (eq_dec v i) eqn : dec_eq; simpl; rewrite <- Heq; rewrite dec_eq;
    simpl.
    + reflexivity.
    + assert (Hin' : In i l). {
        apply (in_fast l i v Hin n).
      }
      rewrite Heq in IHis.
      rewrite Heq.
      apply IHis.
      rewrite <- Heq.
      assumption.
Qed.

Lemma update_indexed_different
  (l : list index)
  (is : indexed_state l)
  (i : index)
  (j : index)
  (Heq : i <> j)
  (Hin : In i l /\ In j l)
  (news : state) :
  project_indexed l (update_indexed l is i news) j = project_indexed l is j.
Proof.
  induction is.
  - simpl.
    reflexivity.
  - simpl.
    destruct (eq_dec v i).
    + simpl.
      destruct (eq_dec v j).
      * rewrite e in e0. subst. elim Heq. reflexivity.
      * reflexivity.
    + simpl.
      destruct (eq_dec v j).
      * reflexivity.
      * apply IHis.
        destruct Hin.
        split.
        apply (in_fast l i v H n).
        apply (in_fast l j v H0 n0).
Qed.

Lemma update_indexed_idempotent
  (l : list index)
  (is : indexed_state l)
  (i : index)
  (Hin : In i l)
  (news : state) :
  update_indexed l (update_indexed l is i news) i news = update_indexed l is i news.

Proof.
  induction is.
  - simpl. reflexivity.
  - simpl.
    destruct (eq_dec v i) eqn : eq.
    + simpl. rewrite eq. reflexivity.
    + simpl. rewrite eq.
      assert (update_indexed l (update_indexed l is i news) i news = update_indexed l is i news). {
        apply IHis.
        apply (in_fast l i v Hin n).
      }
      rewrite H. reflexivity.
Qed.

Fixpoint all_bottom_f (l : list index) : indexed_state l :=
  match l with
  | [] => Empty
  | (h :: t) => Append h t Bottom (all_bottom_f t)
  end.

Definition all_bottom := all_bottom_f index_listing.

Definition update_consensus (big : state) (value : bool) :=
  match big with
  | Bottom => Bottom
  | Something cv f => Something value f
  end.

Definition update_state (big : state) (news : state) (i : index) : state :=
  match big with
  | Bottom => Bottom
  | Something cv f => Something cv (update_indexed index_listing f i news)
  end.

(* update_consensus doesn't touch state *)
Lemma update_consensus_clean
  (s : state)
  (i : index)
  (value : bool) :
  project s i = project (update_consensus s value) i.

Proof.
  unfold update_consensus.
  destruct s.
  - simpl. reflexivity.
  - unfold project. reflexivity.
Qed.

Lemma project_same
  (s : state)
  (news : state)
  (i : index)
  (Hnot_bottom : s <> Bottom) :
  project (update_state s news i) i = news.
Proof.
  unfold project.
  destruct s.
  - elim Hnot_bottom. reflexivity.
  - simpl. apply update_indexed_same.
    + reflexivity.
    + apply ((proj2 Hfinite) i).
Qed.

Lemma project_different
  (s : state)
  (news : state)
  (i j : index)
  (Hdif : i <> j)
  (Hnot_bottom : s <> Bottom) :
  project (update_state s news j) i = project s i.

Proof.
  unfold project.
  destruct s.
  - intuition.
  - unfold update_state.
    rewrite update_indexed_different.
    intuition.
    intuition.
    split.
    apply ((proj2 Hfinite) j).
    apply ((proj2 Hfinite) i).
Qed.

Lemma update_state_eq
      (big : state)
      (news : state)
      (i : index)
      (Hin : In i index_listing)
      (Heq : project big i = news)
      : update_state big news i = big.

Proof.
  intros.
  unfold update_state.
  destruct big.
  -reflexivity.
  - assert (Heqis : (update_indexed index_listing is i news) = is). {
      apply update_indexed_eq.
      unfold project in Heq.
      inversion Heq.
      reflexivity.
    }
    rewrite Heqis.
    reflexivity.
Qed.

Lemma update_state_idempotent
      (big : state)
      (news : state)
      (i : index)
      : update_state (update_state big news i) news i = update_state big news i.
Proof.
  unfold update_state.
  destruct big.
  - reflexivity.
  - specialize update_indexed_idempotent.
    intros.
    rewrite H.
    reflexivity.
    apply (proj2 Hfinite i).
Qed.

Fixpoint get_all_states
  (l : list index)
  (is : indexed_state l)
  : list state.
  intros.
  destruct is eqn:is_eqn.
  - exact [].
  - exact (s :: get_all_states l i).
  Defined.


     (* begin hide *)
    Lemma depth_parent_child_indexed
      (indices : list index)
      (i : index)
      (Hi : In i indices)
      (ls : indexed_state indices)
      : depth_indexed indices ls >= depth (project_indexed indices ls i).
    Proof.
      generalize dependent indices.
      induction ls.
      - auto.
      - simpl.
        destruct (eq_dec v i) eqn : Heqdec.
        + unfold depth_indexed. unfold depth. lia.
        + pose (in_fast l i v Hi n) as Hi'.
          specialize (IHls Hi').
          unfold depth_indexed in *. unfold depth in *. lia.
    Qed.


    Lemma depth_parent_child :
      forall (ls : indexed_state index_listing)
         (cv : bool)
         (i : index),
         depth (Something cv ls) >= S (depth (project_indexed index_listing ls i)).

      Proof.
        intros.
        specialize depth_parent_child_indexed.
        intros.
        specialize (H index_listing i ((proj2 Hfinite) i) ls).
        unfold depth at 1.
        unfold depth_indexed in H.
        lia.
   Qed.

(** Our only initial state will be Bottom. **)

Definition state00 := Bottom.

Definition initial_state_prop (s : state) : Prop :=
  exists (cv : bool),
  (s = Something cv all_bottom).

Lemma bottom_good : initial_state_prop (Something false all_bottom).
  Proof.
    unfold initial_state_prop.
    exists false.
    reflexivity.
  Qed.

Definition state0 : {s | initial_state_prop s} :=
  exist _ (Something false all_bottom) bottom_good.

(** Messages are pairs of indices and states.
    There are no initial messages.
    The type is trivially inhabitated by
    the pair of [index_self] and Bottom]. **)

Definition message : Type := (index * state).

Lemma eq_dec_message : EqDec message.
Proof.
  unfold EqDec.
  intros.
  destruct x.
  destruct y.
  destruct (eq_dec i i0).
  - destruct (eq_dec s s0).
    + left. rewrite e. rewrite e0. reflexivity.
    + right. 
      intros contra. 
      rewrite e in contra. 
      inversion contra.
      elim n.
      assumption.
   - destruct (eq_dec s s0); 
     right;
     intros contra;
     inversion contra;
     elim n;
     assumption.
Qed.

Definition initial_message_prop (m : message) : Prop := False.

Definition message00 := (index_self, state00).

(** The decision function extracts the consensus value
    from a state. It is possible that a state is undecided.
    We choose to encode this by making consensus values
    options of bool. In this way [None] signifies the
    absence of decision. **)

Definition decision (s : state) : option bool :=
  match s with
  | Bottom => None
  | Something c some => Some c
  end.

(** Get a list of everyone's decisions from the view
    of a given state **)

Definition global_decisions (s : state) : list (option bool) :=
  match s with
  | Bottom => []
  | Something c some => List.map decision (get_all_states index_listing some)
  end.

(** The value of the estimator is defined as the mode of all decisions,
    where possible decisions are <0>, <1> or <{0, 1}> (no decision).
    We choose to define the estimator as a relation between state and bool.
    If the mode value is a decisive one, the estimator will only relate
    to the chosen value, otherwise it will relate to both values.

    Currently, ties resolve generously (everyone equal to the mode is
    taken into account).
**)

Definition estimator (s : state) (b : bool) : Prop :=
  let ob_dec := (option_eq_dec bool_dec) in
  let none_count := List.count_occ ob_dec (global_decisions s) None in
  let our_count := List.count_occ ob_dec (global_decisions s) (Some b) in
  let other_count := List.count_occ ob_dec (global_decisions s) (Some (negb b)) in
  match s with
  | Bottom => True
  | Something c some => (none_count >= our_count /\ none_count >= other_count) \/ our_count >= other_count
  end.

(** Labels describe the type of transitions: either updates (with boolean values) or receiving of messages. **)

Inductive label_list : Type :=
| update (c : bool)
| receive.

(** Transitions:
    - Update <c> => updates the state at [index_self] with a new state which
                    contains <c> as a consensus value. A message is emitted to broadcast
                    this update: it contains the machine's index and its _previous state_.
    - Receive => Updates the view of global states with new information
                 about the node which sent the received message.
                 No message is emitted.
**)

Definition transition (l : label_list) (som : state * option message) : state * option message :=
  let (s, om) := som in
     match l with
     | update c => ((update_consensus (update_state s s index_self) c), Some (index_self, s))
     | receive => match om with
                  | Some m => ((update_state s (snd m) (fst m)), None)
                  | None => (s, None)
                  end
     end.

(** Validity:
    - Update <c> => <c> must be in the estimator of the given state.
    - Receive => A message must be received, sent by a _different_ node.
                 The sender's state in his own state list
                 should match our view of it in our state list. **)

Definition valid
  (l : label_list)
  (som : state * option message)
  :=
  let (s, om) := som in
  match l with
  | update c => estimator s c /\ om = None
  | receive => match om with
               | None => False
               | Some m => project s (fst m) = project (snd m) (fst m) /\ (snd m) <> Bottom /\ index_self <> (fst m)
               end
    end.

(** Finally, we are ready to instantiate the protocol as a VLSM **)

Instance VLSM_list_protocol : VLSM_type message :=
  { state := state
  ; label := label_list
  }.

Instance LSM_list : VLSM_sign VLSM_list_protocol :=
  { initial_state_prop := initial_state_prop
  ; initial_message_prop := initial_message_prop
  ; s0 := state0
  ; m0 := message00
  ; l0 := receive
  }.

Instance VLSM_list_machine : VLSM_class LSM_list :=
  { transition := transition
    ; valid := valid
  }.

Definition VLSM_list : VLSM message := mk_vlsm VLSM_list_machine.

End ListNode.<|MERGE_RESOLUTION|>--- conflicted
+++ resolved
@@ -44,8 +44,6 @@
       (s : state) (is : indexed_state l),
   indexed_state (v :: l)
 .
-
-<<<<<<< HEAD
 Fixpoint state_eq_dec (s1 s2 : state)
   : {s1 = s2} + {s1 <> s2}
 with
@@ -73,12 +71,6 @@
 Qed.
 
 Instance state_EqDec : EqDec state := { eq_dec := state_eq_dec }.
-=======
-Scheme state_mut_ind := Induction for state Sort Prop
-with indexed_state_mut_ind := Induction for indexed_state Sort Prop
-.
-
->>>>>>> 417162d8
 
 Fixpoint depth (s : state) : nat :=
   match s with
