Require Import Bool List ListSet Reals FinFun RelationClasses Relations Relations_1 Sorting.
Require Import Lia.
Import ListNotations.
From CasperCBC
Require Import
  Lib.Preamble
  Lib.ListExtras
  VLSM.Common
  VLSM.Composition
  VLSM.Equivocation
  VLSM.ListValidator.ListValidator
  VLSM.ObservableEquivocation
  CBC.Equivocation.

Section Equivocation.

Context
  {index : Type}
  {index_self : index}
  {index_listing : list index}
  {Hfinite : Listing index_listing}
  {idec : EqDec index}
  (X := @VLSM_list _ index_self index_listing idec)
  (preX := pre_loaded_vlsm X)
  (Xtype := type preX)
  {sdec : EqDec (@state index index_listing)}
  {mdec : EqDec (@message index index_listing)}.

  Definition last_recorded (l : list index) (ls : indexed_state l) (who : index) : state :=
    @project_indexed _ index_listing _ l ls who.

  Definition last_sent (s : vstate X) : vstate X := project s index_self.

  Fixpoint rec_history (s : state) (who : index) (d : nat) : list state :=
    match s, d with
    | Bottom, _ => []
    | _, 0 => []
    | (Something cv ls), (S d') => s :: rec_history (last_recorded index_listing ls who) who d'
    end.

  Definition get_history (s : state) (who : index) : list state :=
     match s with
     | Bottom => []
     | Something cv ls => let child := last_recorded index_listing ls who in
                          rec_history child who (depth child)
    end.

  (* Definition list_message_equivocation_evidence : message_equivocation_evidence message index. *)

  Definition state_eqb (s1 s2 : state) : bool :=
    match sdec s1 s2 with
    | left _ => true
    | right _ => false
    end.

  Lemma state_eqb_eq (s1 s2 : state) :
    (state_eqb s1 s2) = true <-> s1 = s2.
  Proof.
    unfold state_eqb.
    split.
    - destruct (sdec s1 s2).
      + intuition.
      + intros. discriminate H.
    - intros.
      destruct (sdec s1 s2);
      intuition.
  Qed.

  Lemma state_eqb_neq (s1 s2 : state) :
    (state_eqb s1 s2) = false <-> s1 <> s2.
  Proof.
    unfold state_eqb.
    split;
    destruct (sdec s1 s2);
    intuition.
  Qed.

  Definition send_oracle (s : state) (m : message)  : bool :=
    let who := fst m in
    let what := snd m in
    match idec who index_self with
    | right _ => false
    | left _ => existsb (state_eqb what) (get_history s who)
    end.

  Definition receive_oracle (s : state) (m : message) : bool :=
    let who := fst m in
    let what := snd m in
    match idec who index_self with
    | left _ => false
    | right _ => existsb (state_eqb what) (get_history s who)
    end.

    Definition not_send_oracle (s : state) (m : message)  : bool :=
      negb (send_oracle s m).

    Definition not_receive_oracle (s : state) (m : message) : bool :=
      negb (receive_oracle s m).

    Lemma protocol_no_bottom
      (s : protocol_state preX) :
      (proj1_sig s) <> Bottom.
    Proof.
      destruct s.
      simpl.
      destruct p.
      remember (x, x0) as gigi.
      generalize dependent x0.
      generalize dependent x.
      induction H.
      - intros.
        simpl in *.
        destruct is.
        simpl in *.
        unfold initial_state_prop in i.
        destruct i.
        unfold s.
        inversion Heqgigi.
        subst.
        discriminate.
      - intros.
        simpl in *.
        unfold s.
        inversion Heqgigi.
        unfold s.
        discriminate.
      - destruct l eqn : eq.
        + intros.
          simpl in *.
          inversion Heqgigi.
          unfold update_consensus.
          unfold update_state.
          assert (dif : s <> Bottom). {
            apply IHprotocol_prop1 with (x0 := _om).
            reflexivity.
          }
          destruct s.
          * assumption.
          * simpl in *.
            discriminate.
         + intros.
           simpl in *.
           assert (dif : s <> Bottom). {
            apply IHprotocol_prop1 with (x0 := _om).
            reflexivity.
          }
          destruct om.
          inversion Heqgigi.
          * unfold update_state.
            destruct s.
            assumption.
            discriminate.
          * inversion Heqgigi.
            destruct s.
            elim dif.
            reflexivity.
            rewrite <- H2.
            discriminate.
    Qed.

    Lemma protocol_prop_no_bottom :
      forall (s : state)
             (Hprotocol_prop : protocol_state_prop preX s),
             s <> Bottom.
    Proof.
      intros.
      remember (exist _ s Hprotocol_prop) as protocol_s.
      assert (s = proj1_sig protocol_s).
        - inversion Heqprotocol_s. simpl. reflexivity.
        - rewrite H. apply protocol_no_bottom.
    Qed.

    Lemma output_gets_recorded :
      forall (l : label)
             (s1 s2 : state)
             (m1 : option message)
             (m2 : message)
             (som1 := (s1, m1))
             (som2 := (s2, Some m2))
             (Hprotocol : protocol_transition preX l som1 som2),
             project s2 index_self = snd m2.
    Proof.
      intros.
      unfold protocol_transition in Hprotocol.
      destruct Hprotocol as [pr_valid_prop transition_prop].
      unfold protocol_valid in pr_valid_prop.
      simpl in *.
      unfold transition in transition_prop.
      destruct l eqn : l_eq.
      - unfold som2 in transition_prop.
        inversion transition_prop.
        simpl.
        assert (project (update_consensus (update_state s1 s1 index_self) c) index_self
                = project (update_state s1 s1 index_self) index_self). {
                  symmetry.
                  apply (@update_consensus_clean index index_listing _ _).
                }
       rewrite H.
       apply (@project_same index index_listing Hfinite _ _).
       apply protocol_prop_no_bottom.
       destruct pr_valid_prop.
       assumption.
       - destruct m1 eqn : m1_eq.
         + inversion transition_prop.
         + inversion transition_prop.
    Qed.

    Lemma input_gets_recorded :
      forall (l : label)
             (s1 s2 : state)
             (m1 : message)
             (m2 : option message)
             (i : index)
             (som1 := (s1, Some m1))
             (som2 := (s2, m2))
             (Hmi : fst m1 = i)
             (Hnot_self : i <> index_self)
             (Hprotocol : protocol_transition preX l som1 som2),
             project s2 i = snd m1.
    Proof.
      intros.
      unfold protocol_transition in Hprotocol.
      destruct Hprotocol as [pr_valid_prop transition_prop].
      unfold protocol_valid in pr_valid_prop.
      simpl in *.
      unfold transition in transition_prop.
      unfold som2 in transition_prop.
      destruct l eqn : l_eq.
      - inversion transition_prop.
        rewrite <- Hmi in Hnot_self.
        elim Hnot_self.
        destruct pr_valid_prop as [_ [_ [_ Hno_input]]].
        discriminate Hno_input.
       - inversion transition_prop.
         rewrite Hmi.
         rewrite @project_same.
         reflexivity.
         exact Hfinite.
         apply protocol_prop_no_bottom.
         destruct pr_valid_prop as [Hprotocol Hothers].
         assumption.
    Qed.
    
    Lemma depth_redundancy :
      forall (s : state)
             (i : index)
             (d : nat)
             (Hbig : d >= depth s),
        rec_history s i d = rec_history s i (depth s).
    Proof.
      intros.
      remember (depth s) as dpth.
      generalize dependent s. generalize dependent d.
      induction dpth using (well_founded_induction lt_wf); intros.
      destruct s.
      - simpl. unfold rec_history.
         destruct d; destruct dpth; reflexivity.
      - destruct dpth.
        + unfold depth in Heqdpth. lia.
        + destruct d.
          * lia.
          * simpl. f_equal.
            {
              unfold last_recorded.
              pose (depth (project_indexed index_listing is i)) as dlst.
              pose (@depth_parent_child index index_listing Hfinite _ is b i) as Hdlst.
              apply eq_trans with (rec_history (project_indexed index_listing is i) i dlst).
              -
                apply H; lia.
              - symmetry. apply H; lia.
            }
    Qed.

    Lemma history_oblivious:
      forall (s : state)
             (news : state)
             (i : index)
             (j : index)
             (Hdif : j <> i),
             get_history s i = get_history (update_state s news j) i.

    Proof.
      intros.
      unfold get_history.
      destruct s.
      - simpl. reflexivity.
      - simpl.
        assert ((last_recorded index_listing is i) =
                (last_recorded index_listing (update_indexed index_listing is j news) i)). {
                  unfold last_recorded.
                  symmetry.
                  apply update_indexed_different.
                  assumption.
                  split.
                  apply ((proj2 Hfinite) j).
                  apply ((proj2 Hfinite) i).
                }
        rewrite H.
        reflexivity.
    Qed.

    Lemma history_disregards_cv :
        forall (s : state)
               (cv : bool)
               (i : index),
          get_history (update_consensus s cv) i = get_history s i.

    Proof.
      intros.
      unfold update_consensus.
      destruct s.
      - reflexivity.
      - reflexivity.
    Qed.

    Lemma history_append
      (s : state)
      (news : state)
      (Hno_bottom_s : s <> Bottom)
      (Hno_bottom_news : news <> Bottom)
      (i : index)
      (Hvalidity : project news i = project s i) :
      get_history (update_state s news i) i = (news :: get_history s i).
    Proof.
      intros.
      unfold update_state.
      destruct s eqn : s_eq.
      - elim Hno_bottom_s. reflexivity.
      - unfold get_history.
        unfold last_recorded.

        assert ((project_indexed index_listing (update_indexed index_listing is i news) i) =
                 news). {
          apply update_indexed_same.
          reflexivity.
          apply ((proj2 Hfinite) i).
        }

        rewrite H.
        destruct news eqn : news_eq.
        + elim Hno_bottom_news.
          reflexivity.
        + unfold rec_history at 1.
          simpl in *.
          assert ((depth (Something b0 is0)) >= (S (depth (project_indexed index_listing is i)))). {
            rewrite <- Hvalidity.
            apply (@depth_parent_child index index_listing Hfinite).
          }

          assert (exists x, depth (Something b0 is0) = S x /\ x >= depth (project_indexed index_listing is i)). {
            destruct (depth (Something b0 is0)).
            lia.
            exists n.
            split.
            reflexivity.
            lia.
          }
          destruct H1 as [x [Heqx Hineqx]].
          rewrite Heqx.
          unfold last_recorded.
          rewrite Hvalidity.
          specialize (depth_redundancy (project_indexed index_listing is i) i).
          intros.
          specialize (H1 x Hineqx).
          rewrite <- H1.
          reflexivity.
    Qed.
    
    Lemma unfold_history 
      (s1 s2 : state)
      (i : index)
      (pref suff : list state)
      (Hin : get_history s1 i = pref ++ [s2] ++ suff) :
      suff = get_history s2 i.
    Proof.
      generalize dependent s1.
      generalize dependent s2.
      generalize dependent suff.
      generalize dependent pref.
      induction pref.
      - intros. simpl in *.
        unfold get_history in Hin.
        destruct s1.
        + discriminate Hin.
        + unfold rec_history in Hin.
          destruct (last_recorded index_listing is i).
          * simpl in Hin. discriminate Hin.
          * destruct (depth (Something b0 is0)) eqn : eq_d.
            discriminate Hin.
            inversion Hin.
            unfold get_history.
            rewrite depth_redundancy.
            reflexivity.
            specialize (@depth_parent_child _ _ Hfinite _ is0 b0 i).
            intros.
            rewrite eq_d in H.
            unfold last_recorded.
            lia.
      - intros.
        unfold get_history in Hin.
        specialize (IHpref suff s2 a).
        apply IHpref.
        
        destruct s1.
        + discriminate Hin.
        + unfold rec_history in Hin.
          * destruct (last_recorded index_listing is i).
            simpl in *.
            discriminate Hin.
            destruct (depth (Something b0 is0)) eqn : eq_d.
            discriminate Hin.
            inversion Hin.
            unfold get_history.
            unfold rec_history.
            
            rewrite depth_redundancy in H1.
            unfold rec_history.
            assumption.
            specialize (@depth_parent_child _ _ Hfinite _ is0 b0 i).
            intros.
            rewrite eq_d in H.
            unfold last_recorded.
            lia.
    Qed.

    Lemma unfold_history_bottom
      (s : state)
      (i : index)
      (Hnbp : project s i = Bottom)
      : get_history s i = [].
    Proof.
      destruct s; try reflexivity; simpl in *.
      unfold last_recorded. rewrite Hnbp. reflexivity.
    Qed.

    Lemma unfold_history_cons
      (s : state)
      (i : index)
      (Hnbp : project s i <> Bottom)
      : get_history s i = project s i :: get_history (project s i) i.
    Proof.
      assert (Hproject : exists suff, get_history s i = project s i :: suff).
      { unfold get_history. unfold project. destruct s; try (elim Hnbp; reflexivity).
        unfold last_recorded.
        destruct (project_indexed index_listing is i) eqn: Hproject; try (elim Hnbp; assumption).
        destruct (depth (Something b0 is0)) eqn:Hdepth.
        - unfold depth in Hdepth. lia.
        - exists (rec_history (last_recorded index_listing is0 i) i n).
          reflexivity.
      }
      destruct Hproject as [suff Hproject].
      specialize (unfold_history s (project s i) i [] suff Hproject) as Hunfold.
      subst. assumption.
    Qed.

    Lemma unfold_history_cons_iff
      (s : state)
      (i : index)
      (s1 : state)
      (ls : list state)
      (Hcons : get_history s i = s1 :: ls)
      : s1 = project s i
      /\ ls = get_history (project s i) i.
    Proof.
      destruct (project s i) eqn : eq_project.
      - unfold get_history in Hcons.
        destruct s.
        discriminate Hcons.
        unfold last_recorded in Hcons.
        unfold rec_history in Hcons.
        unfold project in eq_project.
        rewrite eq_project in Hcons.
        simpl in Hcons.
        discriminate Hcons.
      - specialize (unfold_history_cons s i).
<<<<<<< HEAD
        intros.
        spec H.
        rewrite eq_project.
        intuition.
        discriminate H0.
        rewrite Hcons in H.
        inversion H.
        split.
        assumption.
        rewrite eq_project.
        reflexivity.
    Qed.

    Lemma history_incl_equiv_suffix
      (s1 s2 : state)
      (i : index)
      (history1 := get_history s1 i)
      (history2 := get_history s2 i) :
      incl history1 history2 <-> 
      exists (pref' : list state), history2 = pref' ++ history1.
   Proof.
    split.
    - intros.
      unfold incl in H.
      destruct history1 eqn : eq_1. 
      + simpl in *.
        intros.
        exists history2.
        rewrite app_nil_r.
        reflexivity.
      + specialize (H s).
        simpl in *.
        assert (s = s \/ In s l). {
          left. reflexivity.
        }
        
        specialize (H H0).
        apply in_split in H.
        destruct H as [pref [suff Hsplit]].
        unfold history2 in Hsplit.
        specialize (unfold_history s2 s i pref suff Hsplit).
        intros.
        exists pref.
        unfold history2.
        rewrite Hsplit.
        rewrite H.
        
        assert (get_history s i = l). {
          unfold history1 in eq_1.
          specialize (unfold_history s1 s i [] l eq_1).
          intros.
          symmetry.
          assumption.
        }
        
        rewrite H1.
        reflexivity.
      - intros.
        destruct H as [pref Hconcat].
        assert (incl history1 history1). {
          apply incl_refl.
        }
        
        apply incl_appr with (m := pref) in H.
        rewrite <- Hconcat in H.
        assumption.
=======
        intros.
        spec H.
        rewrite eq_project.
        intuition.
        discriminate H0.
        rewrite Hcons in H.
        inversion H.
        split.
        assumption.
        rewrite eq_project.
        reflexivity.
    Qed.

    Lemma history_incl_equiv_suffix
      (s1 s2 : state)
      (i : index)
      (history1 := get_history s1 i)
      (history2 := get_history s2 i) :
      incl history1 history2 <-> 
      exists (pref' : list state), history2 = pref' ++ history1.
   Proof.
    split.
    - intros.
      unfold incl in H.
      destruct history1 eqn : eq_1. 
      + simpl in *.
        intros.
        exists history2.
        rewrite app_nil_r.
        reflexivity.
      + specialize (H s).
        simpl in *.
        assert (s = s \/ In s l). {
          left. reflexivity.
        }
        
        specialize (H H0).
        apply in_split in H.
        destruct H as [pref [suff Hsplit]].
        unfold history2 in Hsplit.
        specialize (unfold_history s2 s i pref suff Hsplit).
        intros.
        exists pref.
        unfold history2.
        rewrite Hsplit.
        rewrite H.
        
        assert (get_history s i = l). {
          unfold history1 in eq_1.
          specialize (unfold_history s1 s i [] l eq_1).
          intros.
          symmetry.
          assumption.
        }
        
        rewrite H1.
        reflexivity.
      - intros.
        destruct H as [pref Hconcat].
        assert (incl history1 history1). {
          apply incl_refl.
        }
        
        apply incl_appr with (m := pref) in H.
        rewrite <- Hconcat in H.
        assumption.
>>>>>>> 68c83a57
    Qed.

    Lemma history_no_self_reference
      (s : state)
      (i : index)
      : ~ In s (get_history s i).
    Proof.
      intro Hs. apply in_split in Hs.
      destruct Hs as [pref [suff Hs]].
      specialize (unfold_history s s i pref suff Hs) as Hsuff.
      subst suff.
      assert (Hl : length(get_history s i) = length(pref ++ s :: get_history s i))
        by (f_equal; assumption).
      rewrite app_length in Hl. simpl in Hl. lia.
    Qed.

    Definition state_le
      (s1 s2 : state)
      : Prop
      := forall (i : index), incl (get_history s1 i) (get_history s2 i).

    Definition state_leb
      (s1 s2 : state)
      : bool
      := forallb (fun i : index => inclb (get_history s1 i) (get_history s2 i)) index_listing.
    
    Lemma state_le_function : PredicateFunction2 state_le state_leb.
    Proof.
      intros s1 s2. unfold state_leb. rewrite forallb_forall.
      split; intros Hle i.
      - intros _. apply incl_function. apply Hle.
      - apply incl_function. apply Hle. apply (proj2 Hfinite).
    Qed.

    Definition state_lt
      (s1 s2 : state)
      : Prop
      := state_le s1 s2 /\
      exists (i : index) (s : state), In s (get_history s2 i) /\ ~In s (get_history s1 i).
    
    Definition state_ltb
      (s1 s2 : state)
      : bool
      := state_leb s1 s2 &&
      existsb
        (fun i : index =>
          existsb (fun s : state => negb (inb eq_dec s (get_history s1 i))) (get_history s2 i))
        index_listing.
    
    Lemma state_lt_function : PredicateFunction2 state_lt state_ltb.
    Proof.
      intros s1 s2. unfold state_ltb.
      rewrite andb_true_iff.
      repeat split; destruct H as [Hle H]; try (apply state_le_function; assumption).
      - destruct H as [i [s [Hs2 Hs1]]]. apply existsb_exists.
        exists i. split; try apply (proj2 Hfinite).
        apply existsb_exists. exists s. split; try assumption.
        apply negb_true_iff.
        destruct (inb eq_dec s (get_history s1 i)) eqn:H; try reflexivity.
        elim Hs1. apply in_function in H. assumption.
      - apply existsb_exists in H. destruct H as [i [_ H]].
        apply existsb_exists in H. destruct H as [s [Hs2 Hs1]].
        exists i. exists s. split; try assumption.
        intro contra. apply in_correct in contra.
        rewrite contra in Hs1. discriminate Hs1.
    Qed.

    Definition state_lt_equivocation : message_equivocation_evidence message index
      :=
      {|
        sender := fst;
        message_preceeds_fn := fun m1 m2 => state_ltb (snd m1) (snd m2)
      |}.

    Lemma state_le_refl
      (s1 : state)
      : state_le s1 s1.
    Proof.
      intro i. apply incl_refl.
    Qed.

    Lemma state_le_tran
      (s1 s2 s3 : state)
      (H12 : state_le s1 s2)
      (H23 : state_le s2 s3)
      : state_le s1 s3.
    Proof.
      intro i. spec H12 i. spec H23 i.
      apply incl_tran with (m := (get_history s2 i)); assumption.
    Qed.

    Lemma state_le_preorder : PreOrder state_le.
    Proof.
      split.
      - intro s. apply state_le_refl.
      - intros s1 s2 s3. apply state_le_tran.
    Qed.

    Lemma state_lt_tran
      (s1 s2 s3 : state)
      (H12 : state_lt s1 s2)
      (H23 : state_lt s2 s3)
      : state_lt s1 s3.
    Proof.
      destruct H12 as [Hle12 _].
      destruct H23 as [Hle23 [i [s [Hs Hns]]]].
      specialize (state_le_tran _ _ _ Hle12 Hle23) as Hle13.
      split; try assumption.
      exists i. exists s.
      split; try assumption.
      intro H13. elim Hns.
      apply Hle12. assumption.
    Qed.

    Lemma state_lt_irreflexive : Irreflexive state_lt.
    Proof.
      intros s Hlt.
      destruct Hlt as [_ [i [si [Hin Hnin]]]].
      elim Hnin. assumption.
    Qed.

    Lemma state_lt_strictorder : StrictOrder state_lt.
    Proof.
      split; try apply state_lt_irreflexive.
      intros s1 s2 s3 H12 H23.
      specialize (state_lt_tran s1 s2 s3 H12 H23).
      intro; assumption.
    Qed.

    Lemma state_le_bottom
      (s : state)
      : state_le Bottom s.
    Proof.
      intro i. simpl. apply incl_nil_l.
    Qed.

    Lemma state_le_transition : protocol_transition_preserving preX state_le.
    Proof.
      intro s1; intros.
      intro i.
      unfold protocol_transition in Hprotocol.
      destruct Hprotocol as [Hprotocol_valid Htransition].
      simpl in *.

      assert (s1 <> Bottom). {
        apply protocol_prop_no_bottom.
        intuition.
      }

      destruct l eqn : eq.
      - inversion Htransition.
        destruct (eq_dec index_self i).
        + rewrite history_disregards_cv.
          specialize (history_append s1 s1).
          intros.
          specialize (H0 H H i eq_refl).
          rewrite <- e in H0 at 1.
          rewrite H0.
          unfold In.
          right.
          assumption.
       + rewrite history_disregards_cv.
         specialize (history_oblivious s1 s1 i index_self n).
         intros.
         rewrite <- H0.
         apply incl_refl.
      -  destruct om1.
         destruct (idec (fst m) i) eqn : dec_eq.
         + inversion Htransition.
           specialize (history_append s1 (snd m) H).
           intros.
           destruct Hprotocol_valid as [Ha [Hb [Hc [Hd He]]]].
           specialize (H0 Hd i).
           rewrite e in Hc.
           symmetry in Hc.
           specialize (H0 Hc).
           rewrite e.
           rewrite H0.
           apply incl_tl. apply incl_refl.
         + inversion Htransition.
           assert (get_history (update_state s1 (snd m) (fst m)) i = get_history s1 i). {
             symmetry.
             apply history_oblivious.
             assumption.
           }
           rewrite H0.
           apply incl_refl.
         + inversion Htransition.
           rewrite <- H1.
           apply incl_refl.
    Qed.

    Lemma state_lt_transition : protocol_transition_preserving preX state_lt.
    Proof.
      intro; intros.
      split; try (apply state_le_transition with l om1 om2; assumption).
      destruct Hprotocol as [[Hs1 [Hom1 Hv]] Ht].
      simpl in *. unfold vvalid in Hv. unfold vtransition in Ht. simpl in *.
      specialize (protocol_no_bottom (exist _  _ Hs1)) as Hnb.
      destruct l as [c |].
      - inversion Ht; subst; clear Ht.
        exists index_self. exists s1.
        rewrite history_disregards_cv.
        rewrite history_append; try assumption; try reflexivity.
        split; try (left; reflexivity).
        apply history_no_self_reference.
      - destruct om1 as [m|]; inversion Ht; subst; clear Ht.
        + exists (fst m). exists (snd m).
          destruct Hv as [Hv [Hnbm Hi]]. symmetry in Hv.
          rewrite history_append; try assumption; try reflexivity.
          split; try (left; reflexivity).
          destruct (project s1 (fst m)) eqn:Hs1m.
          * specialize (unfold_history_bottom _ _ Hs1m) as H.
            rewrite H. intro contra; inversion contra.
          * assert (Hs1nb : project s1 (fst m) <> Bottom)
            by (intro contra; rewrite Hs1m in contra; discriminate contra).
            rewrite unfold_history_cons; try assumption.
            rewrite Hs1m in *.
            rewrite <- Hv in *.
            rewrite <- unfold_history_cons; try assumption.
            apply history_no_self_reference.
        + inversion Hv.
    Qed.

    Lemma state_le_in_futures
      (s1 s2 : state)
      (Hin : in_futures preX s1 s2)
      : state_le s1 s2.
    Proof.
      apply (in_futures_preserving preX); try assumption; try apply state_le_transition.
      apply state_le_preorder.
    Qed.

    Lemma state_lt_in_futures
      (s1 s2 : state)
      (Hin : in_futures preX s1 s2)
      (Hne : s1 <> s2)
      : state_lt s1 s2.
    Proof.
      apply (in_futures_strict_preserving preX); try assumption.
      - apply state_lt_strictorder.
      - apply state_lt_transition.
    Qed. 

    Lemma projection_in_history
      (s : state)
      (news : state)
      (i : index)
      (Hnot_bottom : news <> Bottom)
      (Hproject : project s i = news) :
      In news (get_history s i).
    Proof.
      intros.
      unfold get_history.
      unfold project in Hproject.
      destruct s eqn : eqs.
      - rewrite Hproject in Hnot_bottom. elim Hnot_bottom. reflexivity.
      - unfold last_recorded.
        rewrite Hproject.
        unfold rec_history.
        destruct news.
        + elim Hnot_bottom. reflexivity.
        + assert (exists x, depth (Something b0 is0) = S x). {
          exists (depth_indexed index_listing is0).
          unfold depth.
          unfold depth_indexed.
          lia.
        }
        destruct H.
        rewrite H.
        unfold In.
        left.
        reflexivity.
    Qed.

    Lemma message_gets_recorded
      (s : (@state index index_listing))
      (s0 : state)
      (m : message)
      (tr : list transition_item)
      (last_item : transition_item)
      (Hprotocol : finite_protocol_trace preX s0 (tr ++ [last_item]))
      (Hm: output last_item = Some m) :
      project (destination (last_item)) index_self = snd m.
    Proof.
     intros.
     specialize (protocol_transition_to preX s0 last_item (tr ++ [last_item]) tr []).
     intros.
     simpl in H.
     destruct Hprotocol.
     specialize (H eq_refl H0).
     specialize (output_gets_recorded (l last_item) (last (List.map destination tr) s0)).
     intros.
     specialize (H2 (destination last_item) (input last_item) m).
     apply H2.
     rewrite <- Hm.
     apply H.
    Qed.

    Lemma emitted_messages_only_from_self
      (m : message)
      (Hemit : can_emit preX m) :
      (fst m) = index_self.
    Proof.
      unfold can_emit in Hemit.
      simpl in *.
      destruct Hemit as [som [l [s Htransition]]].
      simpl in *.
      inversion Htransition.
      simpl in *.
      unfold transition in H0.
      simpl in *.
      destruct l.
      - destruct som. inversion H0. simpl. reflexivity.
      - destruct som. destruct o; discriminate H0.
    Qed.

    Lemma emitted_not_bottom
      (m : message)
      (Hemit : can_emit preX m) :
      (snd m) <> Bottom.

    Proof.
      unfold can_emit in Hemit.
      destruct Hemit as [som [l [s Htransition]]].
      simpl in *.
      inversion Htransition.
      simpl in *.
      unfold transition in H0.
      destruct som.
      destruct H.
      destruct l eqn : eq_l.
      - simpl in *.
        inversion H0.
        simpl.
        apply protocol_prop_no_bottom.
        assumption.
      - destruct o; inversion H0.
    Qed.

    Lemma depth_zero_bottom
      (s : state)
      (Hzero : @depth index index_listing s = 0) :
      s = Bottom.

    Proof.
      unfold depth in Hzero.
      destruct s.
      - reflexivity.
      - lia.
    Qed.

    Lemma no_bottom_in_history_rec
      (s s': state)
      (i : index)
      (l : list state)
      (Heql : l = rec_history s i (depth s))
      (Hin : In s' l) :
      s' <> Bottom.
    Proof.
      generalize dependent s.
      generalize dependent s'.
      induction l.
      - intros.
        simpl in *.
        intuition.
      - intros.
        destruct (sdec a s').
        + destruct s eqn : eq_s.
          * discriminate Heql.
          * unfold rec_history in Heql.
            simpl in *.
            assert (exists (n : nat), depth (Something b is) = n + 1). {
              exists (depth_indexed index_listing is).
              unfold depth.
              reflexivity.
            }

            destruct H as [n H].
            rewrite H in Heql.
            replace (n + 1) with (S n) in Heql.
            inversion Heql.
            rewrite <- e.
            rewrite H1.
            intuition.
            discriminate H0.
            discriminate H0.
            lia.
        + simpl in Hin.
          destruct Hin.
          * elim n.
            intuition.
          * unfold get_history in Heql.
            destruct s.
            discriminate Heql.
            unfold rec_history in Heql.
            simpl in *.

            assert (exists (n : nat), depth (Something b is) = n + 1). {
              exists (depth_indexed index_listing is).
              unfold depth.
              reflexivity.
            }

            destruct H0 as [m H0].
            rewrite H0 in Heql.
            replace (m + 1) with (S m) in Heql.
            specialize (IHl s' H (last_recorded index_listing is i)).
            inversion Heql.

            assert (m >= depth (last_recorded index_listing is i)). {
               specialize (@depth_parent_child _ _ Hfinite _ is b i).
               intros.
               rewrite H0 in H1.
               unfold last_recorded.
               lia.
            }

            rewrite depth_redundancy in H3.
            specialize (IHl H3).
            assumption.
            assumption.
            lia.
    Qed.

    Lemma no_bottom_in_history
      (s s': state)
      (i : index)
      (Hin : In s' (get_history s i)) :
      s' <> Bottom.

    Proof.
      unfold get_history in Hin.
      destruct s.
      - simpl in Hin.
        intuition.
      - specialize (no_bottom_in_history_rec (last_recorded index_listing is i)).
        intros.
        specialize (H s' i (rec_history (last_recorded index_listing is i) i
           (depth (last_recorded index_listing is i)))).
        specialize (H eq_refl Hin).
        assumption.
    Qed.

    Lemma new_projection_implies_output_message
      (l : label)
      (som som' : (state * option message))
      (Hprotocol : protocol_transition preX l som som')
      (s' : state)
      (Hold : project (fst som) index_self <> s')
      (Hnew : project (fst som') index_self = s') :
      (snd som') = Some (index_self, s').
    Proof.
      remember Hprotocol as Horiginal.
      unfold protocol_transition in Hprotocol.
      destruct Hprotocol as [Hvalid Htransition].
      simpl in *.
      unfold protocol_valid in *.
      unfold transition in *.
      destruct l eqn: eq_l.
      - destruct som as [s1 om1].
        destruct som' as [s2 om2].
        simpl in *.
        inversion Htransition.
        rewrite <- H0 in Hnew.
        rewrite <- update_consensus_clean with (value := c) in Hnew .
        rewrite @project_same in Hnew.
        rewrite Hnew.
        reflexivity.
        exact Hfinite.
        apply protocol_prop_no_bottom.
        destruct Hvalid as [Hproto Hother].
        assumption.
      - destruct som.
        simpl in *.
        destruct o eqn : eq_o.
        + destruct som'.
          inversion Htransition.
          simpl in Hnew.
          rewrite <- H0 in Hnew.
          destruct (idec (fst m) (index_self)).
          * destruct Hvalid as [tmp1 [tmp2 [tmp3 [tmp4 Hneed]]]].
            elim Hneed.
            intuition.
          * rewrite @project_different in Hnew.
            elim Hold.
            intuition.
            exact Hfinite.
            intuition.
            apply protocol_prop_no_bottom.
            destruct Hvalid as [Hneed Hother].
            assumption.
        + destruct Hvalid as [tmp1 [tmp2 Hfalse]].
          exfalso.
          assumption.
    Qed.

    Lemma new_projection_implies_input_message
      (l : label)
      (som som' : (state * option message))
      (Hprotocol : protocol_transition preX l som som')
      (i : index)
      (Hnot_self : i <> index_self)
      (s' : state)
      (Hold : project (fst som) i <> s')
      (Hnew : project (fst som') i = s') :
      (snd som) = Some (i, s').
    Proof.
      remember Hprotocol as Horiginal.
      unfold protocol_transition in Hprotocol.
      destruct Hprotocol as [Hvalid Htransition].
      simpl in *.
      unfold protocol_valid in *.
      unfold transition in *.
      destruct l eqn: eq_l.
      - destruct som as [s1 om1].
        destruct som' as [s2 om2].
        simpl in *.
        inversion Htransition.
        rewrite <- H0 in Hnew.
        rewrite <- update_consensus_clean with (value := c) in Hnew .
        rewrite @project_different in Hnew.
        elim Hold.
        assumption.
        exact Hfinite.
        assumption.
        apply protocol_prop_no_bottom.
        destruct Hvalid as [Hneed Hother].
        assumption.
      - destruct som.
        simpl in *.
        destruct o eqn : eq_o.
        + destruct som'.
          inversion Htransition.
          simpl in Hnew.
          rewrite <- H0 in Hnew.
          destruct (idec (fst m) i).
          * rewrite e in Hnew.
            rewrite @project_same in Hnew.
            rewrite <- Hnew.
            rewrite <- e.
            rewrite <- surjective_pairing.
            reflexivity.
            exact Hfinite.
            apply protocol_prop_no_bottom.
            destruct Hvalid as [Hneed Hother].
            assumption.
          * rewrite @project_different in Hnew.
            elim Hold.
            intuition.
            exact Hfinite.
            intuition.
            apply protocol_prop_no_bottom.
            destruct Hvalid as [Hneed Hother].
            assumption.
        + destruct som'.
          destruct Hvalid as [temp1 [temp2 Hfalse]].
          exfalso.
          assumption.
    Qed.

    Lemma project_all_bottom_f
      (i : index)
      (l : list index) :
      @project_indexed _ index_listing _ l (all_bottom_f l) i = Bottom.

    Proof.
      induction l.
      - simpl. reflexivity.
      - simpl.
        destruct (eq_dec a i).
        + reflexivity.
        + assumption.
    Qed.

    Lemma project_all_bottom
      (i : index) :
      project_indexed index_listing all_bottom i = Bottom.

    Proof.
      apply project_all_bottom_f.
    Qed.

    Lemma get_history_all_bottom
      (cv : bool)
      (i : index)
      : get_history (Something cv all_bottom) i = [].
    Proof.
      unfold get_history.
      unfold last_recorded.
      rewrite project_all_bottom.
      simpl.
      reflexivity.
    Qed.

    Lemma state_le_all_bottom
      (s : state)
      (cv : bool)
      : state_le (Something cv all_bottom) s.
    Proof.
      intro j. rewrite get_history_all_bottom. apply incl_nil_l.
    Qed.

    Lemma state_lt_last_sent
      (s : state)
      (Hs : protocol_state_prop (pre_loaded_vlsm X) s)
      (Hnb : last_sent s <> Bottom)
      : state_lt (last_sent s) s.
    Proof.
      generalize dependent s.
      remember (fun s => last_sent s <> Bottom -> state_lt (last_sent s) s) as P.
      specialize (protocol_state_prop_ind (pre_loaded_vlsm X) P) as Hind.
      subst P.
      apply Hind; intros; clear Hind.
      - inversion Hs. subst s. elim H.
        unfold last_sent. simpl. apply project_all_bottom.
      - unfold last_sent.
        destruct Ht as [[Hps [Hom Hv]] Ht].
        specialize (protocol_prop_no_bottom _ Hps) as Hnb.
        simpl in Ht. unfold vtransition in Ht. simpl in Ht.
        simpl in Hv. unfold vvalid in Hv. simpl in Hv.
        destruct l as [c|].
        + inversion Ht. clear Ht.
          subst s'.
          rewrite <- update_consensus_clean.
          rewrite (@project_same _ _ Hfinite); try assumption.
          repeat split
          ; try (intro j; rewrite history_disregards_cv; destruct (eq_dec index_self j)).
          * subst j. rewrite history_append; try assumption; try reflexivity.
            apply incl_tl. apply incl_refl.
          * rewrite <- history_oblivious; try assumption. apply incl_refl.
          * exists index_self. exists s.
            split; try apply history_no_self_reference.
            rewrite history_disregards_cv.
            rewrite history_append; try assumption; try reflexivity.
            left. reflexivity.
        + destruct om as [m|]; inversion Ht; clear Ht; subst s'.
          * destruct m as (im, sm); simpl in *.
            destruct Hv as [Hsim [Hsm Him]].
            rewrite (@project_different _ _ Hfinite); try assumption.
            unfold last_sent in H.
            rewrite (@project_different _ _ Hfinite) in H; try assumption.
            { repeat split; try (intro j; destruct (eq_dec im j)).
            - subst im. rewrite history_append; auto.
              apply incl_tl. apply Hs. assumption.
            - rewrite <- history_oblivious; try assumption.
              apply Hs. assumption.
            - exists index_self. exists (project s index_self).
              split; try apply history_no_self_reference.
              rewrite <- history_oblivious.
              + rewrite unfold_history_cons; try assumption. left. reflexivity.
              + intro. subst. elim Him. reflexivity.
            }
          * apply Hs. assumption.
    Qed.

    Lemma byzantine_message_self_id
      (m : message)
      (Hm : byzantine_message_prop X m)
      : fst m = index_self /\ protocol_state_prop preX (snd m).
    Proof.
      unfold byzantine_message_prop in Hm.
      unfold can_emit in Hm.
      destruct m as (im, sm); simpl in *.
      destruct Hm as [(s, om) [l [s' [[Hs [Hom Hv]] Ht]]]].
      simpl in Hv. unfold vvalid in Hv. simpl in Hv.
      simpl in Ht. unfold vtransition in Ht. simpl in Ht.
      destruct l as [c|].
      - inversion Ht. subst s' im sm; clear Ht.
        split; try assumption. reflexivity.
      - destruct om as [m|]; inversion Ht.
    Qed.

    Lemma state_lt_previously_sent
      (m : message)
      (Hm : byzantine_message_prop X m)
      (i := fst m)
      (s := snd m)
      (Hnb : project s i <> Bottom)
      : state_lt (project s i) s.
    Proof.
      destruct (byzantine_message_self_id m Hm) as [Hi Hs].
      unfold s in *; clear s.
      unfold i in *; clear i. rewrite Hi in *.
      apply state_lt_last_sent; assumption.
    Qed.

    (* If a state is present in some history,
       we know for sure that at some point it was equal to somebody's projection

       The proof works by inducting over the length of the protocol trace and
       destructing over whether the last state in the trace is the one
       with the sought projection (otherwise, it was in its history even
       earlier and we can fall back to the inductive hypothesis for
       a shorter trace *)

    Lemma history_to_projection
      (s si target : state)
      (len : nat)
      (tr : list transition_item)
      (Hlen : length tr = len)
      (i : index)
      (Hprotocol_tr : finite_protocol_trace preX si tr)
      (Hlast : last (List.map destination tr) si = s)
      (Hin : In target (get_history s i)) :
      List.Exists (fun elem : (@transition_item _ (type preX)) => project (destination elem) i = target) tr.
    Proof.
      generalize dependent s.
      generalize dependent tr.
      induction len.
      - intros.
        rewrite length_zero_iff_nil in Hlen.
        subst.
        simpl in *.
        inversion Hprotocol_tr.
        destruct H0.
        rewrite H0 in Hin.
        rewrite get_history_all_bottom in Hin.
        inversion Hin.
      - intros.
        rewrite Exists_exists.

        assert (Hnot_empty: tr <> []). {
          intros contra.
          rewrite contra in Hlen.
          discriminate Hlen.
        }
        specialize (exists_last Hnot_empty).
        intros.
        destruct X0 as [tr' [lst Hlst]].

        assert (Hlst_s : destination lst = s). {
          rewrite Hlst in Hlast.
          rewrite map_app in Hlast.
          rewrite last_app in Hlast.
          simpl in Hlast.
          assumption.
        }

        destruct (sdec (project s i) target) eqn : eq.
        + exists lst.
          split.
          * rewrite Hlst.
            apply in_or_app.
            right.
            intuition.
          * rewrite Hlst in Hlast.
            rewrite map_app in Hlast.
            rewrite last_app in Hlast.
            simpl in *.
            subst.
            reflexivity.
       + assert (Hlen' : length tr' = len). {
          rewrite Hlst in Hlen.
          rewrite app_length in Hlen.
          simpl in *.
          lia.
         }

         assert (Hprotocol' : finite_protocol_trace preX si tr'). {
           remember (@Finite _ (type preX) si tr) as trace.
           remember (exist _ trace Hprotocol_tr) as protocol_trace.
           destruct Hprotocol_tr.
           specialize (finite_protocol_trace_from_prefix preX si tr f (length tr - 1)).
           intros.

           assert (Hone_less: tr' = list_prefix tr (length tr - 1)). {
              rewrite Hlst.
              specialize (list_prefix_split tr tr' [lst] (length tr')).
              intros.
              intuition.
              rewrite <- H0 at 1.
              rewrite <- Hlst.
              assert (length tr' = length tr - 1). {
                lia.
              }
              intuition.
           }

           rewrite Hone_less.
           unfold finite_protocol_trace.
           intuition.
         }

         remember (last (List.map destination tr') si) as prev_lst.

         assert (protocol_transition preX (l lst) (prev_lst, input lst) (destination lst, output lst)). {
           specialize (protocol_transition_to preX si lst tr tr' [] Hlst).
           intros.
           destruct Hprotocol_tr.
           specialize (H H0).
           rewrite Heqprev_lst.
           assumption.
         }

         remember H as Horiginal.

         unfold protocol_transition in H.
         destruct H as [Hvalid Htransition].
         simpl in *.

         destruct (l lst) eqn : eq_l.
         * destruct (idec i (index_self)). {
           - rewrite e in Hin.
             inversion Htransition.
             rewrite Hlst_s in H0.
             rewrite <- H0 in Hin.
             rewrite history_disregards_cv in Hin.
             rewrite history_append in Hin.
             simpl in Hin.
             assert (prev_lst <> target). {
              intros contra.
              specialize (output_gets_recorded (update c) (prev_lst) (destination lst) (input lst) (index_self, prev_lst)).
              intros.
              simpl in H.
              replace (@Some (@message index index_listing)
                  (@pair index (@state index index_listing) index_self prev_lst)) with (output lst) in H.
              specialize (H Horiginal).
              rewrite Hlst_s in H.
              rewrite <- e in H.
              elim n.
              rewrite <- contra.
              assumption.
             }

             inversion Hin.
             + elim H.
               assumption.
             + symmetry in Heqprev_lst.
               specialize (IHlen tr' Hlen' Hprotocol' prev_lst Heqprev_lst).
               rewrite <- e in H2.
               specialize (IHlen H2).
               rewrite Exists_exists in IHlen.
               destruct IHlen as [x [Hinx Hprojectx]].
               exists x.
               split.
               rewrite Hlst.
               apply in_or_app.
               left.
               assumption.
               assumption.
             + apply protocol_prop_no_bottom.
               destruct Hvalid as [Hneed Hother].
               assumption.
             + apply protocol_prop_no_bottom.
               destruct Hvalid as [Hneed Hother].
               assumption.
             + reflexivity.
           } {
           - rewrite <- Hlst_s in Hin.
             inversion Htransition.
             rewrite <- H0 in Hin.
             rewrite history_disregards_cv in Hin.
             specialize (history_oblivious prev_lst prev_lst i index_self).
             intros.

             assert (get_history prev_lst i = get_history (update_state prev_lst prev_lst index_self) i). {
              apply H.
              intuition.
             }

             rewrite <- H2 in Hin.
             symmetry in Heqprev_lst.
               specialize (IHlen tr' Hlen' Hprotocol' prev_lst Heqprev_lst).
               specialize (IHlen Hin).
               rewrite Exists_exists in IHlen.
               destruct IHlen as [x [Hinx Hprojectx]].
               exists x.
               split.
               rewrite Hlst.
               apply in_or_app.
               left.
               assumption.
               assumption.
            }
         * simpl in *.
           destruct (input lst) eqn : eq_input.
           {- inversion Htransition.
              rewrite <- Hlst_s in Hin.
              rewrite <- H0 in Hin.
              destruct (idec (fst m) i).
              + rewrite e in Hin.
                rewrite history_append in Hin.
                simpl in Hin.
                assert (snd m <> target). {
                  intros contra.
                  specialize (input_gets_recorded receive prev_lst (destination lst) m (output lst) i).
                  intros.
                  specialize (H e).
                  destruct Hvalid as [Ha [Hb [Hc [Hd He]]]].
                  rewrite <- e in H.
                  assert (fst m <> index_self). {
                    intuition.
                  }
                  specialize (H H2 Horiginal).
                  rewrite e in H.
                  rewrite Hlst_s in H.
                  rewrite contra in H.
                  elim n.
                  assumption.
                }
                inversion Hin.
                * elim H.
                  assumption.
                * symmetry in Heqprev_lst.
                  specialize (IHlen tr' Hlen' Hprotocol' prev_lst Heqprev_lst).
                  specialize (IHlen H2).
                  rewrite Exists_exists in IHlen.
                  destruct IHlen as [x [Hinx Hprojectx]].
                  exists x.
                  split.
                  rewrite Hlst.
                  apply in_or_app.
                  left.
                  assumption.
                  assumption.
                * apply protocol_prop_no_bottom.
                  destruct Hvalid as [Hneed Hother].
                  assumption.
                * destruct Hvalid as [Ha [Hb [Hc [Hd He]]]].
                  assumption.
                * destruct Hvalid as [Ha [Hb [Hc [Hd He]]]].
                  rewrite <- e.
                  symmetry.
                  assumption.
               + rewrite <- history_oblivious with (news := snd m) (j := fst m) in Hin.
                 symmetry in Heqprev_lst.
                 specialize (IHlen tr' Hlen' Hprotocol' prev_lst Heqprev_lst).
                  specialize (IHlen Hin).
                  rewrite Exists_exists in IHlen.
                  destruct IHlen as [x [Hinx Hprojectx]].
                  exists x.
                  split.
                  rewrite Hlst.
                  apply in_or_app.
                  left.
                  assumption.
                  assumption.
                  assumption.
             }
             destruct Hvalid as [Ha [Hb Hc]].
             exfalso.
             assumption.
    Qed.

    Lemma output_to_history
      (s : state)
      (si : state)
      (m : message)
      (tr : list transition_item)
      (Htr : finite_protocol_trace preX si tr)
      (Hlast : last (List.map destination tr) si = s)
      (Hexists: List.Exists (fun (elem : transition_item) => output elem = Some m) tr) :
      In (snd m) (get_history s index_self).
    Proof.
      rewrite Exists_exists in Hexists.
      destruct Hexists as [x [Hin Hm]].
      apply in_split in Hin.
      destruct Hin as [l1 [l2 Hconcat]].
      remember (last (List.map destination l1) si) as prev_x.
      specialize (protocol_transition_to preX si x tr l1 l2).
      intros.
      specialize (H Hconcat).
      destruct Htr.
      specialize (H H0).
      simpl in H.
      specialize (output_gets_recorded (l x) prev_x (destination x) (input x) m).
      intros.
      simpl in H2.
      rewrite Heqprev_x in H2.
      rewrite <- Hm in H2.
      specialize (H2 H).
      specialize (projection_in_history (destination x) (snd m) index_self).
      assert ((snd m) <> Bottom). {
           apply emitted_not_bottom.
           specialize (can_emit_from_protocol_trace preX si m tr).
           intros.
           assert (finite_protocol_trace preX si tr). {
            unfold finite_protocol_trace.
            split.
            assumption.
            assumption.
           }
           specialize (H3 H4).
           assert (List.Exists (fun elem : transition_item => output elem = Some m) tr). {
              rewrite Exists_exists.
              exists x.
              split.
              rewrite Hconcat.
              apply in_elt.
              assumption.
           }
           specialize (H3 H5).
           assumption.
      }

      intros.
      specialize (H4 H3 H2).
      specialize (state_le_in_futures (destination x) s) as Hfutures.
      assert (in_futures preX (destination x) s). {
        unfold in_futures.
        specialize (finite_protocol_trace_from_app_iff preX si) as Happ.
        specialize (Happ (l1 ++ [x]) (l2)).
        exists l2.
        split.
        - destruct Happ.
          rewrite Hconcat in H0.
          rewrite <- app_assoc in H6.
          specialize (H6 H0).
          destruct H6.

          assert (last (List.map destination (l1 ++ [x])) si = destination x). {
             rewrite map_app.
             rewrite last_app.
             simpl.
             reflexivity.
          }

          rewrite <- H8.
          assumption.
        - rewrite Hconcat in Hlast.
          rewrite map_app in Hlast.
          rewrite last_app in Hlast.
          rewrite map_cons in Hlast.
          rewrite unroll_last in Hlast.
          assumption.
      }
      specialize (Hfutures H5).
      specialize (Hfutures index_self).
      apply Hfutures.
      assumption.
    Qed.

    Lemma input_to_history
      (s : state)
      (si : state)
      (m : message)
      (tr : list transition_item)
      (Htr : finite_protocol_trace preX si tr)
      (Hlast : last (List.map destination tr) si = s)
      (Hexists: List.Exists (fun (elem : transition_item) => input elem = Some m) tr) :
      In (snd m) (get_history s (fst m)).
    Proof.
      rewrite Exists_exists in Hexists.
      destruct Hexists as [x [Hin Hm]].
      apply in_split in Hin.
      destruct Hin as [l1 [l2 Hconcat]].
      remember (last (List.map destination l1) si) as prev_x.
      specialize (protocol_transition_to preX si x tr l1 l2).
      intros.
      specialize (H Hconcat).
      destruct Htr.
      specialize (H H0).
      simpl in H.
      specialize (input_gets_recorded (l x) prev_x (destination x) m (output x)).
      intros.
      simpl in H2.
      rewrite Heqprev_x in H2.
      rewrite <- Hm in H2.
      specialize (H2 (fst m)).
      specialize (H2 eq_refl).
      specialize (projection_in_history (destination x) (snd m) (fst m)).

      assert ((snd m) <> Bottom). {
         unfold protocol_transition in H.
         destruct H as [Hvalid Htransition].
         simpl in *.
         destruct (l x).
         destruct Hvalid as [Ha [Hb [Hc Hd]]].
         rewrite Hd in Hm.
         discriminate Hm.
         rewrite Hm in Hvalid.
         destruct Hvalid as [Ha [Hb [Hc [Hd He]]]].
         assumption.
      }

      intros.
      assert ((fst m) <> index_self). {
        unfold protocol_transition in H.
        destruct H as [Hvalid Htransition].
        unfold protocol_valid in Hvalid.
        simpl in *.
        destruct (l x).
        destruct Hvalid as [Ha [Hb [Hc Hd]]].
        rewrite Hd in Hm.
        discriminate Hm.
        rewrite Hm in Hvalid.
        destruct Hvalid as [Ha [Hb [Hc [Hd He]]]].
        intuition.
      }

      specialize (H2 H5).
      specialize (H2 H).
      specialize (H4 H3).
      specialize (state_le_in_futures (destination x) s).
      intros.
      assert (in_futures preX (destination x) s). {
               unfold in_futures.
              specialize (finite_protocol_trace_from_app_iff preX si) as Happ.
              specialize (Happ (l1 ++ [x]) (l2)).
              exists l2.
              split.
              destruct Happ.
              rewrite Hconcat in H0.
              rewrite <- app_assoc in H8.
              specialize (H8 H0).
              destruct H8.

              assert (last (List.map destination (l1 ++ [x])) si = destination x). {
                 rewrite map_app.
                 rewrite last_app.
                 simpl.
                 reflexivity.
              }

              rewrite <- H10.
              assumption.
              rewrite Hconcat in Hlast.
              rewrite map_app in Hlast.
              rewrite last_app in Hlast.
              rewrite map_cons in Hlast.
              rewrite unroll_last in Hlast.
              assumption.
      }

      specialize (H6 H7).
      apply H6.
      apply H4.
      assumption.
    Qed.

    Lemma send_oracle_prop
      (s : state)
      (Hprotocol : protocol_state_prop preX s)
      (m : message) :
      has_been_sent_prop X send_oracle s m.
    Proof.
      unfold has_been_sent_prop.
      unfold all_traces_have_message_prop.
      unfold selected_message_exists_in_all_traces.
      split.
      - intros.
        unfold send_oracle in H.
        destruct (idec (fst m) index_self) eqn:eq.
        2: discriminate H.
        destruct s eqn:eq_s.
        + discriminate H.
        + apply existsb_exists in H.
          destruct H as [x [Hin Heq_state]].
          rewrite e in Hin.
          specialize (no_bottom_in_history (Something b is) x index_self Hin) as Hxgood.
          rewrite <- e in Hin.
          (* Somewhere, the message shows up as somebody's projection *)

          assert (List.Exists (fun elem : (@transition_item _ (type preX)) => project (destination elem) index_self = (snd m)) tr). {
              apply history_to_projection with (s := s) (si := start) (len := length tr).
              reflexivity.
              assumption.
              rewrite eq_s.
              assumption.
              rewrite eq_s.
              rewrite state_eqb_eq in Heq_state.
              rewrite Heq_state.
              rewrite <- e.
              assumption.
          }

          (* Among those places, we choose the earliest one *)

          assert (exists (prefix : list transition_item)
                         (suffix : list transition_item)
                         (target : transition_item),
                         tr = prefix ++ [target] ++ suffix /\
                         project (destination target) index_self = (snd m) /\
                         ~List.Exists (fun elem : (@transition_item _ (type preX))
                                        => project (destination elem) index_self = (snd m)) prefix). {
              rewrite Exists_exists in H.
              destruct H as [t [Hin' Hproject]].
              rewrite <- state_eqb_eq in Hproject.
              assert (exists (t : transition_item), In t tr /\ state_eqb (project (destination t) index_self) (snd m) = true). {
                exists t.
                intuition.
              }

              rewrite <- existsb_exists in H.
              specialize (existsb_first
                          tr
                          (fun x : transition_item => state_eqb (project (destination x) index_self) (snd m))
                          H).
              intros.
              destruct H0 as [prefix [suffix [first [Heqb [Hsplt Hno_earlier]]]]].
              exists prefix.
              exists suffix.
              exists first.
              split.
              assumption.
              split.
              rewrite <- state_eqb_eq.
              assumption.
              rewrite <- Forall_Exists_neg.
              rewrite Forall_forall.
              intros.
              apply In_nth with (d := x0) in H0.
              destruct H0 as [n [Hless Hnth]].
              apply existsb_nth with (n := n) (d := x0) in Hno_earlier.
              rewrite <- Hnth.
              rewrite state_eqb_neq in Hno_earlier.
              assumption.
              assumption.
          }

          destruct H0 as [prefix [suffix [target [Hsplit [Hproject Hnot_earlier]]]]].

          unfold finite_protocol_trace in Htr.
          destruct Htr as [Htr Hinitial].

          rewrite Exists_exists.
          exists target.
          split.
          * rewrite Hsplit.
            apply in_elt.
          * destruct prefix.
            simpl in *.

            assert (protocol_transition
                    preX
                    (l target)
                    (start, (input target))
                    ((destination target), (output target))). {
                specialize (first_transition_valid preX start target).
                intros.
                apply H0.
                specialize (finite_protocol_trace_from_prefix preX start tr Htr 1).
                intros.
                replace
                  (@cons (@transition_item (@message index index_listing) (@type (@message index index_listing) preX))
                    target
                    nil)
                  with (list_prefix tr 1)
                ; try assumption.
                {
                  rewrite Hsplit.
                  simpl.
                  unfold list_prefix.
                  destruct suffix; reflexivity.
                }
            }

            specialize (new_projection_implies_output_message
                        (l target)
                        (start, (input target))
                        ((destination target), (output target))
                        H0
                        (snd m)).

            intros.
            simpl in H1.

            assert (project start index_self <> snd m). {
              unfold project.
              destruct start eqn : eq_start.
              - unfold initial_state_prop in Hinitial.
                destruct Hinitial.
                discriminate H2.
              - unfold initial_state_prop in Hinitial.
                destruct Hinitial.
                inversion H2.
                assert (project_indexed index_listing all_bottom index_self = Bottom). {
                  rewrite project_all_bottom.
                  reflexivity.
                }
                rewrite H3.
                rewrite state_eqb_eq in Heq_state.
                rewrite Heq_state.
                intuition.
            }

            specialize (H1 H2 Hproject).
            rewrite <- e in H1.
            rewrite <- surjective_pairing in H1.
            assumption.

            assert (Hnot_empty : t :: prefix <> []). {
              intros contra.
              discriminate contra.
            }

            specialize (exists_last Hnot_empty).
            intros.

            destruct X0 as [rem_pref [prev_target Heqprev]].
            rewrite Heqprev in Hsplit.
            specialize (finite_ptrace_consecutive_valid_transition preX start tr suffix rem_pref).
            intros.
            specialize (H0 prev_target target).
            specialize (H0 Htr).
            simpl in *.
            rewrite <- app_assoc in Hsplit.
            simpl in Hsplit.
            specialize (H0 Hsplit).
            specialize (new_projection_implies_output_message
                       (l target)
                       (destination prev_target, (input target))
                       ((destination target), (output target))
                       H0
                       (snd m)).
            intros.
            simpl in *.
            rewrite <- e in H1.
            rewrite <- surjective_pairing in H1.
            apply H1.
            rewrite Heqprev in Hnot_earlier.
            rewrite <- Forall_Exists_neg in Hnot_earlier.
            rewrite Forall_app in Hnot_earlier.
            destruct Hnot_earlier as [left right].
            rewrite Forall_forall in right.
            specialize (right prev_target).
            simpl in *.
            rewrite e.
            apply right.
            intuition.
            rewrite e.
            assumption.
      - unfold send_oracle.
        intros.
        remember Hprotocol as Hprotocol'.
        destruct Hprotocol as [om Hprotocol].
        specialize (protocol_is_trace preX s om Hprotocol) as Hsome_trace.
        intros.
        simpl in *.
        destruct Hsome_trace.
        + unfold initial_state_prop in H0.
          remember H0 as H0'.
          destruct H0.
          assert (Hempty : finite_protocol_trace (pre_loaded_vlsm preX) s []). {
            unfold finite_protocol_trace.
            simpl.
            split.
            - apply finite_ptrace_empty. assumption.
            - assumption.
          }

          specialize (H s [] Hempty).
          simpl in H.
          specialize (H eq_refl).

          simpl in H.
          inversion H.
        + destruct H0 as [s0 [tr [Hfinite_protocol [Hdest Hmessage]]]].
          destruct Hmessage.
          specialize (H s0 tr Hfinite_protocol).
          assert (last (List.map destination tr) s0 = s). {
            specialize (@last_map (@transition_item message (type preX)) state destination).
            intros.
            unfold option_map in Hdest.
            destruct (last_error tr) eqn : eq.
            - inversion Hdest.
              unfold last_error in eq.
              destruct tr.
              + discriminate eq.
              + inversion eq.
                apply H0.
           - discriminate Hdest.

          }

          specialize (H H0).
          assert (can_emit preX m). {
            specialize (can_emit_from_protocol_trace preX s0 m tr Hfinite_protocol H).
            intros.
            assumption.
          }

          assert ((fst m) = index_self). {
            apply emitted_messages_only_from_self.
            assumption.
          }

          destruct (idec (fst m) index_self).
          * assert (s <> Bottom). {
              apply protocol_prop_no_bottom.
              assumption.
            }

            destruct s. elim H3. reflexivity.

            (* Rewrite it as Prop involving In. *)

            assert (In (snd m) (get_history (Something b is) (fst m))). {
              specialize (output_to_history (Something b is) s0 m tr).
              intros.
              specialize (H4 Hfinite_protocol H0 H).
              rewrite e.
              assumption.
            }

            apply existsb_exists.
            exists (snd m).
            split.
            assumption.
            unfold state_eqb.
            destruct (sdec (snd m) (snd m)).
            reflexivity.
            elim n.
            reflexivity.
           * rewrite H2 in n.
              elim n.
              reflexivity.
    Qed.

    Lemma receive_oracle_prop
      (s : state)
      (Hprotocol : protocol_state_prop preX s)
      (m : message) :
      has_been_received_prop X receive_oracle s m.

    Proof.
      unfold has_been_received_prop.
      unfold all_traces_have_message_prop.
      unfold selected_message_exists_in_all_traces.
      split.
      - intros.
        unfold receive_oracle in H.
        destruct (idec (fst m) index_self) eqn:eq.
        + discriminate H.
        + destruct s eqn:eq_s.
          * discriminate H.
          * apply existsb_exists in H.
            destruct H as [x [Hin Heq_state]].
          (* Somewhere, the message shows up as somebody's projection *)

          assert (List.Exists (fun elem : (@transition_item _ (type preX)) => project (destination elem) (fst m) = (snd m)) tr). {
              apply history_to_projection with (s := s) (si := start) (len := length tr).
              reflexivity.
              assumption.
              rewrite eq_s.
              assumption.
              rewrite eq_s.
              rewrite state_eqb_eq in Heq_state.
              rewrite Heq_state.
              assumption.
          }

          (* Among those places, we choose the earliest one *)

          assert (exists (prefix : list transition_item)
                         (suffix : list transition_item)
                         (target : transition_item),
                         tr = prefix ++ [target] ++ suffix /\
                         project (destination target) (fst m) = (snd m) /\
                         ~List.Exists (fun elem : (@transition_item _ (type preX))
                                        => project (destination elem) (fst m) = (snd m)) prefix). {
              rewrite Exists_exists in H.
              destruct H as [t [Hin' Hproject]].
              rewrite <- state_eqb_eq in Hproject.
              assert (exists (t : transition_item), In t tr /\ state_eqb (project (destination t) (fst m)) (snd m) = true). {
                exists t.
                intuition.
              }

              rewrite <- existsb_exists in H.
              specialize (existsb_first
                          tr
                          (fun x : transition_item => state_eqb (project (destination x) (fst m)) (snd m))
                          H).
              intros.
              destruct H0 as [prefix [suffix [first [Heqb [Hsplt Hno_earlier]]]]].
              exists prefix.
              exists suffix.
              exists first.
              split.
              assumption.
              split.
              rewrite <- state_eqb_eq.
              assumption.
              rewrite <- Forall_Exists_neg.
              rewrite Forall_forall.
              intros.
              apply In_nth with (d := x0) in H0.
              destruct H0 as [nn [Hless Hnth]].
              apply existsb_nth with (n := nn) (d := x0) in Hno_earlier.
              rewrite <- Hnth.
              rewrite state_eqb_neq in Hno_earlier.
              assumption.
              assumption.
          }

        rewrite Exists_exists.
        destruct H0 as [prefix [suffix [target [Hconcat [Hproject Hno_earlier]]]]].

        exists target.
        split.
        rewrite Hconcat.
        apply in_elt.

        remember (last (List.map destination prefix) start) as prev_target.
        assert (Hptransition: protocol_transition preX (l target) (prev_target, input target) (destination target, output target)). {
            specialize (protocol_transition_to preX start target tr prefix suffix Hconcat) as Himp.
            destruct Htr.
            specialize (Himp H0).
            rewrite Heqprev_target.
            assumption.
        }

        specialize new_projection_implies_input_message as Hchange.
        specialize (Hchange (l target) (prev_target, input target) (destination target, output target)).
        specialize (Hchange Hptransition (fst m) n (snd m)).
        simpl in *.

        assert (Hold: project prev_target (fst m) <> snd m). {
          destruct prefix eqn : eq_prefix.
          - simpl in *.
            rewrite Heqprev_target.
            assert (Hnot_bottom : snd m <> Bottom). {
              specialize (no_bottom_in_history s x (fst m)).
              intros.
              rewrite eq_s in H0.
              specialize (H0 Hin).
              rewrite state_eqb_eq in Heq_state.
              rewrite <- Heq_state in H0.
              assumption.
            }

            unfold project.
            destruct Htr as [_ Hinit].
            simpl in Hinit.
            unfold initial_state_prop in Hinit.
            destruct Hinit as [cv Hinit].
            rewrite Hinit.
            rewrite project_all_bottom.
            intuition.
          -
          assert (Hnot_empty: prefix <> []). {
            rewrite eq_prefix.
            intros contra.
            discriminate contra.
          }

          specialize (exists_last Hnot_empty).
          intros.

            destruct X0 as [prefix' [lst Hprefix]].
            assert (prev_target = destination lst). {
              rewrite Heqprev_target.
              rewrite <- eq_prefix.
              rewrite Hprefix.
              rewrite map_app.
              rewrite last_app.
              simpl.
              reflexivity.
            }
            rewrite H0.
            rewrite <- Forall_Exists_neg in Hno_earlier.
            rewrite Forall_forall in Hno_earlier.
            specialize (Hno_earlier lst).
            apply Hno_earlier.
            rewrite <- eq_prefix.
            rewrite Hprefix.
            apply in_elt.
        }
        specialize (Hchange Hold Hproject).
        rewrite <- surjective_pairing in Hchange.
        assumption.
      - intros.
        unfold receive_oracle.
        remember Hprotocol as Hprotocol'.
        destruct Hprotocol as [om Hprotocol].
        specialize (protocol_is_trace preX s om Hprotocol) as Hsome_trace.
        intros.
        simpl in *.
        destruct Hsome_trace eqn : trace_eq.
        + unfold vinitial_state_prop in v. unfold Common.initial_state_prop in v. simpl in v.
          unfold initial_state_prop in v.
          remember v as v'.
          destruct v.
          assert (Hempty : finite_protocol_trace (pre_loaded_vlsm preX) s []). {
            unfold finite_protocol_trace.
            simpl.
            split.
            - apply finite_ptrace_empty. assumption.
            - assumption.
          }

          specialize (H s [] Hempty).
          simpl in H.
          specialize (H eq_refl).

          simpl in H.
          inversion H.
        + destruct e as [start [tr [Hprotocol_tr [Hdest Hothers]]]].
          destruct trace_eq.
          specialize (H start tr Hprotocol_tr).
          assert (last (List.map destination tr) start = s). {
            specialize (@last_map (@transition_item message (type preX)) state destination).
            intros.
            unfold option_map in Hdest.
            destruct (last_error tr) eqn : eq.
            - inversion Hdest.
              unfold last_error in eq.
              destruct tr.
              + discriminate eq.
              + inversion eq.
                apply H0.
           - discriminate Hdest.
          }
          specialize (H H0).
          rewrite Exists_exists in H.
          destruct H as [x [Hin Hm]].
          apply in_split in Hin.
          destruct Hin as [l1 [l2 Hconcat]].
          remember (last (List.map destination l1) start) as prev_x.

          assert (protocol_transition preX (l x) (prev_x, input x) (destination x, output x)). {
            destruct Hprotocol_tr.
            specialize (protocol_transition_to preX start x tr l1 l2 Hconcat H) as Himp.
            rewrite Heqprev_x.
            assumption.
          }

          destruct (idec (fst m) index_self).
          * unfold protocol_transition in H.
            destruct H as [Hvalid Htransition].
            unfold protocol_valid in Hvalid.
            destruct Hvalid as [Hpstate [_ Hvalid']].
            simpl in *.
            destruct (l x) eqn : eq_l.
            {
              destruct Hvalid' as [_ Hnoinput].
              rewrite Hm in Hnoinput.
              discriminate Hnoinput.
            }
            { rewrite Hm in Hvalid'.
              destruct Hvalid' as [_ [_ Hdiff]].
              elim Hdiff.
              symmetry.
              assumption.
            }
          * specialize (input_gets_recorded (l x) prev_x (destination x) m (output x) (fst m)) as Hrecorded.
            intros.
            rewrite Hm in H.
            specialize (Hrecorded eq_refl n H).
            specialize (projection_in_history (destination x) (snd m) (fst m)) as Hproject.
            intros.

            assert (Hnot_bottom: snd m <> Bottom). {
              unfold protocol_transition in H.
              unfold protocol_valid in H.
              simpl in H.
              destruct (l x).
              - destruct H as [Hleft Hright].
                inversion Hright.
                destruct Hleft as [Ha [Hb [Hc Hd]]].
                discriminate Hd.
              - destruct H as [Hleft Hright].
                destruct Hleft as [Ha [Hb [Hc [Hd He]]]].
                assumption.
            }

            specialize (Hproject Hnot_bottom Hrecorded).
            specialize (state_le_in_futures (destination x) s) as Hpersists.
            intros.

            assert (Hfutures: in_futures preX (destination x) s). {
              unfold in_futures.
              specialize (finite_protocol_trace_from_app_iff preX start) as Happ.
              specialize (Happ (l1 ++ [x]) (l2)).
              exists l2.
              split.
              destruct Happ.
              destruct Hprotocol_tr.
              rewrite Hconcat in H3.
              rewrite <- app_assoc in H2.
              specialize (H2 H3).
              destruct H2.

              assert (last (List.map destination (l1 ++ [x])) start = destination x). {
                 rewrite map_app.
                 rewrite last_app.
                 simpl.
                 reflexivity.
              }

              rewrite <- H6.
              assumption.
              rewrite Hconcat in H0.
              rewrite map_app in H0.
              rewrite last_app in H0.
              rewrite map_cons in H0.
              rewrite unroll_last in H0.
              assumption.
            }

            specialize (Hpersists Hfutures (fst m) _ Hproject).
            rewrite existsb_exists.
            exists (snd m).
            split; try assumption.
            rewrite state_eqb_eq.
            reflexivity.
    Qed.

    Lemma not_send_oracle_prop
      (s : state)
      (Hprotocol : protocol_state_prop preX s)
      (m : message) :
      has_not_been_sent_prop X not_send_oracle s m.
    Proof.
      intros.
      unfold has_not_been_sent_prop.
      unfold no_traces_have_message_prop.
      unfold selected_message_exists_in_no_trace.
      split.
      - intros.
        unfold not_send_oracle in H.
        rewrite negb_true_iff in H.
        rewrite <- Forall_Exists_neg.
        rewrite Forall_forall.
        intros.
        intros contra.
        assert (In (snd m) (get_history s index_self)). {
          specialize (output_to_history s start m tr).
          intros.
          specialize (H1 Htr Hlast).
          assert (List.Exists (fun elem : transition_item => output elem = Some m) tr). {
            rewrite Exists_exists.
            exists x.
            split.
            assumption.
            assumption.
          }
          specialize (H1 H2).
          assumption.
        }
        unfold send_oracle in H.
        destruct (idec (fst m) index_self).
        + destruct s.
          * simpl in H1.
            assumption.
          * rewrite existsb_forall in H.
            specialize (H (snd m)).
            rewrite <- e in H1.
            specialize (H H1).
            rewrite state_eqb_neq in H.
            elim H.
            reflexivity.
        + specialize (emitted_messages_only_from_self m).
          assert (can_emit preX m). {
             specialize (can_emit_from_protocol_trace preX start m tr Htr).
             intros.
             apply H2.
             rewrite Exists_exists.
             exists x.
             split.
             assumption.
             assumption.
          }
          intros.
          specialize (H3 H2).
          elim n.
          assumption.
      - intros.
        unfold not_send_oracle.
        rewrite negb_true_iff.
        destruct (send_oracle s m) eqn : send_oracle_eq.
        + exfalso.
          specialize (send_oracle_prop s Hprotocol m).
          intros.
          unfold has_been_sent_prop in H0.
          unfold all_traces_have_message_prop in H0.
          destruct H0.
          specialize (H0 send_oracle_eq).
          simpl in *.
          specialize (protocol_is_trace preX).
          simpl.
          intros.
          destruct Hprotocol as [Hleft Hright].
          specialize (H2 s Hleft Hright).
          destruct H2.
          * specialize (H0 s []).
            simpl in *.
            assert (finite_protocol_trace (pre_loaded_vlsm X) s []). {
                unfold finite_protocol_trace.
                simpl.
                split.
                - apply finite_ptrace_empty.
                  unfold protocol_state_prop.
                  exists Hleft.
                  assumption.
                - assumption.
            }

            specialize (H0 H3 eq_refl).
            rewrite Exists_exists in H0.
            simpl in H0.
            destruct H0 as [x [Hfalse Hother]].
            assumption.
          * destruct H2 as [start [tr [Htr Hothers]]].
            destruct Hothers as [Hdest Houtput].
            assert (last (List.map destination tr) start = s). {
               specialize (@last_map (@transition_item message (type preX)) state destination).
               intros.
               unfold option_map in Hdest.
               destruct (last_error tr) eqn : eq.
                - inversion Hdest.
                  unfold last_error in eq.
                  destruct tr.
                  + discriminate eq.
                  + inversion eq.
                  apply H2.
                - discriminate Hdest.
            }
            specialize (H start tr Htr H2).
            specialize (H0 start tr Htr H2).
            rewrite Exists_exists in H0.
            destruct H0 as [x [Hin Hm]].
            rewrite <- Forall_Exists_neg in H.
            rewrite Forall_forall in H.
            specialize (H x Hin).
            elim H.
            assumption.
        + reflexivity.
    Qed.

    Lemma not_receive_oracle_prop
      (s : state)
      (Hprotocol : protocol_state_prop preX s)
      (m : message) :
      has_not_been_received_prop X not_receive_oracle s m.
     Proof.
      intros.
      unfold has_not_been_received_prop.
      unfold no_traces_have_message_prop.
      unfold selected_message_exists_in_no_trace.
      split.
      - intros.
        unfold not_receive_oracle in H.
        rewrite negb_true_iff in H.
        rewrite <- Forall_Exists_neg.
        rewrite Forall_forall.
        intros.
        intros contra.
        assert (In (snd m) (get_history s (fst m))). {
          specialize (input_to_history s start m tr).
          intros.
          specialize (H1 Htr Hlast).
          assert (List.Exists (fun elem : transition_item => input elem = Some m) tr). {
            rewrite Exists_exists.
            exists x.
            split.
            assumption.
            assumption.
          }
          specialize (H1 H2).
          assumption.
        }
        unfold receive_oracle in H.
        destruct (idec (fst m) index_self).
        * apply in_split in H0.
          destruct H0 as [l1 [l2 Hconcat]].
          remember (last (List.map destination l1) start) as prev_x.
          specialize (protocol_transition_to preX start x tr l1 l2 Hconcat).
          destruct Htr.
          intros.
          specialize (H3 H0).
          simpl in *.
          unfold protocol_transition in H3.
          destruct H3 as [Hvalid Htransition].
          unfold protocol_valid in Hvalid.
          simpl in *.
          destruct (l x).
          destruct Hvalid as [Ha [Hb [Hc Hd]]].
          rewrite Hd in contra.
          discriminate contra.
          rewrite contra in Hvalid.
          destruct Hvalid as [Ha [Hb [Hc [Hd He]]]].
          elim He.
          symmetry.
          assumption.
        * rewrite existsb_forall in H.
          specialize (H (snd m) H1).
          rewrite state_eqb_neq in H.
          elim H.
          reflexivity.
      - intros.
        unfold not_receive_oracle.
        rewrite negb_true_iff.
        destruct (receive_oracle s m) eqn : receive_oracle_eq.
        + exfalso.
          specialize (receive_oracle_prop s Hprotocol m).
          intros.
          unfold has_been_received_prop in H0.
          unfold all_traces_have_message_prop in H0.
          destruct H0.
          specialize (H0 receive_oracle_eq).
          simpl in *.
          specialize (protocol_is_trace preX).
          simpl.
          intros.
          destruct Hprotocol as [Hleft Hright].
          specialize (H2 s Hleft Hright).
          destruct H2.
          * specialize (H0 s []).
            simpl in *.
            assert (finite_protocol_trace (pre_loaded_vlsm X) s []). {
                unfold finite_protocol_trace.
                simpl.
                split.
                - apply finite_ptrace_empty.
                  unfold protocol_state_prop.
                  exists Hleft.
                  assumption.
                - assumption.
            }

            specialize (H0 H3 eq_refl).
            rewrite Exists_exists in H0.
            simpl in H0.
            destruct H0 as [x [Hfalse Hother]].
            assumption.
          * destruct H2 as [start [tr [Htr Hothers]]].
            destruct Hothers as [Hdest Houtput].
            assert (last (List.map destination tr) start = s). {
              specialize (@last_map (@transition_item message (type preX)) state destination).
               intros.
               unfold option_map in Hdest.
               destruct (last_error tr) eqn : eq.
                - inversion Hdest.
                  unfold last_error in eq.
                  destruct tr.
                  + discriminate eq.
                  + inversion eq.
                  apply H2.
                - discriminate Hdest.
            }
            specialize (H start tr Htr H2).
            specialize (H0 start tr Htr H2).
            rewrite Exists_exists in H0.
            destruct H0 as [x [Hin Hm]].
            rewrite <- Forall_Exists_neg in H.
            rewrite Forall_forall in H.
            specialize (H x Hin).
            elim H.
            assumption.
        + reflexivity.
    Qed.

    Definition get_messages_from_history (s : state) (i : index) : set message :=
      List.map (pair i) (get_history s i).

    Definition get_sent_messages (s : state) : set message :=
      get_messages_from_history s index_self.

    Definition get_messages (s : state) : set message :=
      let all := List.map (get_messages_from_history s) index_listing in
      List.fold_right (@set_union message mdec) [] all.

    Definition get_received_messages (s : state) : set message :=
      set_diff mdec (get_messages s) (get_sent_messages s).

    Lemma get_iff_history
      (s : state)
      (m : message) :
      In m (get_messages_from_history s (fst m)) <-> In (snd m) (get_history s (fst m)).
    Proof.
      split.
      - intros.
        unfold get_messages_from_history in H.
        rewrite in_map_iff in H.
        destruct H as [x [Heq Hinx]].
        rewrite <- Heq.
        simpl.
        assumption.
      - intros.
        unfold get_messages_from_history.
        rewrite in_map_iff.
        exists (snd m).
        split.
        + rewrite surjective_pairing.
          reflexivity.
        + assumption.
    Qed.

    Lemma sent_set_equiv_send_oracle
      (s : state)
      (Hprotocol : protocol_state_prop preX s)
      (m : message) :
      send_oracle s m = true <-> In m (get_sent_messages s).

    Proof.
      split.
      - intros.
        unfold send_oracle in H.
        destruct (idec (fst m) index_self).
        + unfold get_sent_messages.
          rewrite <- e.
          rewrite get_iff_history.
          rewrite existsb_exists in H.
          destruct H as [x [Hinx Heq]].
          rewrite state_eqb_eq in Heq.
          rewrite Heq.
          assumption.
        + discriminate H.
      - intros.
        unfold send_oracle.
        destruct (idec (fst m) index_self).
        + unfold get_sent_messages in H.
          rewrite <- e in H.
          rewrite get_iff_history in H.
          rewrite existsb_exists.
          exists (snd m).
          split.
          * assumption.
          * rewrite state_eqb_eq.
            reflexivity.
        + unfold get_sent_messages in H.
          unfold get_messages_from_history in H.
          rewrite in_map_iff in H.
          destruct H as [x [Heq Hinx]].
          elim n.
          rewrite <- Heq.
          reflexivity.
    Qed.

    Lemma message_in_unique_history
      (s : state)
      (m : message)
      (i : index)
      (Hin : In m (get_messages_from_history s i)) :
      i = (fst m).
    Proof.
      unfold get_messages_from_history in Hin.
      rewrite in_map_iff in Hin.
      destruct Hin as [x [Heq Hinx]].
      rewrite <- Heq.
      simpl.
      reflexivity.
    Qed.

    Lemma in_history_equiv_in_union
      (s : state)
      (m : message) :
      In m (get_messages s) <-> In m (get_messages_from_history s (fst m)).
    Proof.
      remember (map (get_messages_from_history s) index_listing) as haystack.
      remember (get_messages_from_history s (fst m)) as needle.
      split.
      - intros.
        unfold get_messages in H.
        specialize (union_fold haystack m).
        intros.
        destruct H0 as [Hleft _].
        rewrite <- Heqhaystack in H.
        specialize (Hleft H).
        destruct Hleft as [needle' [Hin1 Hin2]].
        assert (needle = needle'). {
          assert (exists (i : index), needle' = (get_messages_from_history s i)). {
            rewrite Heqhaystack in Hin2.
            rewrite in_map_iff in Hin2.
            destruct Hin2 as [x [Hneed _]].
            exists x.
            symmetry.
            assumption.
          }
          destruct H0 as [i Heq].
          specialize (message_in_unique_history s m i).
          intros.
          rewrite Heq in Hin1.
          specialize (H0 Hin1).
          rewrite H0 in Heq.
          rewrite Heq.
          rewrite Heqneedle.
          reflexivity.
        }

        rewrite H0.
        assumption.
      - intros.
        unfold get_messages.

        specialize (union_fold haystack m).
        intros.
        destruct H0 as [_ Hright].
        rewrite Heqhaystack in Hright.
        apply Hright.
        exists (get_messages_from_history s (fst m)).
        split.
        + rewrite <- Heqneedle.
          assumption.
        + rewrite in_map_iff.
          exists (fst m).
          split.
          * reflexivity.
          * apply ((proj2 Hfinite) (fst m)).
    Qed.

    Lemma received_set_equiv_receive_oracle
      (s : state)
      (Hprotocol : protocol_state_prop preX s)
      (m : message) :
      receive_oracle s m = true <-> In m (get_received_messages s).

    Proof.
      split.
      - intros.
        unfold receive_oracle in H.
        destruct (idec (fst m) index_self).
        + discriminate H.
        + rewrite existsb_exists in H.
          destruct H as [x [Hinx Heq]].
          unfold get_received_messages.
          specialize set_diff_intro.
          intros.
          specialize (H message mdec m (get_messages s) (get_sent_messages s)).
          apply H.
          * rewrite state_eqb_eq in Heq.
            apply in_history_equiv_in_union.
            rewrite get_iff_history.
            rewrite Heq.
            assumption.
          * intros contra.
            specialize (message_in_unique_history s m index_self).
            intros.
            rewrite state_eqb_eq in Heq.
            unfold get_sent_messages in contra.
            specialize (H0 contra).
            elim n.
            symmetry.
            assumption.
       - intros.
         unfold receive_oracle.
         destruct (idec (fst m) index_self).
         + unfold get_received_messages in H.
           rewrite set_diff_iff in H.
           rewrite in_history_equiv_in_union in H.
           unfold get_sent_messages in H.
           rewrite e in H.
           intuition.
         + unfold get_received_messages in H.
           rewrite set_diff_iff in H.
           destruct H as [Hin Hnot_in].
           rewrite existsb_exists.
           exists (snd m).
           split.
           * rewrite in_history_equiv_in_union in Hin.
             rewrite get_iff_history in Hin.
             assumption.
           * rewrite state_eqb_eq.
             reflexivity.
      Qed.
    
    Lemma in_history_is_protocol
      (s s': state)
      (Hprotocol : protocol_state_prop preX s)
      (Hin : In s'(get_history s index_self)) :
      protocol_state_prop preX s'.
    Proof.
      assert (send_oracle s (index_self, s') = true). {
        unfold send_oracle.
        simpl.
        destruct (idec index_self index_self).
        - rewrite existsb_exists.
          exists s'.
          split.
          assumption.
          rewrite state_eqb_eq.
          reflexivity.
        - elim n. reflexivity.
      }
      
      specialize (send_oracle_prop s Hprotocol (index_self, s')).
      intros.
      unfold has_been_sent_prop in H0.
      unfold all_traces_have_message_prop in H0.
      destruct H0 as [H0 _].
      specialize (H0 H).
      unfold protocol_state_prop in Hprotocol.
      destruct Hprotocol as [om Hprotocol].
      specialize (protocol_is_trace preX s om Hprotocol).
      intros.
      destruct H1.
      - simpl in *.
        unfold vinitial_state_prop in H1.
        simpl in H1.
        unfold initial_state_prop in H1.
        destruct H1 as [cv Heqinit].
        rewrite Heqinit in Hin.
        unfold get_history in Hin.
        unfold last_recorded in Hin.
        rewrite project_all_bottom in Hin.
        simpl in Hin.
        exfalso.
        assumption.
      - destruct H1 as [si [tr [Htr [Hdest Hm]]]].
        specialize (H0 si tr Htr).
        
        assert (last (map destination tr) si = s). {
          specialize (@last_map (@transition_item message (type preX)) state destination).
               intros.
               unfold option_map in Hdest.
               destruct (last_error tr) eqn : eq.
                - inversion Hdest.
                  unfold last_error in eq.
                  destruct tr.
                  + discriminate eq.
                  + inversion eq.
                  apply H1.
                - discriminate Hdest.
        }
        
        specialize (H0 H1).
        rewrite Exists_exists in H0.
        destruct H0 as [x [Hin_x Houtput]].
        apply in_split in Hin_x.
        destruct Hin_x as [l1 [l2 Hconcat]].
        
        remember (last (List.map destination l1) si) as prev_x.
        destruct Htr.
        specialize (protocol_transition_to preX si x tr l1 l2 Hconcat H0).
        intros.
        simpl in H3.
        
        unfold protocol_transition in H3.
        destruct H3 as [Hvalid Htransition].
        unfold protocol_valid in Hvalid.
        destruct Hvalid as [Hneed Hother].
        
        assert (last (map destination l1) si = s'). {
          simpl in *.
          unfold vtransition in Htransition.
          simpl in *.
          destruct (l x) eqn : eq_l.
          - inversion Htransition.
            rewrite Houtput in H5.
            inversion H5.
            reflexivity.
          - destruct (input x).
            + inversion Htransition.
              rewrite Houtput in H5.
              discriminate H5.
            + inversion Htransition.
              rewrite Houtput in H5.
              discriminate H5.
        }
        rewrite <- H3.
        assumption.
    Qed.

    Definition state_gt
      (s1 s2 : state)
      : Prop
      := state_lt s2 s1.
      
    Lemma state_gt_tran
      (s1 s2 s3 : state)
      (H12 : state_gt s1 s2)
      (H23 : state_gt s2 s3)
      : state_gt s1 s3.
    Proof.
      unfold state_gt in *.
      specialize (state_lt_tran s3 s2 s1).
      intros.
      intuition.
    Qed.

    Lemma get_history_self_Lsorted_le
      (s : state)
      (Hprotocol : protocol_state_prop preX s) :
      LocallySorted state_gt (get_history s index_self).
    Proof.
      remember ((get_history s index_self)) as history.
      symmetry in Heqhistory.
      generalize dependent s.
      induction history.
      - intros.
        apply LSorted_nil.
      - intros.
        destruct history; try apply LSorted_cons1.
        specialize (IHhistory a).
        specialize (in_history_is_protocol s a Hprotocol) as Hprotocola .
        spec Hprotocola.
        { rewrite Heqhistory. left. reflexivity. }
        spec IHhistory Hprotocola.
        apply LSorted_consn.
        + apply IHhistory.
          symmetry.
          apply unfold_history with (s1 := s) (pref := []). assumption.
        + apply unfold_history_cons_iff in Heqhistory.
          destruct Heqhistory as [Ha Heqhistory].
          subst a.
          symmetry in Heqhistory.
          specialize (no_bottom_in_history (project s index_self) s0 index_self) as Hnb.
          rewrite Heqhistory in Hnb.
          spec Hnb; try (left; reflexivity).
          apply unfold_history_cons_iff in Heqhistory.
          destruct Heqhistory as [Hs0 Heqhistory].
          subst s0.
          unfold state_gt.
          apply state_lt_last_sent; assumption.
    Qed.

    Lemma get_history_comparable
      (s s1 s2 : state)
      (Hprotocol : protocol_state_prop preX s)
      (Hs1 : In s1 (get_history s index_self))
      (Hs2 : In s2 (get_history s index_self))
      : s1 = s2 \/ state_lt s1 s2 \/ state_lt s2 s1.
    Proof.
      remember (get_history s index_self) as history.
      specialize (lsorted_pair_wise_unordered history state_gt).
      intros.
      spec H.
      rewrite Heqhistory.
      apply get_history_self_Lsorted_le.
      assumption.
      specialize (H state_gt_tran s1 s2 Hs1 Hs2).
      unfold state_gt in H.
      intuition.
    Qed.
<<<<<<< HEAD
=======
    
    Existing Instance state_lt_equivocation.
    
    Lemma evidence_of_equivocation
        (pm1 pm2 : byzantine_message X)
        (m1 := proj1_sig pm1)
        (m2 := proj1_sig pm2)
        (Heqv : equivocating_with m1 m2 = true)
        (s : state)
        (tr : list transition_item)
        (Htr : finite_protocol_trace (pre_loaded_vlsm X) s tr)
        : ~ trace_has_message X output m1 tr \/  ~ trace_has_message X output m2 tr.
    Proof.
      unfold equivocating_with in Heqv.
      destruct (eq_dec m1 m2).
      discriminate Heqv.
      destruct (eq_dec (sender m1) (sender m2)).
      2: discriminate Heqv.
      destruct (eq_dec (sender m1) index_self).
    Admitted.
    
    (*     Definition state_lt_equivocation : message_equivocation_evidence message index
      :=
      {|
        sender := fst;
        message_preceeds_fn := fun m1 m2 => state_ltb (snd m1) (snd m2)
      |}. *)
      
    Definition comparable_states : comparable_events state := {| 
      happens_before_fn := state_ltb  
    |}.
    
    Existing Instance comparable_states.
      
    Fixpoint get_observations (target : index) (d : nat) (s : state) : set state :=
      match d with
      | 0 => [project s target]
      | S n => let children := List.map (@project index index_listing _ s) index_listing in
             let children_res := List.map (get_observations target n) children in
             List.fold_right (@set_union state state_eq_dec) [] children_res ++ [project s target]
      end.
      
    Definition shallow_observations (s : state) (target : index) :=
      get_observations target 1 s.
      
    Definition full_observations (s : state) (target : index) :=
      get_observations target (depth s) s.
    
    Definition observable_shallow : 
      (computable_observable_equivocation_evidence 
       (@state index index_listing) 
       index 
       state 
       state_eq_dec comparable_states) := {|
       observable_events := shallow_observations;
      |}.
      
    Definition observable_full : 
      (computable_observable_equivocation_evidence 
       (@state index index_listing) 
       index 
       state 
       state_eq_dec comparable_states) := {|
       observable_events := full_observations;
      |}.
   
   Existing Instance observable_shallow.
   Existing Instance observable_full.
   
>>>>>>> 68c83a57
End Equivocation.<|MERGE_RESOLUTION|>--- conflicted
+++ resolved
@@ -473,7 +473,6 @@
         simpl in Hcons.
         discriminate Hcons.
       - specialize (unfold_history_cons s i).
-<<<<<<< HEAD
         intros.
         spec H.
         rewrite eq_project.
@@ -540,74 +539,6 @@
         apply incl_appr with (m := pref) in H.
         rewrite <- Hconcat in H.
         assumption.
-=======
-        intros.
-        spec H.
-        rewrite eq_project.
-        intuition.
-        discriminate H0.
-        rewrite Hcons in H.
-        inversion H.
-        split.
-        assumption.
-        rewrite eq_project.
-        reflexivity.
-    Qed.
-
-    Lemma history_incl_equiv_suffix
-      (s1 s2 : state)
-      (i : index)
-      (history1 := get_history s1 i)
-      (history2 := get_history s2 i) :
-      incl history1 history2 <-> 
-      exists (pref' : list state), history2 = pref' ++ history1.
-   Proof.
-    split.
-    - intros.
-      unfold incl in H.
-      destruct history1 eqn : eq_1. 
-      + simpl in *.
-        intros.
-        exists history2.
-        rewrite app_nil_r.
-        reflexivity.
-      + specialize (H s).
-        simpl in *.
-        assert (s = s \/ In s l). {
-          left. reflexivity.
-        }
-        
-        specialize (H H0).
-        apply in_split in H.
-        destruct H as [pref [suff Hsplit]].
-        unfold history2 in Hsplit.
-        specialize (unfold_history s2 s i pref suff Hsplit).
-        intros.
-        exists pref.
-        unfold history2.
-        rewrite Hsplit.
-        rewrite H.
-        
-        assert (get_history s i = l). {
-          unfold history1 in eq_1.
-          specialize (unfold_history s1 s i [] l eq_1).
-          intros.
-          symmetry.
-          assumption.
-        }
-        
-        rewrite H1.
-        reflexivity.
-      - intros.
-        destruct H as [pref Hconcat].
-        assert (incl history1 history1). {
-          apply incl_refl.
-        }
-        
-        apply incl_appr with (m := pref) in H.
-        rewrite <- Hconcat in H.
-        assumption.
->>>>>>> 68c83a57
     Qed.
 
     Lemma history_no_self_reference
@@ -2925,8 +2856,6 @@
       unfold state_gt in H.
       intuition.
     Qed.
-<<<<<<< HEAD
-=======
     
     Existing Instance state_lt_equivocation.
     
@@ -2996,5 +2925,4 @@
    Existing Instance observable_shallow.
    Existing Instance observable_full.
    
->>>>>>> 68c83a57
 End Equivocation.