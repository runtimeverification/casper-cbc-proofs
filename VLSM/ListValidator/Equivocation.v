--- conflicted
+++ resolved
@@ -923,924 +923,6 @@
         + assumption.
     Qed.
 
-<<<<<<< HEAD
-    Lemma input_to_history
-      (s : state)
-      (si : state)
-      (m : message)
-      (tr : list transition_item)
-      (Htr : finite_protocol_trace preX si tr)
-      (Hlast : last (List.map destination tr) si = s)
-      (Hexists: List.Exists (fun (elem : transition_item) => input elem = Some m) tr) :
-      In (snd m) (get_history s (fst m)).
-    Proof.
-      rewrite Exists_exists in Hexists.
-      destruct Hexists as [x [Hin Hm]].
-      apply in_split in Hin.
-      destruct Hin as [l1 [l2 Hconcat]].
-      remember (last (List.map destination l1) si) as prev_x.
-      specialize (protocol_transition_to preX si x tr l1 l2).
-      intros.
-      specialize (H Hconcat).
-      destruct Htr.
-      specialize (H H0).
-      simpl in H.
-      specialize (input_gets_recorded (l x) prev_x (destination x) m (output x)).
-      intros.
-      simpl in H2.
-      rewrite Heqprev_x in H2.
-      rewrite <- Hm in H2.
-      specialize (H2 (fst m)).
-      specialize (H2 eq_refl).
-      specialize (projection_in_history (destination x) (snd m) (fst m)).
-
-      assert ((snd m) <> Bottom). {
-         unfold protocol_transition in H.
-         destruct H as [Hvalid Htransition].
-         simpl in *.
-         destruct (l x).
-         destruct Hvalid as [Ha [Hb [Hc Hd]]].
-         rewrite Hd in Hm.
-         discriminate Hm.
-         rewrite Hm in Hvalid.
-         destruct Hvalid as [Ha [Hb [Hc [Hd He]]]].
-         assumption.
-      }
-
-      intros.
-      assert ((fst m) <> index_self). {
-        unfold protocol_transition in H.
-        destruct H as [Hvalid Htransition].
-        unfold protocol_valid in Hvalid.
-        simpl in *.
-        destruct (l x).
-        destruct Hvalid as [Ha [Hb [Hc Hd]]].
-        rewrite Hd in Hm.
-        discriminate Hm.
-        rewrite Hm in Hvalid.
-        destruct Hvalid as [Ha [Hb [Hc [Hd He]]]].
-        intuition.
-      }
-
-      specialize (H2 H5).
-      specialize (H2 H).
-      specialize (H4 H3).
-      specialize (state_le_in_futures (destination x) s).
-      intros.
-      assert (in_futures preX (destination x) s). {
-               unfold in_futures.
-              specialize (finite_protocol_trace_from_app_iff preX si) as Happ.
-              specialize (Happ (l1 ++ [x]) (l2)).
-              exists l2.
-              split.
-              destruct Happ.
-              rewrite Hconcat in H0.
-              rewrite <- app_assoc in H8.
-              specialize (H8 H0).
-              destruct H8.
-
-              assert (last (List.map destination (l1 ++ [x])) si = destination x). {
-                 rewrite map_app.
-                 rewrite last_app.
-                 simpl.
-                 reflexivity.
-              }
-
-              rewrite <- H10.
-              assumption.
-              rewrite Hconcat in Hlast.
-              rewrite map_app in Hlast.
-              rewrite last_app in Hlast.
-              rewrite map_cons in Hlast.
-              rewrite unroll_last in Hlast.
-              assumption.
-      }
-
-      specialize (H6 H7).
-      apply H6.
-      apply H4.
-      assumption.
-    Qed.
-
-    Lemma send_oracle_prop
-      (s : state)
-      (Hprotocol : protocol_state_prop preX s)
-      (m : message) :
-      has_been_sent_prop X send_oracle s m.
-    Proof.
-      unfold has_been_sent_prop.
-      unfold all_traces_have_message_prop.
-      unfold selected_message_exists_in_all_preloaded_traces.
-      unfold specialized_selected_message_exists_in_all_traces.
-      split.
-      - intros.
-        unfold send_oracle in H.
-        destruct (decide (fst m = index_self)) eqn:eq.
-        2: contradiction H.
-        destruct s eqn:eq_s.
-        + contradiction H.
-        + apply Is_true_eq_true, existsb_exists in H.
-          destruct H as [x [Hin Heq_state]].
-          rewrite e in Hin.
-          specialize (no_bottom_in_history (Something b is) x index_self Hin) as Hxgood.
-          rewrite <- e in Hin.
-          (* Somewhere, the message shows up as somebody's projection *)
-
-          assert (List.Exists (fun elem : (@transition_item _ (type preX)) => project (destination elem) index_self = (snd m)) tr). {
-              apply history_to_projection with (s := s) (si := start) (len := length tr).
-              reflexivity.
-              assumption.
-              rewrite eq_s.
-              assumption.
-              rewrite eq_s.
-              rewrite state_eqb_eq in Heq_state.
-              rewrite Heq_state.
-              rewrite <- e.
-              assumption.
-          }
-
-          (* Among those places, we choose the earliest one *)
-
-          assert (exists (prefix : list transition_item)
-                         (suffix : list transition_item)
-                         (target : transition_item),
-                         tr = prefix ++ [target] ++ suffix /\
-                         project (destination target) index_self = (snd m) /\
-                         ~List.Exists (fun elem : (@transition_item _ (type preX))
-                                        => project (destination elem) index_self = (snd m)) prefix). {
-              rewrite Exists_exists in H.
-              destruct H as [t [Hin' Hproject]].
-              rewrite <- state_eqb_eq in Hproject.
-              assert (exists (t : transition_item), In t tr /\ state_eqb (project (destination t) index_self) (snd m) = true). {
-                exists t.
-                intuition.
-              }
-
-              rewrite <- existsb_exists in H.
-              specialize (existsb_first
-                          tr
-                          (fun x : transition_item => state_eqb (project (destination x) index_self) (snd m))
-                          H).
-              intros.
-              destruct H0 as [prefix [suffix [first [Heqb [Hsplt Hno_earlier]]]]].
-              exists prefix.
-              exists suffix.
-              exists first.
-              split.
-              assumption.
-              split.
-              rewrite <- state_eqb_eq.
-              assumption.
-              rewrite <- Forall_Exists_neg.
-              rewrite Forall_forall.
-              intros.
-              apply In_nth with (d := x0) in H0.
-              destruct H0 as [n [Hless Hnth]].
-              apply existsb_nth with (n := n) (d := x0) in Hno_earlier.
-              rewrite <- Hnth.
-              rewrite state_eqb_neq in Hno_earlier.
-              assumption.
-              assumption.
-          }
-
-          destruct H0 as [prefix [suffix [target [Hsplit [Hproject Hnot_earlier]]]]].
-
-          unfold finite_protocol_trace in Htr.
-          destruct Htr as [Htr Hinitial].
-
-          unfold trace_has_message. rewrite Exists_exists.
-          exists target.
-          split.
-          * rewrite Hsplit.
-            apply in_elt.
-          * destruct prefix.
-            simpl in *.
-
-            assert (protocol_transition
-                    preX
-                    (l target)
-                    (start, (input target))
-                    ((destination target), (output target))). {
-                specialize (first_transition_valid preX start target).
-                intros.
-                apply H0.
-                specialize (finite_protocol_trace_from_prefix preX start tr Htr 1).
-                intros.
-                replace
-                  (@cons (@transition_item (@message index index_listing) (@type (@message index index_listing) preX))
-                    target
-                    nil)
-                  with (list_prefix tr 1)
-                ; try assumption.
-                {
-                  rewrite Hsplit.
-                  simpl.
-                  unfold list_prefix.
-                  destruct suffix; reflexivity.
-                }
-            }
-
-            specialize (new_projection_implies_output_message
-                        (l target)
-                        (start, (input target))
-                        ((destination target), (output target))
-                        H0
-                        (snd m)).
-
-            intros.
-            simpl in H1.
-
-            assert (project start index_self <> snd m). {
-              unfold project.
-              destruct start eqn : eq_start.
-              - unfold initial_state_prop in Hinitial.
-                destruct Hinitial.
-                discriminate H2.
-              - unfold initial_state_prop in Hinitial.
-                destruct Hinitial.
-                inversion H2.
-                assert (project_indexed index_listing all_bottom index_self = Bottom). {
-                  rewrite project_all_bottom.
-                  reflexivity.
-                }
-                rewrite H3.
-                rewrite state_eqb_eq in Heq_state.
-                rewrite Heq_state.
-                intuition.
-            }
-
-            specialize (H1 H2 Hproject).
-            rewrite <- e in H1.
-            rewrite <- surjective_pairing in H1.
-            assumption.
-
-            assert (Hnot_empty : t :: prefix <> []). {
-              intros contra.
-              discriminate contra.
-            }
-
-            specialize (exists_last Hnot_empty).
-            intros.
-
-            destruct X0 as [rem_pref [prev_target Heqprev]].
-            rewrite Heqprev in Hsplit.
-            specialize (finite_ptrace_consecutive_valid_transition preX start tr suffix rem_pref).
-            intros.
-            specialize (H0 prev_target target).
-            specialize (H0 Htr).
-            simpl in *.
-            rewrite <- app_assoc in Hsplit.
-            simpl in Hsplit.
-            specialize (H0 Hsplit).
-            specialize (new_projection_implies_output_message
-                       (l target)
-                       (destination prev_target, (input target))
-                       ((destination target), (output target))
-                       H0
-                       (snd m)).
-            intros.
-            simpl in *.
-            rewrite <- e in H1.
-            rewrite <- surjective_pairing in H1.
-            apply H1.
-            rewrite Heqprev in Hnot_earlier.
-            rewrite <- Forall_Exists_neg in Hnot_earlier.
-            rewrite Forall_app in Hnot_earlier.
-            destruct Hnot_earlier as [left right].
-            rewrite Forall_forall in right.
-            specialize (right prev_target).
-            simpl in *.
-            rewrite e.
-            apply right.
-            intuition.
-            rewrite e.
-            assumption.
-      - unfold send_oracle.
-        intros.
-        remember Hprotocol as Hprotocol'.
-        destruct Hprotocol as [om Hprotocol].
-        specialize (protocol_is_trace preX s om Hprotocol) as Hsome_trace.
-        intros.
-        simpl in *.
-        destruct Hsome_trace.
-        + unfold initial_state_prop in H0.
-          remember H0 as H0'.
-          destruct H0.
-          assert (Hempty : finite_protocol_trace (pre_loaded_with_all_messages_vlsm preX) s []). {
-            unfold finite_protocol_trace.
-            simpl.
-            split.
-            - apply finite_ptrace_empty. assumption.
-            - assumption.
-          }
-
-          specialize (H s [] Hempty).
-          simpl in H.
-          specialize (H eq_refl).
-
-          simpl in H.
-          inversion H.
-        + destruct H0 as [s0 [tr [Hfinite_protocol [Hdest Hmessage]]]].
-          destruct Hmessage.
-          specialize (H s0 tr Hfinite_protocol).
-          assert (Hlst := last_error_destination_last tr s Hdest s0).
-          specialize (H Hlst).
-          assert (can_emit preX m). {
-            specialize (can_emit_from_protocol_trace preX s0 m tr Hfinite_protocol H).
-            intros.
-            assumption.
-          }
-
-          assert ((fst m) = index_self). {
-            apply emitted_messages_only_from_self.
-            assumption.
-          }
-
-          destruct (decide (fst m = index_self)).
-          * assert (s <> Bottom). {
-              apply protocol_prop_no_bottom.
-              assumption.
-            }
-
-            destruct s. elim H2. reflexivity.
-
-            (* Rewrite it as Prop involving In. *)
-
-            assert (In (snd m) (get_history (Something b is) (fst m))). {
-              specialize (output_to_history (Something b is) s0 m tr).
-              intros.
-              specialize (H3 Hfinite_protocol Hlst H).
-              rewrite e.
-              assumption.
-            }
-
-            apply Is_true_iff_eq_true, existsb_exists.
-            exists (snd m).
-            split.
-            assumption.
-            unfold state_eqb.
-            destruct (state_eq_dec (snd m) (snd m)).
-            reflexivity.
-            elim n.
-            reflexivity.
-           * rewrite H1 in n.
-              elim n.
-              reflexivity.
-    Qed.
-
-    Lemma receive_oracle_prop
-      (s : state)
-      (Hprotocol : protocol_state_prop preX s)
-      (m : message) :
-      has_been_received_prop X receive_oracle s m.
-    Proof.
-      unfold has_been_received_prop.
-      unfold all_traces_have_message_prop.
-      unfold selected_message_exists_in_all_preloaded_traces.
-      unfold specialized_selected_message_exists_in_all_traces.
-      split.
-      - intros.
-        unfold receive_oracle in H.
-        destruct (decide (fst m = index_self)) eqn:eq.
-        + contradiction H.
-        + destruct s eqn:eq_s.
-          * contradiction H.
-          * apply Is_true_iff_eq_true, existsb_exists in H.
-            destruct H as [x [Hin Heq_state]].
-          (* Somewhere, the message shows up as somebody's projection *)
-
-          assert (List.Exists (fun elem : (@transition_item _ (type preX)) => project (destination elem) (fst m) = (snd m)) tr). {
-              apply history_to_projection with (s := s) (si := start) (len := length tr).
-              reflexivity.
-              assumption.
-              rewrite eq_s.
-              assumption.
-              rewrite eq_s.
-              rewrite state_eqb_eq in Heq_state.
-              rewrite Heq_state.
-              assumption.
-          }
-
-          (* Among those places, we choose the earliest one *)
-
-          assert (exists (prefix : list transition_item)
-                         (suffix : list transition_item)
-                         (target : transition_item),
-                         tr = prefix ++ [target] ++ suffix /\
-                         project (destination target) (fst m) = (snd m) /\
-                         ~List.Exists (fun elem : (@transition_item _ (type preX))
-                                        => project (destination elem) (fst m) = (snd m)) prefix). {
-              rewrite Exists_exists in H.
-              destruct H as [t [Hin' Hproject]].
-              rewrite <- state_eqb_eq in Hproject.
-              assert (exists (t : transition_item), In t tr /\ state_eqb (project (destination t) (fst m)) (snd m) = true). {
-                exists t.
-                intuition.
-              }
-
-              rewrite <- existsb_exists in H.
-              specialize (existsb_first
-                          tr
-                          (fun x : transition_item => state_eqb (project (destination x) (fst m)) (snd m))
-                          H).
-              intros.
-              destruct H0 as [prefix [suffix [first [Heqb [Hsplt Hno_earlier]]]]].
-              exists prefix.
-              exists suffix.
-              exists first.
-              split.
-              assumption.
-              split.
-              rewrite <- state_eqb_eq.
-              assumption.
-              rewrite <- Forall_Exists_neg.
-              rewrite Forall_forall.
-              intros.
-              apply In_nth with (d := x0) in H0.
-              destruct H0 as [nn [Hless Hnth]].
-              apply existsb_nth with (n := nn) (d := x0) in Hno_earlier.
-              rewrite <- Hnth.
-              rewrite state_eqb_neq in Hno_earlier.
-              assumption.
-              assumption.
-          }
-
-        unfold trace_has_message. rewrite Exists_exists.
-        destruct H0 as [prefix [suffix [target [Hconcat [Hproject Hno_earlier]]]]].
-
-        exists target.
-        split.
-        rewrite Hconcat.
-        apply in_elt.
-
-        remember (last (List.map destination prefix) start) as prev_target.
-        assert (Hptransition: protocol_transition preX (l target) (prev_target, input target) (destination target, output target)). {
-            specialize (protocol_transition_to preX start target tr prefix suffix Hconcat) as Himp.
-            destruct Htr.
-            specialize (Himp H0).
-            rewrite Heqprev_target.
-            assumption.
-        }
-
-        specialize new_projection_implies_input_message as Hchange.
-        specialize (Hchange (l target) (prev_target, input target) (destination target, output target)).
-        specialize (Hchange Hptransition (fst m) n (snd m)).
-        simpl in *.
-
-        assert (Hold: project prev_target (fst m) <> snd m). {
-          destruct prefix eqn : eq_prefix.
-          - simpl in *.
-            rewrite Heqprev_target.
-            assert (Hnot_bottom : snd m <> Bottom). {
-              specialize (no_bottom_in_history s x (fst m)).
-              intros.
-              rewrite eq_s in H0.
-              specialize (H0 Hin).
-              rewrite state_eqb_eq in Heq_state.
-              rewrite <- Heq_state in H0.
-              assumption.
-            }
-
-            unfold project.
-            destruct Htr as [_ Hinit].
-            simpl in Hinit.
-            unfold initial_state_prop in Hinit.
-            destruct Hinit as [cv Hinit].
-            rewrite Hinit.
-            rewrite project_all_bottom.
-            intuition.
-          -
-          assert (Hnot_empty: prefix <> []). {
-            rewrite eq_prefix.
-            intros contra.
-            discriminate contra.
-          }
-
-          specialize (exists_last Hnot_empty).
-          intros.
-
-            destruct X0 as [prefix' [lst Hprefix]].
-            assert (prev_target = destination lst). {
-              rewrite Heqprev_target.
-              rewrite <- eq_prefix.
-              rewrite Hprefix.
-              rewrite map_app.
-              rewrite last_app.
-              simpl.
-              reflexivity.
-            }
-            rewrite H0.
-            rewrite <- Forall_Exists_neg in Hno_earlier.
-            rewrite Forall_forall in Hno_earlier.
-            specialize (Hno_earlier lst).
-            apply Hno_earlier.
-            rewrite <- eq_prefix.
-            rewrite Hprefix.
-            apply in_elt.
-        }
-        specialize (Hchange Hold Hproject).
-        rewrite <- surjective_pairing in Hchange.
-        assumption.
-      - intros.
-        unfold receive_oracle.
-        remember Hprotocol as Hprotocol'.
-        destruct Hprotocol as [om Hprotocol].
-        specialize (protocol_is_trace preX s om Hprotocol) as Hsome_trace.
-        intros.
-        simpl in *.
-        destruct Hsome_trace eqn : trace_eq.
-        + unfold vinitial_state_prop in v. unfold Common.initial_state_prop in v. simpl in v.
-          unfold initial_state_prop in v.
-          remember v as v'.
-          destruct v.
-          assert (Hempty : finite_protocol_trace (pre_loaded_with_all_messages_vlsm preX) s []). {
-            unfold finite_protocol_trace.
-            simpl.
-            split.
-            - apply finite_ptrace_empty. assumption.
-            - assumption.
-          }
-
-          specialize (H s [] Hempty).
-          simpl in H.
-          specialize (H eq_refl).
-
-          simpl in H.
-          inversion H.
-        + destruct e as [start [tr [Hprotocol_tr [Hdest Hothers]]]].
-          destruct trace_eq.
-          specialize (H start tr Hprotocol_tr).
-          assert (Hlst := last_error_destination_last tr s Hdest start).
-          specialize (H Hlst).
-          unfold trace_has_message in H. rewrite Exists_exists in H.
-          destruct H as [x [Hin Hm]].
-          apply in_split in Hin.
-          destruct Hin as [l1 [l2 Hconcat]].
-          remember (last (List.map destination l1) start) as prev_x.
-
-          assert (protocol_transition preX (l x) (prev_x, input x) (destination x, output x)). {
-            destruct Hprotocol_tr.
-            specialize (protocol_transition_to preX start x tr l1 l2 Hconcat H) as Himp.
-            rewrite Heqprev_x.
-            assumption.
-          }
-
-          destruct (decide (fst m = index_self)).
-          * unfold protocol_transition in H.
-            destruct H as [Hvalid Htransition].
-            unfold protocol_valid in Hvalid.
-            destruct Hvalid as [Hpstate [_ Hvalid']].
-            simpl in *.
-            destruct (l x) eqn : eq_l.
-            {
-              destruct Hvalid' as [_ Hnoinput].
-              rewrite Hm in Hnoinput.
-              discriminate Hnoinput.
-            }
-            { rewrite Hm in Hvalid'.
-              destruct Hvalid' as [_ [_ Hdiff]].
-              elim Hdiff.
-              symmetry.
-              assumption.
-            }
-          * specialize (input_gets_recorded (l x) prev_x (destination x) m (output x) (fst m)) as Hrecorded.
-            intros.
-            rewrite Hm in H.
-            specialize (Hrecorded eq_refl n H).
-            specialize (projection_in_history (destination x) (snd m) (fst m)) as Hproject.
-            intros.
-
-            assert (Hnot_bottom: snd m <> Bottom). {
-              unfold protocol_transition in H.
-              unfold protocol_valid in H.
-              simpl in H.
-              destruct (l x).
-              - destruct H as [Hleft Hright].
-                inversion Hright.
-                destruct Hleft as [Ha [Hb [Hc Hd]]].
-                discriminate Hd.
-              - destruct H as [Hleft Hright].
-                destruct Hleft as [Ha [Hb [Hc [Hd He]]]].
-                assumption.
-            }
-
-            specialize (Hproject Hnot_bottom Hrecorded).
-            specialize (state_le_in_futures (destination x) s) as Hpersists.
-            intros.
-
-            assert (Hfutures: in_futures preX (destination x) s). {
-              unfold in_futures.
-              specialize (finite_protocol_trace_from_app_iff preX start) as Happ.
-              specialize (Happ (l1 ++ [x]) (l2)).
-              exists l2.
-              split.
-              destruct Happ.
-              destruct Hprotocol_tr.
-              rewrite Hconcat in H2.
-              rewrite <- app_assoc in H1.
-              specialize (H1 H2).
-              destruct H1.
-
-              assert (last (List.map destination (l1 ++ [x])) start = destination x). {
-                 rewrite map_app.
-                 rewrite last_app.
-                 simpl.
-                 reflexivity.
-              }
-
-              rewrite <- H5.
-              assumption.
-              rewrite Hconcat in Hlst.
-              rewrite map_app in Hlst.
-              rewrite last_app in Hlst.
-              rewrite map_cons in Hlst.
-              rewrite unroll_last in Hlst.
-              assumption.
-            }
-
-            specialize (Hpersists Hfutures (fst m) _ Hproject).
-            apply Is_true_iff_eq_true, existsb_exists.
-            exists (snd m).
-            split; try assumption.
-            rewrite state_eqb_eq.
-            reflexivity.
-    Qed.
-
-    Lemma not_send_oracle_prop
-      (s : state)
-      (Hprotocol : protocol_state_prop preX s)
-      (m : message) :
-      has_not_been_sent_prop X not_send_oracle s m.
-    Proof.
-      intros.
-      unfold has_not_been_sent_prop.
-      unfold no_traces_have_message_prop.
-      unfold selected_message_exists_in_no_preloaded_trace,
-          specialized_selected_message_exists_in_no_trace,
-          trace_has_message.
-      split.
-      - intros.
-        unfold not_send_oracle in H.
-        rewrite <- Forall_Exists_neg.
-        rewrite Forall_forall.
-        intros.
-        intros contra.
-        assert (In (snd m) (get_history s index_self)). {
-          specialize (output_to_history s start m tr).
-          intros.
-          specialize (H1 Htr Hlast).
-          assert (List.Exists (fun elem : transition_item => output elem = Some m) tr). {
-            rewrite Exists_exists.
-            exists x.
-            split.
-            assumption.
-            assumption.
-          }
-          specialize (H1 H2).
-          assumption.
-        }
-        unfold send_oracle in H.
-        destruct (decide (fst m = index_self)).
-        + destruct s.
-          * simpl in H1.
-            assumption.
-          * apply negb_prop_intro, Is_true_iff_eq_true in H.
-            rewrite negb_true_iff, existsb_forall in H.
-            specialize (H (snd m)).
-            rewrite <- e in H1.
-            specialize (H H1).
-            rewrite state_eqb_neq in H.
-            elim H.
-            reflexivity.
-        + specialize (emitted_messages_only_from_self m).
-          assert (can_emit preX m). {
-             specialize (can_emit_from_protocol_trace preX start m tr Htr).
-             intros.
-             apply H2.
-             apply Exists_exists.
-             exists x.
-             split.
-             assumption.
-             assumption.
-          }
-          intros.
-          specialize (H3 H2).
-          elim n.
-          assumption.
-      - intros.
-        unfold not_send_oracle.
-        intro send_oracle_eq.
-        + exfalso.
-          specialize (send_oracle_prop s Hprotocol m).
-          intros.
-          unfold has_been_sent_prop in H0.
-          unfold all_traces_have_message_prop in H0.
-          destruct H0.
-          specialize (H0 send_oracle_eq).
-          simpl in *.
-          specialize (protocol_is_trace preX).
-          simpl.
-          intros.
-          destruct Hprotocol as [Hleft Hright].
-          specialize (H2 s Hleft Hright).
-          destruct H2.
-          * specialize (H0 s []).
-            simpl in *.
-            assert (finite_protocol_trace (pre_loaded_with_all_messages_vlsm X) s []). {
-                unfold finite_protocol_trace.
-                simpl.
-                split.
-                - apply finite_ptrace_empty.
-                  unfold protocol_state_prop.
-                  exists Hleft.
-                  assumption.
-                - assumption.
-            }
-
-            specialize (H0 H3 eq_refl).
-            unfold trace_has_message in H0.
-            rewrite Exists_exists in H0.
-            simpl in H0.
-            destruct H0 as [x [Hfalse Hother]].
-            assumption.
-          * destruct H2 as [start [tr [Htr Hothers]]].
-            destruct Hothers as [Hdest Houtput].
-            assert (Hlst := last_error_destination_last tr s Hdest start).
-            specialize (H start tr Htr Hlst).
-            specialize (H0 start tr Htr Hlst).
-            unfold trace_has_message in H0. rewrite Exists_exists in H0.
-            destruct H0 as [x [Hin Hm]].
-            rewrite <- Forall_Exists_neg in H.
-            rewrite Forall_forall in H.
-            specialize (H x Hin).
-            elim H.
-            assumption.
-    Qed.
-
-    Lemma not_receive_oracle_prop
-      (s : state)
-      (Hprotocol : protocol_state_prop preX s)
-      (m : message) :
-      has_not_been_received_prop X not_receive_oracle s m.
-     Proof.
-      intros.
-      unfold has_not_been_received_prop.
-      unfold no_traces_have_message_prop.
-      unfold selected_message_exists_in_no_preloaded_trace,
-          specialized_selected_message_exists_in_no_trace,
-          trace_has_message.
-      split.
-      - intros.
-        unfold not_receive_oracle in H.
-        rewrite <- Is_true_iff_eq_true in H.
-        apply not_true_is_false in H.
-        rewrite <- Forall_Exists_neg.
-        rewrite Forall_forall.
-        intros.
-        intros contra.
-        assert (In (snd m) (get_history s (fst m))). {
-          specialize (input_to_history s start m tr).
-          intros.
-          specialize (H1 Htr Hlast).
-          assert (List.Exists (fun elem : transition_item => input elem = Some m) tr). {
-            rewrite Exists_exists.
-            exists x.
-            split.
-            assumption.
-            assumption.
-          }
-          specialize (H1 H2).
-          assumption.
-        }
-        unfold receive_oracle in H.
-        destruct (decide (fst m = index_self)).
-        * apply in_split in H0.
-          destruct H0 as [l1 [l2 Hconcat]].
-          remember (last (List.map destination l1) start) as prev_x.
-          specialize (protocol_transition_to preX start x tr l1 l2 Hconcat).
-          destruct Htr.
-          intros.
-          specialize (H3 H0).
-          simpl in *.
-          unfold protocol_transition in H3.
-          destruct H3 as [Hvalid Htransition].
-          unfold protocol_valid in Hvalid.
-          simpl in *.
-          destruct (l x).
-          destruct Hvalid as [Ha [Hb [Hc Hd]]].
-          rewrite Hd in contra.
-          discriminate contra.
-          rewrite contra in Hvalid.
-          destruct Hvalid as [Ha [Hb [Hc [Hd He]]]].
-          elim He.
-          symmetry.
-          assumption.
-        * rewrite existsb_forall in H.
-          specialize (H (snd m) H1).
-          rewrite state_eqb_neq in H.
-          elim H.
-          reflexivity.
-      - intros.
-        unfold not_receive_oracle.
-        intro receive_oracle_eq.
-        + exfalso.
-          specialize (receive_oracle_prop s Hprotocol m).
-          intros.
-          unfold has_been_received_prop in H0.
-          unfold all_traces_have_message_prop in H0.
-          destruct H0.
-          specialize (H0 receive_oracle_eq).
-          simpl in *.
-          specialize (protocol_is_trace preX).
-          simpl.
-          intros.
-          destruct Hprotocol as [Hleft Hright].
-          specialize (H2 s Hleft Hright).
-          destruct H2.
-          * specialize (H0 s []).
-            simpl in *.
-            assert (finite_protocol_trace (pre_loaded_with_all_messages_vlsm X) s []). {
-                unfold finite_protocol_trace.
-                simpl.
-                split.
-                - apply finite_ptrace_empty.
-                  unfold protocol_state_prop.
-                  exists Hleft.
-                  assumption.
-                - assumption.
-            }
-
-            specialize (H0 H3 eq_refl).
-            unfold trace_has_message in H0.
-            rewrite Exists_exists in H0.
-            simpl in H0.
-            destruct H0 as [x [Hfalse Hother]].
-            assumption.
-          * destruct H2 as [start [tr [Htr Hothers]]].
-            destruct Hothers as [Hdest Houtput].
-            assert (Hlst := last_error_destination_last tr s Hdest start).
-            specialize (H start tr Htr Hlst).
-            specialize (H0 start tr Htr Hlst).
-            unfold trace_has_message in H0.
-            rewrite Exists_exists in H0.
-            destruct H0 as [x [Hin Hm]].
-            rewrite <- Forall_Exists_neg in H.
-            rewrite Forall_forall in H.
-            specialize (H x Hin).
-            elim H.
-            assumption.
-    Qed.
-
-    Global Instance has_been_sent_lv : (has_been_sent_capability X) := {
-      has_been_sent := send_oracle;
-      proper_sent := send_oracle_prop;
-      proper_not_sent := not_send_oracle_prop;
-    }.
-
-   Global Instance has_been_received_lv : (has_been_received_capability X) := {
-      has_been_received := receive_oracle;
-      proper_received := receive_oracle_prop;
-      proper_not_received := not_receive_oracle_prop;
-    }.
-
-    Definition get_messages_from_history (s : state) (i : index) : set message :=
-      List.map (pair i) (get_history s i).
-
-    Definition get_sent_messages (s : state) : set message :=
-      get_messages_from_history s index_self.
-
-    Definition get_messages (s : state) : set message :=
-      let all := List.map (get_messages_from_history s) index_listing in
-      List.fold_right (@set_union message mdec) [] all.
-
-    Definition get_received_messages (s : state) : set message :=
-      set_diff mdec (get_messages s) (get_sent_messages s).
-
-    Lemma get_iff_history
-      (s : state)
-      (m : message) :
-      In m (get_messages_from_history s (fst m)) <-> In (snd m) (get_history s (fst m)).
-    Proof.
-      split.
-      - intros.
-        unfold get_messages_from_history in H.
-        rewrite in_map_iff in H.
-        destruct H as [x [Heq Hinx]].
-        rewrite <- Heq.
-        simpl.
-        assumption.
-      - intros.
-        unfold get_messages_from_history.
-        rewrite in_map_iff.
-        exists (snd m).
-        split.
-        + rewrite surjective_pairing.
-          reflexivity.
-        + assumption.
-    Qed.
-
-=======
->>>>>>> 411e16cd
     Lemma sent_set_equiv_send_oracle
       (s : state)
       (Hprotocol : protocol_state_prop preX s)
@@ -2007,168 +1089,6 @@
              reflexivity.
       Qed.
 
-<<<<<<< HEAD
-    Lemma in_history_is_protocol
-      (s s': state)
-      (Hprotocol : protocol_state_prop preX s)
-      (Hin : In s'(get_history s index_self)) :
-      protocol_state_prop preX s'.
-    Proof.
-      assert (send_oracle s (index_self, s')). {
-        unfold send_oracle.
-        simpl.
-        destruct (decide (index_self = index_self)).
-        - apply Is_true_iff_eq_true.
-          rewrite existsb_exists.
-          exists s'.
-          split.
-          assumption.
-          rewrite state_eqb_eq.
-          reflexivity.
-        - elim n. reflexivity.
-      }
-
-      specialize (send_oracle_prop s Hprotocol (index_self, s')).
-      intros.
-      unfold has_been_sent_prop in H0.
-      unfold all_traces_have_message_prop in H0.
-      destruct H0 as [H0 _].
-      specialize (H0 H).
-      unfold protocol_state_prop in Hprotocol.
-      destruct Hprotocol as [om Hprotocol].
-      specialize (protocol_is_trace preX s om Hprotocol).
-      intros.
-      destruct H1.
-      - simpl in *.
-        unfold vinitial_state_prop in H1.
-        simpl in H1.
-        unfold initial_state_prop in H1.
-        destruct H1 as [cv Heqinit].
-        rewrite Heqinit in Hin.
-        unfold get_history in Hin.
-        unfold last_recorded in Hin.
-        rewrite project_all_bottom in Hin.
-        simpl in Hin.
-        exfalso.
-        assumption.
-      - destruct H1 as [si [tr [Htr [Hdest Hm]]]].
-        specialize (H0 si tr Htr).
-
-        assert (Hlst := last_error_destination_last tr s Hdest si).
-
-        specialize (H0 Hlst).
-        unfold trace_has_message in H0.
-        rewrite Exists_exists in H0.
-        destruct H0 as [x [Hin_x Houtput]].
-        apply in_split in Hin_x.
-        destruct Hin_x as [l1 [l2 Hconcat]].
-
-        remember (last (List.map destination l1) si) as prev_x.
-        destruct Htr.
-        specialize (protocol_transition_to preX si x tr l1 l2 Hconcat H0).
-        intros.
-        simpl in H2.
-
-        unfold protocol_transition in H2.
-        destruct H2 as [Hvalid Htransition].
-        unfold protocol_valid in Hvalid.
-        destruct Hvalid as [Hneed Hother].
-
-        assert (last (map destination l1) si = s'). {
-          simpl in *.
-          unfold vtransition in Htransition.
-          simpl in *.
-          destruct (l x) eqn : eq_l.
-          - inversion Htransition.
-            rewrite Houtput in H4.
-            inversion H4.
-            reflexivity.
-          - destruct (input x).
-            + inversion Htransition.
-              rewrite Houtput in H4.
-              discriminate H4.
-            + inversion Htransition.
-              rewrite Houtput in H4.
-              discriminate H4.
-        }
-        rewrite <- H2.
-        assumption.
-    Qed.
-
-    Definition state_gt
-      (s1 s2 : state)
-      : Prop
-      := state_lt s2 s1.
-
-    Lemma state_gt_tran
-      (s1 s2 s3 : state)
-      (H12 : state_gt s1 s2)
-      (H23 : state_gt s2 s3)
-      : state_gt s1 s3.
-    Proof.
-      unfold state_gt in *.
-      specialize (state_lt_tran s3 s2 s1).
-      intros.
-      intuition.
-    Qed.
-
-    Lemma get_history_self_Lsorted_le
-      (s : state)
-      (Hprotocol : protocol_state_prop preX s) :
-      LocallySorted state_gt (get_history s index_self).
-    Proof.
-      remember ((get_history s index_self)) as history.
-      symmetry in Heqhistory.
-      generalize dependent s.
-      induction history.
-      - intros.
-        apply LSorted_nil.
-      - intros.
-        destruct history; try apply LSorted_cons1.
-        specialize (IHhistory a).
-        specialize (in_history_is_protocol s a Hprotocol) as Hprotocola .
-        spec Hprotocola.
-        { rewrite Heqhistory. left. reflexivity. }
-        spec IHhistory Hprotocola.
-        apply LSorted_consn.
-        + apply IHhistory.
-          symmetry.
-          apply unfold_history with (s1 := s) (pref := []). assumption.
-        + apply unfold_history_cons_iff in Heqhistory.
-          destruct Heqhistory as [Ha Heqhistory].
-          subst a.
-          symmetry in Heqhistory.
-          specialize (no_bottom_in_history (project s index_self) s0 index_self) as Hnb.
-          rewrite Heqhistory in Hnb.
-          spec Hnb; try (left; reflexivity).
-          apply unfold_history_cons_iff in Heqhistory.
-          destruct Heqhistory as [Hs0 Heqhistory].
-          subst s0.
-          unfold state_gt.
-          apply state_lt_last_sent; assumption.
-    Qed.
-
-    Lemma get_history_comparable
-      (s s1 s2 : state)
-      (Hprotocol : protocol_state_prop preX s)
-      (Hs1 : In s1 (get_history s index_self))
-      (Hs2 : In s2 (get_history s index_self))
-      : s1 = s2 \/ state_lt s1 s2 \/ state_lt s2 s1.
-    Proof.
-      remember (get_history s index_self) as history.
-      specialize (lsorted_pair_wise_unordered history state_gt).
-      intros.
-      spec H.
-      rewrite Heqhistory.
-      apply get_history_self_Lsorted_le.
-      assumption.
-      specialize (H state_gt_tran s1 s2 Hs1 Hs2).
-      unfold state_gt in H.
-      intuition.
-    Qed.
-
-=======
->>>>>>> 411e16cd
     Fixpoint get_observations (target : index) (d : nat) (s : state) : set state :=
       match s with
       | Bottom => []
