Require Import Bool List ListSet Reals FinFun RelationClasses Relations Relations_1 Sorting.
Require Import Lia.
Import ListNotations.
From CasperCBC
Require Import
  Lib.Preamble
  Lib.ListExtras
  Lib.ListSetExtras
  Lib.SortedLists
  VLSM.Common
  VLSM.Composition
  VLSM.Equivocation
  VLSM.ListValidator.ListValidator
  VLSM.ObservableEquivocation
  CBC.Common
  CBC.Equivocation.

Section Equivocation.

Context
  {index : Type}
  {index_self : index}
  {index_listing : list index}
  {Hfinite : Listing index_listing}
  {idec : EqDecision index}
  (est : state -> bool -> Prop)
  (X := @VLSM_list _ index_self index_listing idec est)
  (preX := pre_loaded_with_all_messages_vlsm X)
  (Xtype := type preX)
  {mdec : EqDecision (@message index index_listing)}
  {Mindex : Measurable index}
  {Rindex : ReachableThreshold index}.
  
  Local Notation get_history' := (@get_history index index_listing idec).
  Local Notation last_sent' := (@last_sent index index_self index_listing idec).
  (* Definition list_message_equivocation_evidence : message_equivocation_evidence message index. *)

<<<<<<< HEAD
=======
  Definition state_eqb (s1 s2 : state) : bool :=
    match @state_eq_dec _ index_listing s1 s2 with
    | left _ => true
    | right _ => false
    end.

  Lemma state_eqb_eq (s1 s2 : state) :
    (state_eqb s1 s2) = true <-> s1 = s2.
  Proof.
    unfold state_eqb.
    split.
    - destruct (state_eq_dec s1 s2).
      + intuition.
      + intros. discriminate H.
    - intros.
      destruct (state_eq_dec s1 s2);
      intuition.
  Qed.

  Lemma state_eqb_neq (s1 s2 : state) :
    (state_eqb s1 s2) = false <-> s1 <> s2.
  Proof.
    unfold state_eqb.
    split;
    destruct (state_eq_dec s1 s2);
    intuition.
  Qed.

  Definition send_oracle (s : state) (m : message)  : bool :=
    let who := fst m in
    let what := snd m in
    match decide (who = index_self) with
    | right _ => false
    | left _ => existsb (state_eqb what) (get_history s who)
    end.

  Global Instance send_oracle_dec
    : RelDecision send_oracle
    := fun s m => bool_decision.

  Definition receive_oracle (s : state) (m : message) : bool :=
    let who := fst m in
    let what := snd m in
    match decide (who = index_self) with
    | left _ => false
    | right _ => existsb (state_eqb what) (get_history s who)
    end.

  Global Instance receive_oracle_dec
    : RelDecision receive_oracle
    := fun s m => bool_decision.

    Definition not_send_oracle (s : state) (m : message)  : Prop :=
      ~ send_oracle s m.

    Definition not_receive_oracle (s : state) (m : message) : Prop :=
      ~ receive_oracle s m.

>>>>>>> 28eeee9b
    Lemma protocol_no_bottom
      (s : protocol_state preX) :
      (proj1_sig s) <> Bottom.
    Proof.
      destruct s.
      simpl.
      destruct p.
      remember (x, x0) as gigi.
      generalize dependent x0.
      generalize dependent x.
      induction H.
      - intros.
        simpl in *.
        destruct is.
        simpl in *.
        unfold initial_state_prop in i.
        destruct i.
        unfold s.
        inversion Heqgigi.
        subst.
        discriminate.
      - intros.
        simpl in *.
        unfold s.
        inversion Heqgigi.
        unfold s.
        discriminate.
      - destruct l eqn : eq.
        + intros.
          simpl in *.
          inversion Heqgigi.
          unfold update_consensus.
          unfold update_state.
          assert (dif : s <> Bottom). {
            apply IHprotocol_prop1 with (x0 := _om).
            reflexivity.
          }
          destruct s.
          * assumption.
          * simpl in *.
            discriminate.
         + intros.
           simpl in *.
           assert (dif : s <> Bottom). {
            apply IHprotocol_prop1 with (x0 := _om).
            reflexivity.
          }
          destruct om.
          inversion Heqgigi.
          * unfold update_state.
            destruct s.
            assumption.
            discriminate.
          * inversion Heqgigi.
            destruct s.
            elim dif.
            reflexivity.
            rewrite <- H2.
            discriminate.
    Qed.

    Lemma protocol_prop_no_bottom :
      forall (s : state)
             (Hprotocol_prop : protocol_state_prop preX s),
             s <> Bottom.
    Proof.
      intros.
      remember (exist _ s Hprotocol_prop) as protocol_s.
      assert (s = proj1_sig protocol_s).
        - inversion Heqprotocol_s. simpl. reflexivity.
        - rewrite H. apply protocol_no_bottom.
    Qed.

    Lemma output_gets_recorded :
      forall (l : label)
             (s1 s2 : state)
             (m1 : option message)
             (m2 : message)
             (som1 := (s1, m1))
             (som2 := (s2, Some m2))
             (Hprotocol : protocol_transition preX l som1 som2),
             project s2 index_self = snd m2.
    Proof.
      intros.
      unfold protocol_transition in Hprotocol.
      destruct Hprotocol as [pr_valid_prop transition_prop].
      unfold protocol_valid in pr_valid_prop.
      simpl in *.
      unfold transition in transition_prop.
      destruct l eqn : l_eq.
      - unfold som2 in transition_prop.
        inversion transition_prop.
        simpl.
        assert (project (update_consensus (update_state s1 s1 index_self) c) index_self
                = project (update_state s1 s1 index_self) index_self). {
                  symmetry.
                  apply (@update_consensus_clean index index_listing _ _).
                }
       rewrite H.
       apply (@project_same index index_listing Hfinite _ _).
       apply protocol_prop_no_bottom.
       destruct pr_valid_prop.
       assumption.
       - destruct m1 eqn : m1_eq.
         + inversion transition_prop.
         + inversion transition_prop.
    Qed.

    Lemma input_gets_recorded :
      forall (l : label)
             (s1 s2 : state)
             (m1 : message)
             (m2 : option message)
             (i : index)
             (som1 := (s1, Some m1))
             (som2 := (s2, m2))
             (Hmi : fst m1 = i)
             (Hnot_self : i <> index_self)
             (Hprotocol : protocol_transition preX l som1 som2),
             project s2 i = snd m1.
    Proof.
      intros.
      unfold protocol_transition in Hprotocol.
      destruct Hprotocol as [pr_valid_prop transition_prop].
      unfold protocol_valid in pr_valid_prop.
      simpl in *.
      unfold transition in transition_prop.
      unfold som2 in transition_prop.
      destruct l eqn : l_eq.
      - inversion transition_prop.
        rewrite <- Hmi in Hnot_self.
        elim Hnot_self.
        destruct pr_valid_prop as [_ [_ [_ Hno_input]]].
        discriminate Hno_input.
       - inversion transition_prop.
         rewrite Hmi.
         rewrite @project_same.
         reflexivity.
         exact Hfinite.
         apply protocol_prop_no_bottom.
         destruct pr_valid_prop as [Hprotocol Hothers].
         assumption.
    Qed.

    Lemma depth_redundancy :
      forall (s : state)
             (i : index)
             (d : nat)
             (Hbig : d >= depth s),
        rec_history s i d = rec_history s i (@depth index index_listing s).
    Proof.
      intros.
      remember (depth s) as dpth.
      generalize dependent s. generalize dependent d.
      induction dpth using (well_founded_induction lt_wf); intros.
      destruct s.
      - simpl. unfold rec_history.
         destruct d; destruct dpth; reflexivity.
      - destruct dpth.
        + unfold depth in Heqdpth. lia.
        + destruct d.
          * lia.
          * simpl. f_equal.
            {
              unfold last_recorded.
              pose (depth (project_indexed index_listing is i)) as dlst.
              pose (@depth_parent_child index index_listing Hfinite _ is b i) as Hdlst.
              apply eq_trans with (rec_history (project_indexed index_listing is i) i dlst).
              -
                apply H; lia.
              - symmetry. apply H; lia.
            }
    Qed.

    Lemma history_oblivious:
      forall (s : state)
             (news : state)
             (i : index)
             (j : index)
             (Hdif : j <> i),
             get_history' s i = get_history' (update_state s news j) i.
    Proof.
      intros.
      unfold get_history'.
      destruct s.
      - simpl. reflexivity.
      - simpl.
        assert ((last_recorded index_listing is i) =
                (last_recorded index_listing (update_indexed index_listing is j news) i)). {
                  unfold last_recorded.
                  symmetry.
                  apply update_indexed_different.
                  assumption.
                  split.
                  apply ((proj2 Hfinite) j).
                  apply ((proj2 Hfinite) i).
                }
        rewrite H.
        reflexivity.
    Qed.

    Lemma history_disregards_cv :
        forall (s : state)
               (cv : bool)
               (i : index),
          get_history' (update_consensus s cv) i = get_history' s i.
    Proof.
      intros.
      unfold update_consensus.
      destruct s.
      - reflexivity.
      - reflexivity.
    Qed.

    Lemma history_append
      (s : state)
      (news : state)
      (Hno_bottom_s : s <> Bottom)
      (Hno_bottom_news : news <> Bottom)
      (i : index)
      (Hvalidity : project news i = project s i) :
      get_history' (update_state s news i) i = (news :: get_history' s i).
    Proof.
      intros.
      unfold update_state.
      destruct s eqn : s_eq.
      - elim Hno_bottom_s. reflexivity.
      - unfold get_history'.
        unfold last_recorded.

        assert ((project_indexed index_listing (update_indexed index_listing is i news) i) =
                 news). {
          apply update_indexed_same.
          reflexivity.
          apply ((proj2 Hfinite) i).
        }

        rewrite H.
        destruct news eqn : news_eq.
        + elim Hno_bottom_news.
          reflexivity.
        + unfold rec_history at 1.
          simpl in *.
          assert ((depth (Something b0 is0)) >= (S (depth (project_indexed index_listing is i)))). {
            rewrite <- Hvalidity.
            apply (@depth_parent_child index index_listing Hfinite).
          }

          assert (exists x, depth (Something b0 is0) = S x /\ x >= depth (project_indexed index_listing is i)). {
            destruct (depth (Something b0 is0)).
            lia.
            exists n.
            split.
            reflexivity.
            lia.
          }
          destruct H1 as [x [Heqx Hineqx]].
          rewrite Heqx.
          unfold last_recorded.
          rewrite Hvalidity.
          specialize (depth_redundancy (project_indexed index_listing is i) i).
          intros.
          specialize (H1 x Hineqx).
          rewrite <- H1.
          reflexivity.
    Qed.

    Lemma unfold_history
      (s1 s2 : state)
      (i : index)
      (pref suff : list state)
      (Hin : get_history' s1 i = pref ++ [s2] ++ suff) :
      suff = get_history' s2 i.
    Proof.
      generalize dependent s1.
      generalize dependent s2.
      generalize dependent suff.
      generalize dependent pref.
      induction pref.
      - intros. simpl in *.
        unfold get_history' in Hin.
        destruct s1.
        + discriminate Hin.
        + unfold rec_history in Hin.
          destruct (last_recorded index_listing is i).
          * simpl in Hin. discriminate Hin.
          * destruct (depth (Something b0 is0)) eqn : eq_d.
            discriminate Hin.
            inversion Hin.
            unfold get_history'.
            rewrite depth_redundancy.
            reflexivity.
            specialize (@depth_parent_child _ _ Hfinite _ is0 b0 i).
            intros.
            rewrite eq_d in H.
            unfold last_recorded.
            lia.
      - intros.
        unfold get_history' in Hin.
        specialize (IHpref suff s2 a).
        apply IHpref.

        destruct s1.
        + discriminate Hin.
        + unfold rec_history in Hin.
          * destruct (last_recorded index_listing is i).
            simpl in *.
            discriminate Hin.
            destruct (depth (Something b0 is0)) eqn : eq_d.
            discriminate Hin.
            inversion Hin.
            unfold get_history'.
            unfold rec_history.

            rewrite depth_redundancy in H1.
            unfold rec_history.
            assumption.
            specialize (@depth_parent_child _ _ Hfinite _ is0 b0 i).
            intros.
            rewrite eq_d in H.
            unfold last_recorded.
            lia.
    Qed.

    Lemma unfold_history_bottom
      (s : state)
      (i : index)
      (Hnbp : project s i = Bottom)
      : get_history' s i = [].
    Proof.
      destruct s; try reflexivity; simpl in *.
      unfold last_recorded. rewrite Hnbp. reflexivity.
    Qed.

    Lemma unfold_history_cons
      (s : state)
      (i : index)
      (Hnbp : project s i <> Bottom)
      : get_history' s i = project s i :: get_history' (project s i) i.
    Proof.
      assert (Hproject : exists suff, get_history' s i = project s i :: suff).
      { unfold get_history'. unfold project. destruct s; try (elim Hnbp; reflexivity).
        unfold last_recorded.
        destruct (project_indexed index_listing is i) eqn: Hproject; try (elim Hnbp; assumption).
        destruct (depth (Something b0 is0)) eqn:Hdepth.
        - unfold depth in Hdepth. lia.
        - exists (rec_history (last_recorded index_listing is0 i) i n).
          reflexivity.
      }
      destruct Hproject as [suff Hproject].
      specialize (unfold_history s (project s i) i [] suff Hproject) as Hunfold.
      subst. assumption.
    Qed.

    Lemma unfold_history_cons_iff
      (s : state)
      (i : index)
      (s1 : state)
      (ls : list state)
      (Hcons : get_history' s i = s1 :: ls)
      : s1 = project s i
      /\ ls = get_history' (project s i) i.
    Proof.
      destruct (project s i) eqn : eq_project.
      - unfold get_history' in Hcons.
        destruct s.
        discriminate Hcons.
        unfold last_recorded in Hcons.
        unfold rec_history in Hcons.
        unfold project in eq_project.
        rewrite eq_project in Hcons.
        simpl in Hcons.
        discriminate Hcons.
      - specialize (unfold_history_cons s i).
        intros.
        spec H.
        rewrite eq_project.
        intuition.
        discriminate H0.
        rewrite Hcons in H.
        inversion H.
        split.
        assumption.
        rewrite eq_project.
        reflexivity.
    Qed.

    Lemma history_incl_equiv_suffix
      (s1 s2 : state)
      (i : index)
      (history1 := get_history' s1 i)
      (history2 := get_history' s2 i) :
      incl history1 history2 <->
      exists (pref' : list state), history2 = pref' ++ history1.
   Proof.
    split.
    - intros.
      unfold incl in H.
      destruct history1 eqn : eq_1.
      + simpl in *.
        intros.
        exists history2.
        rewrite app_nil_r.
        reflexivity.
      + specialize (H s).
        simpl in *.
        assert (s = s \/ In s l). {
          left. reflexivity.
        }

        specialize (H H0).
        apply in_split in H.
        destruct H as [pref [suff Hsplit]].
        unfold history2 in Hsplit.
        specialize (unfold_history s2 s i pref suff Hsplit).
        intros.
        exists pref.
        unfold history2.
        rewrite Hsplit.
        rewrite H.

        assert (get_history' s i = l). {
          unfold history1 in eq_1.
          specialize (unfold_history s1 s i [] l eq_1).
          intros.
          symmetry.
          assumption.
        }

        rewrite H1.
        reflexivity.
      - intros.
        destruct H as [pref Hconcat].
        assert (incl history1 history1). {
          apply incl_refl.
        }

        apply incl_appr with (m := pref) in H.
        rewrite <- Hconcat in H.
        assumption.
    Qed.

    Lemma history_no_self_reference
      (s : state)
      (i : index)
      : ~ In s (get_history' s i).
    Proof.
      intro Hs. apply in_split in Hs.
      destruct Hs as [pref [suff Hs]].
      specialize (unfold_history s s i pref suff Hs) as Hsuff.
      subst suff.
      assert (Hl : length(get_history' s i) = length(pref ++ s :: get_history' s i))
        by (f_equal; assumption).
      rewrite app_length in Hl. simpl in Hl. lia.
    Qed.

    Definition state_le
      (s1 s2 : state)
      : Prop
      := forall (i : index), incl (get_history' s1 i) (get_history' s2 i).

    Definition state_leb
      (s1 s2 : state)
      : bool
      := forallb (fun i : index => inclb (get_history' s1 i) (get_history' s2 i)) index_listing.

    Lemma state_le_function : PredicateFunction2 state_le state_leb.
    Proof.
      intros s1 s2. unfold state_leb. rewrite forallb_forall.
      split; intros Hle i.
      - intros _. apply incl_function. apply Hle.
      - apply incl_function. apply Hle. apply (proj2 Hfinite).
    Qed.

    Definition state_lt
      (s1 s2 : state)
      : Prop
      := state_le s1 s2 /\
      exists (i : index) (s : state), In s (get_history' s2 i) /\ ~In s (get_history' s1 i).

    Definition state_ltb
      (s1 s2 : state)
      : bool
      := state_leb s1 s2 &&
      existsb
        (fun i : index =>
          existsb (fun s : state => negb (inb decide_eq s (get_history' s1 i))) (get_history' s2 i))
        index_listing.
     
     Definition state_lt'
     (i : index)
     (s1 s2 : (@state index index_listing))
     : Prop
     := In s1 (get_history s2 i).
     
     Definition state_ltb'
      (i : index)
      (s1 s2 : (@state index index_listing))
      : bool
      := inb decide_eq s1 (get_history s2 i).

    Lemma state_lt_function : PredicateFunction2 state_lt state_ltb.
    Proof.
      intros s1 s2. unfold state_ltb.
      rewrite andb_true_iff.
      repeat split; destruct H as [Hle H]; try (apply state_le_function; assumption).
      - destruct H as [i [s [Hs2 Hs1]]]. apply existsb_exists.
        exists i. split; try apply (proj2 Hfinite).
        apply existsb_exists. exists s. split; try assumption.
        apply negb_true_iff.
        destruct (inb decide_eq s (get_history' s1 i)) eqn:H; try reflexivity.
        elim Hs1. apply in_function in H. assumption.
      - apply existsb_exists in H. destruct H as [i [_ H]].
        apply existsb_exists in H. destruct H as [s [Hs2 Hs1]].
        exists i. exists s. split; try assumption.
        intro contra. apply in_correct in contra.
        rewrite contra in Hs1. discriminate Hs1.
    Qed.

    Lemma state_lt_dec: RelDecision state_lt.
    Proof.
      intros a b.
      eapply reflect_dec.
      apply iff_reflect, state_lt_function.
    Qed.

    Lemma state_le_refl
      (s1 : state)
      : state_le s1 s1.
    Proof.
      intro i. apply incl_refl.
    Qed.

    Lemma state_le_tran
      (s1 s2 s3 : state)
      (H12 : state_le s1 s2)
      (H23 : state_le s2 s3)
      : state_le s1 s3.
    Proof.
      intro i. spec H12 i. spec H23 i.
      apply incl_tran with (m := (get_history' s2 i)); assumption.
    Qed.

    Lemma state_le_preorder : PreOrder state_le.
    Proof.
      split.
      - intro s. apply state_le_refl.
      - intros s1 s2 s3. apply state_le_tran.
    Qed.

    Lemma state_lt_tran
      (s1 s2 s3 : state)
      (H12 : state_lt s1 s2)
      (H23 : state_lt s2 s3)
      : state_lt s1 s3.
    Proof.
      destruct H12 as [Hle12 _].
      destruct H23 as [Hle23 [i [s [Hs Hns]]]].
      specialize (state_le_tran _ _ _ Hle12 Hle23) as Hle13.
      split; try assumption.
      exists i. exists s.
      split; try assumption.
      intro H13. elim Hns.
      apply Hle12. assumption.
    Qed.

    Lemma state_lt_irreflexive : Irreflexive state_lt.
    Proof.
      intros s Hlt.
      destruct Hlt as [_ [i [si [Hin Hnin]]]].
      elim Hnin. assumption.
    Qed.

    Lemma state_lt_strictorder : StrictOrder state_lt.
    Proof.
      split; try apply state_lt_irreflexive.
      intros s1 s2 s3 H12 H23.
      specialize (state_lt_tran s1 s2 s3 H12 H23).
      intro; assumption.
    Qed.

    Lemma state_le_bottom
      (s : state)
      : state_le Bottom s.
    Proof.
      intro i. simpl. apply incl_nil_l.
    Qed.

    Lemma state_le_transition : protocol_transition_preserving preX state_le.
    Proof.
      intro s1; intros.
      intro i.
      unfold protocol_transition in Hprotocol.
      destruct Hprotocol as [Hprotocol_valid Htransition].
      simpl in *.

      assert (s1 <> Bottom). {
        apply protocol_prop_no_bottom.
        intuition.
      }

      destruct l eqn : eq.
      - inversion Htransition.
        destruct (decide (index_self = i)).
        + rewrite history_disregards_cv.
          specialize (history_append s1 s1).
          intros.
          specialize (H0 H H i eq_refl).
          rewrite <- e in H0 at 1.
          rewrite H0.
          unfold In.
          right.
          assumption.
       + rewrite history_disregards_cv.
         specialize (history_oblivious s1 s1 i index_self n).
         intros.
         rewrite <- H0.
         apply incl_refl.
      -  destruct om1.
         destruct (decide (fst m = i)) eqn : dec_eq.
         + inversion Htransition.
           specialize (history_append s1 (snd m) H).
           intros.
           destruct Hprotocol_valid as [Ha [Hb [Hc [Hd He]]]].
           specialize (H0 Hd i).
           rewrite e in Hc.
           symmetry in Hc.
           specialize (H0 Hc).
           rewrite e.
           rewrite H0.
           apply incl_tl. apply incl_refl.
         + inversion Htransition.
           assert (get_history' (update_state s1 (snd m) (fst m)) i = get_history' s1 i). {
             symmetry.
             apply history_oblivious.
             assumption.
           }
           rewrite H0.
           apply incl_refl.
         + inversion Htransition.
           rewrite <- H1.
           apply incl_refl.
    Qed.

    Lemma state_lt_transition : protocol_transition_preserving preX state_lt.
    Proof.
      intro; intros.
      split; try (apply state_le_transition with l om1 om2; assumption).
      destruct Hprotocol as [[Hs1 [Hom1 Hv]] Ht].
      simpl in *. unfold vvalid in Hv. unfold vtransition in Ht. simpl in *.
      specialize (protocol_no_bottom (exist _  _ Hs1)) as Hnb.
      destruct l as [c |].
      - inversion Ht; subst; clear Ht.
        exists index_self. exists s1.
        rewrite history_disregards_cv.
        rewrite history_append; try assumption; try reflexivity.
        split; try (left; reflexivity).
        apply history_no_self_reference.
      - destruct om1 as [m|]; inversion Ht; subst; clear Ht.
        + exists (fst m). exists (snd m).
          destruct Hv as [Hv [Hnbm Hi]]. symmetry in Hv.
          rewrite history_append; try assumption; try reflexivity.
          split; try (left; reflexivity).
          destruct (project s1 (fst m)) eqn:Hs1m.
          * specialize (unfold_history_bottom _ _ Hs1m) as H.
            rewrite H. intro contra; inversion contra.
          * assert (Hs1nb : project s1 (fst m) <> Bottom)
            by (intro contra; rewrite Hs1m in contra; discriminate contra).
            rewrite unfold_history_cons; try assumption.
            rewrite Hs1m in *.
            rewrite <- Hv in *.
            rewrite <- unfold_history_cons; try assumption.
            apply history_no_self_reference.
        + inversion Hv.
    Qed.

    Lemma state_le_in_futures
      (s1 s2 : state)
      (Hin : in_futures preX s1 s2)
      : state_le s1 s2.
    Proof.
      apply (in_futures_preserving preX); try assumption; try apply state_le_transition.
      apply state_le_preorder.
    Qed.

    Lemma state_lt_in_futures
      (s1 s2 : state)
      (Hin : in_futures preX s1 s2)
      (Hne : s1 <> s2)
      : state_lt s1 s2.
    Proof.
      apply (in_futures_strict_preserving preX); try assumption.
      - apply state_lt_strictorder.
      - apply state_lt_transition.
    Qed.

    Lemma projection_in_history
      (s : state)
      (news : state)
      (i : index)
      (Hnot_bottom : news <> Bottom)
      (Hproject : project s i = news) :
      In news (get_history' s i).
    Proof.
      intros.
      unfold get_history'.
      unfold project in Hproject.
      destruct s eqn : eqs.
      - rewrite Hproject in Hnot_bottom. elim Hnot_bottom. reflexivity.
      - unfold last_recorded.
        rewrite Hproject.
        unfold rec_history.
        destruct news.
        + elim Hnot_bottom. reflexivity.
        + assert (exists x, depth (Something b0 is0) = S x). {
          exists (depth_indexed index_listing is0).
          unfold depth.
          unfold depth_indexed.
          lia.
        }
        destruct H.
        rewrite H.
        unfold In.
        left.
        reflexivity.
    Qed.

    Lemma message_gets_recorded
      (s : (@state index index_listing))
      (s0 : state)
      (m : message)
      (tr : list transition_item)
      (last_item : transition_item)
      (Hprotocol : finite_protocol_trace preX s0 (tr ++ [last_item]))
      (Hm: output last_item = Some m) :
      project (destination (last_item)) index_self = snd m.
    Proof.
     intros.
     specialize (protocol_transition_to preX s0 last_item (tr ++ [last_item]) tr []).
     intros.
     simpl in H.
     destruct Hprotocol.
     specialize (H eq_refl H0).
     specialize (output_gets_recorded (l last_item) (last (List.map destination tr) s0)).
     intros.
     specialize (H2 (destination last_item) (input last_item) m).
     apply H2.
     rewrite <- Hm.
     apply H.
    Qed.

    Lemma emitted_messages_only_from_self
      (m : message)
      (Hemit : can_emit preX m) :
      (fst m) = index_self.
    Proof.
      unfold can_emit in Hemit.
      simpl in *.
      destruct Hemit as [som [l [s Htransition]]].
      simpl in *.
      inversion Htransition.
      simpl in *.
      unfold transition in H0.
      simpl in *.
      destruct l.
      - destruct som. inversion H0. simpl. reflexivity.
      - destruct som. destruct o; discriminate H0.
    Qed.

    Lemma emitted_not_bottom
      (m : message)
      (Hemit : can_emit preX m) :
      (snd m) <> Bottom.
    Proof.
      unfold can_emit in Hemit.
      destruct Hemit as [som [l [s Htransition]]].
      simpl in *.
      inversion Htransition.
      simpl in *.
      unfold transition in H0.
      destruct som.
      destruct H.
      destruct l eqn : eq_l.
      - simpl in *.
        inversion H0.
        simpl.
        apply protocol_prop_no_bottom.
        assumption.
      - destruct o; inversion H0.
    Qed.

    Lemma depth_zero_bottom
      (s : state)
      (Hzero : @depth index index_listing s = 0) :
      s = Bottom.
    Proof.
      unfold depth in Hzero.
      destruct s.
      - reflexivity.
      - lia.
    Qed.

    Lemma no_bottom_in_history_rec
      (s s': (@state index index_listing))
      (i : index)
      (l : list state)
      (Heql : l = rec_history s i (depth s))
      (Hin : In s' l) :
      s' <> Bottom.
    Proof.
      generalize dependent s.
      generalize dependent s'.
      induction l.
      - intros.
        simpl in *.
        intuition.
      - intros.
        destruct (state_eq_dec a s').
        + destruct s eqn : eq_s.
          * discriminate Heql.
          * unfold rec_history in Heql.
            simpl in *.
            assert (exists (n : nat), depth (Something b is) = n + 1). {
              exists (depth_indexed index_listing is).
              unfold depth.
              reflexivity.
            }

            destruct H as [n H].
            rewrite H in Heql.
            replace (n + 1) with (S n) in Heql.
            inversion Heql.
            rewrite <- e.
            rewrite H1.
            intuition.
            discriminate H0.
            discriminate H0.
            lia.
        + simpl in Hin.
          destruct Hin.
          * elim n.
            intuition.
          * unfold get_history' in Heql.
            destruct s.
            discriminate Heql.
            unfold rec_history in Heql.
            simpl in *.

            assert (exists (n : nat), depth (Something b is) = n + 1). {
              exists (depth_indexed index_listing is).
              unfold depth.
              reflexivity.
            }

            destruct H0 as [m H0].
            rewrite H0 in Heql.
            replace (m + 1) with (S m) in Heql.
            specialize (IHl s' H (last_recorded index_listing is i)).
            inversion Heql.

            assert (m >= depth (last_recorded index_listing is i)). {
               specialize (@depth_parent_child _ _ Hfinite _ is b i).
               intros.
               rewrite H0 in H1.
               unfold last_recorded.
               lia.
            }

            rewrite depth_redundancy in H3.
            specialize (IHl H3).
            assumption.
            assumption.
            lia.
    Qed.

    Lemma no_bottom_in_history
      (s s': state)
      (i : index)
      (Hin : In s' (get_history' s i)) :
      s' <> Bottom.
    Proof.
      unfold get_history' in Hin.
      destruct s.
      - simpl in Hin.
        intuition.
      - specialize (no_bottom_in_history_rec (last_recorded index_listing is i)).
        intros.
        specialize (H s' i (rec_history (last_recorded index_listing is i) i
           (depth (last_recorded index_listing is i)))).
        specialize (H eq_refl Hin).
        assumption.
    Qed.

    Lemma new_projection_implies_output_message
      (l : label)
      (som som' : (state * option message))
      (Hprotocol : protocol_transition preX l som som')
      (s' : state)
      (Hold : project (fst som) index_self <> s')
      (Hnew : project (fst som') index_self = s') :
      (snd som') = Some (index_self, s').
    Proof.
      remember Hprotocol as Horiginal.
      unfold protocol_transition in Hprotocol.
      destruct Hprotocol as [Hvalid Htransition].
      simpl in *.
      unfold protocol_valid in *.
      unfold transition in *.
      destruct l eqn: eq_l.
      - destruct som as [s1 om1].
        destruct som' as [s2 om2].
        simpl in *.
        inversion Htransition.
        rewrite <- H0 in Hnew.
        rewrite <- update_consensus_clean with (value := c) in Hnew .
        rewrite @project_same in Hnew.
        rewrite Hnew.
        reflexivity.
        exact Hfinite.
        apply protocol_prop_no_bottom.
        destruct Hvalid as [Hproto Hother].
        assumption.
      - destruct som.
        simpl in *.
        destruct o eqn : eq_o.
        + destruct som'.
          inversion Htransition.
          simpl in Hnew.
          rewrite <- H0 in Hnew.
          destruct (decide (fst m = index_self)).
          * destruct Hvalid as [tmp1 [tmp2 [tmp3 [tmp4 Hneed]]]].
            elim Hneed.
            intuition.
          * rewrite @project_different in Hnew.
            elim Hold.
            intuition.
            exact Hfinite.
            intuition.
            apply protocol_prop_no_bottom.
            destruct Hvalid as [Hneed Hother].
            assumption.
        + destruct Hvalid as [tmp1 [tmp2 Hfalse]].
          exfalso.
          assumption.
    Qed.

    Lemma new_projection_implies_input_message
      (l : label)
      (som som' : (state * option message))
      (Hprotocol : protocol_transition preX l som som')
      (i : index)
      (Hnot_self : i <> index_self)
      (s' : state)
      (Hold : project (fst som) i <> s')
      (Hnew : project (fst som') i = s') :
      (snd som) = Some (i, s').
    Proof.
      remember Hprotocol as Horiginal.
      unfold protocol_transition in Hprotocol.
      destruct Hprotocol as [Hvalid Htransition].
      simpl in *.
      unfold protocol_valid in *.
      unfold transition in *.
      destruct l eqn: eq_l.
      - destruct som as [s1 om1].
        destruct som' as [s2 om2].
        simpl in *.
        inversion Htransition.
        rewrite <- H0 in Hnew.
        rewrite <- update_consensus_clean with (value := c) in Hnew .
        rewrite @project_different in Hnew.
        elim Hold.
        assumption.
        exact Hfinite.
        assumption.
        apply protocol_prop_no_bottom.
        destruct Hvalid as [Hneed Hother].
        assumption.
      - destruct som.
        simpl in *.
        destruct o eqn : eq_o.
        + destruct som'.
          inversion Htransition.
          simpl in Hnew.
          rewrite <- H0 in Hnew.
          destruct (decide (fst m = i)).
          * rewrite e in Hnew.
            rewrite @project_same in Hnew.
            rewrite <- Hnew.
            rewrite <- e.
            rewrite <- surjective_pairing.
            reflexivity.
            exact Hfinite.
            apply protocol_prop_no_bottom.
            destruct Hvalid as [Hneed Hother].
            assumption.
          * rewrite @project_different in Hnew.
            elim Hold.
            intuition.
            exact Hfinite.
            intuition.
            apply protocol_prop_no_bottom.
            destruct Hvalid as [Hneed Hother].
            assumption.
        + destruct som'.
          destruct Hvalid as [temp1 [temp2 Hfalse]].
          exfalso.
          assumption.
    Qed.

    Lemma project_all_bottom_f
      (i : index)
      (l : list index) :
      @project_indexed _ index_listing _ l (all_bottom_f l) i = Bottom.
    Proof.
      induction l.
      - simpl. reflexivity.
      - simpl.
        destruct (decide (a = i)).
        + reflexivity.
        + assumption.
    Qed.

    Lemma project_all_bottom
      (i : index) :
      project_indexed index_listing all_bottom i = Bottom.
    Proof.
      apply project_all_bottom_f.
    Qed.

    Lemma get_history'_all_bottom
      (cv : bool)
      (i : index)
      : get_history' (Something cv all_bottom) i = [].
    Proof.
      unfold get_history'.
      unfold last_recorded.
      rewrite project_all_bottom.
      simpl.
      reflexivity.
    Qed.

    Lemma state_le_all_bottom
      (s : state)
      (cv : bool)
      : state_le (Something cv all_bottom) s.
    Proof.
      intro j. rewrite get_history'_all_bottom. apply incl_nil_l.
    Qed.

    Lemma state_lt_last_sent
      (s : state)
      (Hs : protocol_state_prop (pre_loaded_with_all_messages_vlsm X) s)
      (Hnb : (@last_sent index index_self index_listing idec) s <> Bottom)
      : state_lt (last_sent' s) s.
    Proof.
      generalize dependent s.
      remember (fun s => last_sent' s <> Bottom -> state_lt (last_sent' s) s) as P.
      specialize (protocol_state_prop_ind (pre_loaded_with_all_messages_vlsm X) P) as Hind.
      subst P.
      apply Hind; intros; clear Hind.
      - inversion Hs. subst s. elim H.
        unfold last_sent. simpl. apply project_all_bottom.
      - unfold last_sent.
        destruct Ht as [[Hps [Hom Hv]] Ht].
        specialize (protocol_prop_no_bottom _ Hps) as Hnb.
        simpl in Ht. unfold vtransition in Ht. simpl in Ht.
        simpl in Hv. unfold vvalid in Hv. simpl in Hv.
        destruct l as [c|].
        + inversion Ht. clear Ht.
          subst s'.
          rewrite <- update_consensus_clean.
          rewrite (@project_same _ _ Hfinite); try assumption.
          repeat split
          ; try (intro j; rewrite history_disregards_cv; destruct (decide (index_self = j))).
          * subst j. rewrite history_append; try assumption; try reflexivity.
            apply incl_tl. apply incl_refl.
          * rewrite <- history_oblivious; try assumption. apply incl_refl.
          * exists index_self. exists s.
            split; try apply history_no_self_reference.
            rewrite history_disregards_cv.
            rewrite history_append; try assumption; try reflexivity.
            left. reflexivity.
        + destruct om as [m|]; inversion Ht; clear Ht; subst s'.
          * destruct m as (im, sm); simpl in *.
            destruct Hv as [Hsim [Hsm Him]].
            rewrite (@project_different _ _ Hfinite); try assumption.
            unfold last_sent in H.
            rewrite (@project_different _ _ Hfinite) in H; try assumption.
            { repeat split; try (intro j; destruct (decide (im = j))).
            - subst im. rewrite history_append; auto.
              apply incl_tl. apply Hs. assumption.
            - rewrite <- history_oblivious; try assumption.
              apply Hs. assumption.
            - exists index_self. exists (project s index_self).
              split; try apply history_no_self_reference.
              rewrite <- history_oblivious.
              + rewrite unfold_history_cons; try assumption. left. reflexivity.
              + intro. subst. elim Him. reflexivity.
            }
          * apply Hs. assumption.
    Qed.

    Lemma byzantine_message_self_id
      (m : message)
      (Hm : byzantine_message_prop X m)
      : fst m = index_self /\ protocol_state_prop preX (snd m).
    Proof.
      unfold byzantine_message_prop in Hm.
      unfold can_emit in Hm.
      destruct m as (im, sm); simpl in *.
      destruct Hm as [(s, om) [l [s' [[Hs [Hom Hv]] Ht]]]].
      simpl in Hv. unfold vvalid in Hv. simpl in Hv.
      simpl in Ht. unfold vtransition in Ht. simpl in Ht.
      destruct l as [c|].
      - inversion Ht. subst s' im sm; clear Ht.
        split; try assumption. reflexivity.
      - destruct om as [m|]; inversion Ht.
    Qed.

    Lemma state_lt_previously_sent
      (m : message)
      (Hm : byzantine_message_prop X m)
      (i := fst m)
      (s := snd m)
      (Hnb : project s i <> Bottom)
      : state_lt (project s i) s.
    Proof.
      destruct (byzantine_message_self_id m Hm) as [Hi Hs].
      unfold s in *; clear s.
      unfold i in *; clear i. rewrite Hi in *.
      apply state_lt_last_sent; assumption.
    Qed.

    (* If a state is present in some history,
       we know for sure that at some point it was equal to somebody's projection

       The proof works by inducting over the length of the protocol trace and
       destructing over whether the last state in the trace is the one
       with the sought projection (otherwise, it was in its history even
       earlier and we can fall back to the inductive hypothesis for
       a shorter trace *)

    Lemma history_to_projection
      (s si target : state)
      (len : nat)
      (tr : list transition_item)
      (Hlen : length tr = len)
      (i : index)
      (Hprotocol_tr : finite_protocol_trace preX si tr)
      (Hlast : last (List.map destination tr) si = s)
      (Hin : In target (get_history' s i)) :
      List.Exists (fun elem : (@transition_item _ (type preX)) => project (destination elem) i = target) tr.
    Proof.
      generalize dependent s.
      generalize dependent tr.
      induction len.
      - intros.
        rewrite length_zero_iff_nil in Hlen.
        subst.
        simpl in *.
        inversion Hprotocol_tr.
        destruct H0.
        rewrite H0 in Hin.
        rewrite get_history'_all_bottom in Hin.
        inversion Hin.
      - intros.
        rewrite Exists_exists.

        assert (Hnot_empty: tr <> []). {
          intros contra.
          rewrite contra in Hlen.
          discriminate Hlen.
        }
        specialize (exists_last Hnot_empty).
        intros.
        destruct X0 as [tr' [lst Hlst]].

        assert (Hlst_s : destination lst = s). {
          rewrite Hlst in Hlast.
          rewrite map_app in Hlast.
          rewrite last_app in Hlast.
          simpl in Hlast.
          assumption.
        }

        destruct (state_eq_dec (project s i) target) eqn : eq.
        + exists lst.
          split.
          * rewrite Hlst.
            apply in_or_app.
            right.
            intuition.
          * rewrite Hlst in Hlast.
            rewrite map_app in Hlast.
            rewrite last_app in Hlast.
            simpl in *.
            subst.
            reflexivity.
       + assert (Hlen' : length tr' = len). {
          rewrite Hlst in Hlen.
          rewrite app_length in Hlen.
          simpl in *.
          lia.
         }

         assert (Hprotocol' : finite_protocol_trace preX si tr'). {
           remember (@Finite _ (type preX) si tr) as trace.
           remember (exist _ trace Hprotocol_tr) as protocol_trace.
           destruct Hprotocol_tr.
           specialize (finite_protocol_trace_from_prefix preX si tr f (length tr - 1)).
           intros.

           assert (Hone_less: tr' = list_prefix tr (length tr - 1)). {
              rewrite Hlst.
              specialize (list_prefix_split tr tr' [lst] (length tr')).
              intros.
              intuition.
              rewrite <- H0 at 1.
              rewrite <- Hlst.
              assert (length tr' = length tr - 1). {
                lia.
              }
              intuition.
           }

           rewrite Hone_less.
           unfold finite_protocol_trace.
           intuition.
         }

         remember (last (List.map destination tr') si) as prev_lst.

         assert (protocol_transition preX (l lst) (prev_lst, input lst) (destination lst, output lst)). {
           specialize (protocol_transition_to preX si lst tr tr' [] Hlst).
           intros.
           destruct Hprotocol_tr.
           specialize (H H0).
           rewrite Heqprev_lst.
           assumption.
         }

         remember H as Horiginal.

         unfold protocol_transition in H.
         destruct H as [Hvalid Htransition].
         simpl in *.

         destruct (l lst) eqn : eq_l.
         * destruct (decide (i = index_self)). {
           - rewrite e in Hin.
             inversion Htransition.
             rewrite Hlst_s in H0.
             rewrite <- H0 in Hin.
             rewrite history_disregards_cv in Hin.
             rewrite history_append in Hin.
             simpl in Hin.
             assert (prev_lst <> target). {
              intros contra.
              specialize (output_gets_recorded (update c) (prev_lst) (destination lst) (input lst) (index_self, prev_lst)).
              intros.
              simpl in H.
              replace (@Some (@message index index_listing)
                  (@pair index (@state index index_listing) index_self prev_lst)) with (output lst) in H.
              specialize (H Horiginal).
              rewrite Hlst_s in H.
              rewrite <- e in H.
              elim n.
              rewrite <- contra.
              assumption.
             }

             inversion Hin.
             + elim H.
               assumption.
             + symmetry in Heqprev_lst.
               specialize (IHlen tr' Hlen' Hprotocol' prev_lst Heqprev_lst).
               rewrite <- e in H2.
               specialize (IHlen H2).
               rewrite Exists_exists in IHlen.
               destruct IHlen as [x [Hinx Hprojectx]].
               exists x.
               split.
               rewrite Hlst.
               apply in_or_app.
               left.
               assumption.
               assumption.
             + apply protocol_prop_no_bottom.
               destruct Hvalid as [Hneed Hother].
               assumption.
             + apply protocol_prop_no_bottom.
               destruct Hvalid as [Hneed Hother].
               assumption.
             + reflexivity.
           } {
           - rewrite <- Hlst_s in Hin.
             inversion Htransition.
             rewrite <- H0 in Hin.
             rewrite history_disregards_cv in Hin.
             specialize (history_oblivious prev_lst prev_lst i index_self).
             intros.

             assert (get_history' prev_lst i = get_history' (update_state prev_lst prev_lst index_self) i). {
              apply H.
              intuition.
             }

             rewrite <- H2 in Hin.
             symmetry in Heqprev_lst.
               specialize (IHlen tr' Hlen' Hprotocol' prev_lst Heqprev_lst).
               specialize (IHlen Hin).
               rewrite Exists_exists in IHlen.
               destruct IHlen as [x [Hinx Hprojectx]].
               exists x.
               split.
               rewrite Hlst.
               apply in_or_app.
               left.
               assumption.
               assumption.
            }
         * simpl in *.
           destruct (input lst) eqn : eq_input.
           {- inversion Htransition.
              rewrite <- Hlst_s in Hin.
              rewrite <- H0 in Hin.
              destruct (decide (fst m = i)).
              + rewrite e in Hin.
                rewrite history_append in Hin.
                simpl in Hin.
                assert (snd m <> target). {
                  intros contra.
                  specialize (input_gets_recorded receive prev_lst (destination lst) m (output lst) i).
                  intros.
                  specialize (H e).
                  destruct Hvalid as [Ha [Hb [Hc [Hd He]]]].
                  rewrite <- e in H.
                  assert (fst m <> index_self). {
                    intuition.
                  }
                  specialize (H H2 Horiginal).
                  rewrite e in H.
                  rewrite Hlst_s in H.
                  rewrite contra in H.
                  elim n.
                  assumption.
                }
                inversion Hin.
                * elim H.
                  assumption.
                * symmetry in Heqprev_lst.
                  specialize (IHlen tr' Hlen' Hprotocol' prev_lst Heqprev_lst).
                  specialize (IHlen H2).
                  rewrite Exists_exists in IHlen.
                  destruct IHlen as [x [Hinx Hprojectx]].
                  exists x.
                  split.
                  rewrite Hlst.
                  apply in_or_app.
                  left.
                  assumption.
                  assumption.
                * apply protocol_prop_no_bottom.
                  destruct Hvalid as [Hneed Hother].
                  assumption.
                * destruct Hvalid as [Ha [Hb [Hc [Hd He]]]].
                  assumption.
                * destruct Hvalid as [Ha [Hb [Hc [Hd He]]]].
                  rewrite <- e.
                  symmetry.
                  assumption.
               + rewrite <- history_oblivious with (news := snd m) (j := fst m) in Hin.
                 symmetry in Heqprev_lst.
                 specialize (IHlen tr' Hlen' Hprotocol' prev_lst Heqprev_lst).
                  specialize (IHlen Hin).
                  rewrite Exists_exists in IHlen.
                  destruct IHlen as [x [Hinx Hprojectx]].
                  exists x.
                  split.
                  rewrite Hlst.
                  apply in_or_app.
                  left.
                  assumption.
                  assumption.
                  assumption.
             }
             destruct Hvalid as [Ha [Hb Hc]].
             exfalso.
             assumption.
    Qed.

    Lemma output_to_history
      (s : state)
      (si : state)
      (m : message)
      (tr : list transition_item)
      (Htr : finite_protocol_trace preX si tr)
      (Hlast : last (List.map destination tr) si = s)
      (Hexists: List.Exists (fun (elem : transition_item) => output elem = Some m) tr) :
      In (snd m) (get_history' s index_self).
    Proof.
      rewrite Exists_exists in Hexists.
      destruct Hexists as [x [Hin Hm]].
      apply in_split in Hin.
      destruct Hin as [l1 [l2 Hconcat]].
      remember (last (List.map destination l1) si) as prev_x.
      specialize (protocol_transition_to preX si x tr l1 l2).
      intros.
      specialize (H Hconcat).
      destruct Htr.
      specialize (H H0).
      simpl in H.
      specialize (output_gets_recorded (l x) prev_x (destination x) (input x) m).
      intros.
      simpl in H2.
      rewrite Heqprev_x in H2.
      rewrite <- Hm in H2.
      specialize (H2 H).
      specialize (projection_in_history (destination x) (snd m) index_self).
      assert ((snd m) <> Bottom). {
           apply emitted_not_bottom.
           specialize (can_emit_from_protocol_trace preX si m tr).
           intros.
           assert (finite_protocol_trace preX si tr). {
            unfold finite_protocol_trace.
            split.
            assumption.
            assumption.
           }
           specialize (H3 H4).
           assert (List.Exists (fun elem : transition_item => output elem = Some m) tr). {
              rewrite Exists_exists.
              exists x.
              split.
              rewrite Hconcat.
              apply in_elt.
              assumption.
           }
           specialize (H3 H5).
           assumption.
      }

      intros.
      specialize (H4 H3 H2).
      specialize (state_le_in_futures (destination x) s) as Hfutures.
      assert (in_futures preX (destination x) s). {
        unfold in_futures.
        specialize (finite_protocol_trace_from_app_iff preX si) as Happ.
        specialize (Happ (l1 ++ [x]) (l2)).
        exists l2.
        split.
        - destruct Happ.
          rewrite Hconcat in H0.
          rewrite <- app_assoc in H6.
          specialize (H6 H0).
          destruct H6.

          assert (last (List.map destination (l1 ++ [x])) si = destination x). {
             rewrite map_app.
             rewrite last_app.
             simpl.
             reflexivity.
          }

          rewrite <- H8.
          assumption.
        - rewrite Hconcat in Hlast.
          rewrite map_app in Hlast.
          rewrite last_app in Hlast.
          rewrite map_cons in Hlast.
          rewrite unroll_last in Hlast.
          assumption.
      }
      specialize (Hfutures H5).
      specialize (Hfutures index_self).
      apply Hfutures.
      assumption.
    Qed.

    Lemma input_to_history
      (s : state)
      (si : state)
      (m : message)
      (tr : list transition_item)
      (Htr : finite_protocol_trace preX si tr)
      (Hlast : last (List.map destination tr) si = s)
      (Hexists: List.Exists (fun (elem : transition_item) => input elem = Some m) tr) :
      In (snd m) (get_history' s (fst m)).
    Proof.
      rewrite Exists_exists in Hexists.
      destruct Hexists as [x [Hin Hm]].
      apply in_split in Hin.
      destruct Hin as [l1 [l2 Hconcat]].
      remember (last (List.map destination l1) si) as prev_x.
      specialize (protocol_transition_to preX si x tr l1 l2).
      intros.
      specialize (H Hconcat).
      destruct Htr.
      specialize (H H0).
      simpl in H.
      specialize (input_gets_recorded (l x) prev_x (destination x) m (output x)).
      intros.
      simpl in H2.
      rewrite Heqprev_x in H2.
      rewrite <- Hm in H2.
      specialize (H2 (fst m)).
      specialize (H2 eq_refl).
      specialize (projection_in_history (destination x) (snd m) (fst m)).

      assert ((snd m) <> Bottom). {
         unfold protocol_transition in H.
         destruct H as [Hvalid Htransition].
         simpl in *.
         destruct (l x).
         destruct Hvalid as [Ha [Hb [Hc Hd]]].
         rewrite Hd in Hm.
         discriminate Hm.
         rewrite Hm in Hvalid.
         destruct Hvalid as [Ha [Hb [Hc [Hd He]]]].
         assumption.
      }

      intros.
      assert ((fst m) <> index_self). {
        unfold protocol_transition in H.
        destruct H as [Hvalid Htransition].
        unfold protocol_valid in Hvalid.
        simpl in *.
        destruct (l x).
        destruct Hvalid as [Ha [Hb [Hc Hd]]].
        rewrite Hd in Hm.
        discriminate Hm.
        rewrite Hm in Hvalid.
        destruct Hvalid as [Ha [Hb [Hc [Hd He]]]].
        intuition.
      }

      specialize (H2 H5).
      specialize (H2 H).
      specialize (H4 H3).
      specialize (state_le_in_futures (destination x) s).
      intros.
      assert (in_futures preX (destination x) s). {
               unfold in_futures.
              specialize (finite_protocol_trace_from_app_iff preX si) as Happ.
              specialize (Happ (l1 ++ [x]) (l2)).
              exists l2.
              split.
              destruct Happ.
              rewrite Hconcat in H0.
              rewrite <- app_assoc in H8.
              specialize (H8 H0).
              destruct H8.

              assert (last (List.map destination (l1 ++ [x])) si = destination x). {
                 rewrite map_app.
                 rewrite last_app.
                 simpl.
                 reflexivity.
              }

              rewrite <- H10.
              assumption.
              rewrite Hconcat in Hlast.
              rewrite map_app in Hlast.
              rewrite last_app in Hlast.
              rewrite map_cons in Hlast.
              rewrite unroll_last in Hlast.
              assumption.
      }

      specialize (H6 H7).
      apply H6.
      apply H4.
      assumption.
    Qed.

    Lemma send_oracle_prop
      (s : state)
      (Hprotocol : protocol_state_prop preX s)
      (m : message) :
      has_been_sent_prop X (@send_oracle index index_self _ _) s m.
    Proof.
      unfold has_been_sent_prop.
      unfold all_traces_have_message_prop.
      unfold selected_message_exists_in_all_traces.
      split.
      - intros.
        unfold send_oracle in H.
        destruct (decide (fst m = index_self)) eqn:eq.
        2: contradiction H.
        destruct s eqn:eq_s.
        + contradiction H.
        + apply Is_true_eq_true, existsb_exists in H.
          destruct H as [x [Hin Heq_state]].
          rewrite e in Hin.
          specialize (no_bottom_in_history (Something b is) x index_self Hin) as Hxgood.
          rewrite <- e in Hin.
          (* Somewhere, the message shows up as somebody's projection *)

          assert (List.Exists (fun elem : (@transition_item _ (type preX)) => project (destination elem) index_self = (snd m)) tr). {
              apply history_to_projection with (s := s) (si := start) (len := length tr).
              reflexivity.
              assumption.
              rewrite eq_s.
              assumption.
              rewrite eq_s.
              rewrite state_eqb_eq in Heq_state.
              rewrite Heq_state.
              rewrite <- e.
              assumption.
          }

          (* Among those places, we choose the earliest one *)

          assert (exists (prefix : list transition_item)
                         (suffix : list transition_item)
                         (target : transition_item),
                         tr = prefix ++ [target] ++ suffix /\
                         project (destination target) index_self = (snd m) /\
                         ~List.Exists (fun elem : (@transition_item _ (type preX))
                                        => project (destination elem) index_self = (snd m)) prefix). {
              rewrite Exists_exists in H.
              destruct H as [t [Hin' Hproject]].
              rewrite <- state_eqb_eq in Hproject.
              assert (exists (t : transition_item), In t tr /\ state_eqb (project (destination t) index_self) (snd m) = true). {
                exists t.
                intuition.
              }

              rewrite <- existsb_exists in H.
              specialize (existsb_first
                          tr
                          (fun x : transition_item => state_eqb (project (destination x) index_self) (snd m))
                          H).
              intros.
              destruct H0 as [prefix [suffix [first [Heqb [Hsplt Hno_earlier]]]]].
              exists prefix.
              exists suffix.
              exists first.
              split.
              assumption.
              split.
              rewrite <- state_eqb_eq.
              assumption.
              rewrite <- Forall_Exists_neg.
              rewrite Forall_forall.
              intros.
              apply In_nth with (d := x0) in H0.
              destruct H0 as [n [Hless Hnth]].
              apply existsb_nth with (n := n) (d := x0) in Hno_earlier.
              rewrite <- Hnth.
              rewrite state_eqb_neq in Hno_earlier.
              assumption.
              assumption.
          }

          destruct H0 as [prefix [suffix [target [Hsplit [Hproject Hnot_earlier]]]]].

          unfold finite_protocol_trace in Htr.
          destruct Htr as [Htr Hinitial].

          rewrite Exists_exists.
          exists target.
          split.
          * rewrite Hsplit.
            apply in_elt.
          * destruct prefix.
            simpl in *.

            assert (protocol_transition
                    preX
                    (l target)
                    (start, (input target))
                    ((destination target), (output target))). {
                specialize (first_transition_valid preX start target).
                intros.
                apply H0.
                specialize (finite_protocol_trace_from_prefix preX start tr Htr 1).
                intros.
                replace
                  (@cons (@transition_item (@message index index_listing) (@type (@message index index_listing) preX))
                    target
                    nil)
                  with (list_prefix tr 1)
                ; try assumption.
                {
                  rewrite Hsplit.
                  simpl.
                  unfold list_prefix.
                  destruct suffix; reflexivity.
                }
            }

            specialize (new_projection_implies_output_message
                        (l target)
                        (start, (input target))
                        ((destination target), (output target))
                        H0
                        (snd m)).

            intros.
            simpl in H1.

            assert (project start index_self <> snd m). {
              unfold project.
              destruct start eqn : eq_start.
              - unfold initial_state_prop in Hinitial.
                destruct Hinitial.
                discriminate H2.
              - unfold initial_state_prop in Hinitial.
                destruct Hinitial.
                inversion H2.
                assert (project_indexed index_listing all_bottom index_self = Bottom). {
                  rewrite project_all_bottom.
                  reflexivity.
                }
                rewrite H3.
                rewrite state_eqb_eq in Heq_state.
                rewrite Heq_state.
                intuition.
            }

            specialize (H1 H2 Hproject).
            rewrite <- e in H1.
            rewrite <- surjective_pairing in H1.
            assumption.

            assert (Hnot_empty : t :: prefix <> []). {
              intros contra.
              discriminate contra.
            }

            specialize (exists_last Hnot_empty).
            intros.

            destruct X0 as [rem_pref [prev_target Heqprev]].
            rewrite Heqprev in Hsplit.
            specialize (finite_ptrace_consecutive_valid_transition preX start tr suffix rem_pref).
            intros.
            specialize (H0 prev_target target).
            specialize (H0 Htr).
            simpl in *.
            rewrite <- app_assoc in Hsplit.
            simpl in Hsplit.
            specialize (H0 Hsplit).
            specialize (new_projection_implies_output_message
                       (l target)
                       (destination prev_target, (input target))
                       ((destination target), (output target))
                       H0
                       (snd m)).
            intros.
            simpl in *.
            rewrite <- e in H1.
            rewrite <- surjective_pairing in H1.
            apply H1.
            rewrite Heqprev in Hnot_earlier.
            rewrite <- Forall_Exists_neg in Hnot_earlier.
            rewrite Forall_app in Hnot_earlier.
            destruct Hnot_earlier as [left right].
            rewrite Forall_forall in right.
            specialize (right prev_target).
            simpl in *.
            rewrite e.
            apply right.
            intuition.
            rewrite e.
            assumption.
      - unfold send_oracle.
        intros.
        remember Hprotocol as Hprotocol'.
        destruct Hprotocol as [om Hprotocol].
        specialize (protocol_is_trace preX s om Hprotocol) as Hsome_trace.
        intros.
        simpl in *.
        destruct Hsome_trace.
        + unfold initial_state_prop in H0.
          remember H0 as H0'.
          destruct H0.
          assert (Hempty : finite_protocol_trace (pre_loaded_with_all_messages_vlsm preX) s []). {
            unfold finite_protocol_trace.
            simpl.
            split.
            - apply finite_ptrace_empty. assumption.
            - assumption.
          }

          specialize (H s [] Hempty).
          simpl in H.
          specialize (H eq_refl).

          simpl in H.
          inversion H.
        + destruct H0 as [s0 [tr [Hfinite_protocol [Hdest Hmessage]]]].
          destruct Hmessage.
          specialize (H s0 tr Hfinite_protocol).
          assert (Hlst := last_error_destination_last tr s Hdest s0).
          specialize (H Hlst).
          assert (can_emit preX m). {
            specialize (can_emit_from_protocol_trace preX s0 m tr Hfinite_protocol H).
            intros.
            assumption.
          }

          assert ((fst m) = index_self). {
            apply emitted_messages_only_from_self.
            assumption.
          }

          destruct (decide (fst m = index_self)).
          * assert (s <> Bottom). {
              apply protocol_prop_no_bottom.
              assumption.
            }

            destruct s. elim H2. reflexivity.

            (* Rewrite it as Prop involving In. *)

            assert (In (snd m) (get_history' (Something b is) (fst m))). {
              specialize (output_to_history (Something b is) s0 m tr).
              intros.
              specialize (H3 Hfinite_protocol Hlst H).
              rewrite e.
              assumption.
            }

            apply Is_true_iff_eq_true, existsb_exists.
            exists (snd m).
            split.
            assumption.
            unfold state_eqb.
            rewrite decide_True.
            reflexivity.
            reflexivity.
           * rewrite H1 in n.
              elim n.
              reflexivity.
    Qed.

    Lemma receive_oracle_prop
      (s : state)
      (Hprotocol : protocol_state_prop preX s)
      (m : message) :
      has_been_received_prop X (@receive_oracle index index_self _ _) s m.
    Proof.
      unfold has_been_received_prop.
      unfold all_traces_have_message_prop.
      unfold selected_message_exists_in_all_traces.
      split.
      - intros.
        unfold receive_oracle in H.
        destruct (decide (fst m = index_self)) eqn:eq.
        + contradiction H.
        + destruct s eqn:eq_s.
          * contradiction H.
          * apply Is_true_iff_eq_true, existsb_exists in H.
            destruct H as [x [Hin Heq_state]].
          (* Somewhere, the message shows up as somebody's projection *)

          assert (List.Exists (fun elem : (@transition_item _ (type preX)) => project (destination elem) (fst m) = (snd m)) tr). {
              apply history_to_projection with (s := s) (si := start) (len := length tr).
              reflexivity.
              assumption.
              rewrite eq_s.
              assumption.
              rewrite eq_s.
              rewrite state_eqb_eq in Heq_state.
              rewrite Heq_state.
              assumption.
          }

          (* Among those places, we choose the earliest one *)

          assert (exists (prefix : list transition_item)
                         (suffix : list transition_item)
                         (target : transition_item),
                         tr = prefix ++ [target] ++ suffix /\
                         project (destination target) (fst m) = (snd m) /\
                         ~List.Exists (fun elem : (@transition_item _ (type preX))
                                        => project (destination elem) (fst m) = (snd m)) prefix). {
              rewrite Exists_exists in H.
              destruct H as [t [Hin' Hproject]].
              rewrite <- state_eqb_eq in Hproject.
              assert (exists (t : transition_item), In t tr /\ state_eqb (project (destination t) (fst m)) (snd m) = true). {
                exists t.
                intuition.
              }

              rewrite <- existsb_exists in H.
              specialize (existsb_first
                          tr
                          (fun x : transition_item => state_eqb (project (destination x) (fst m)) (snd m))
                          H).
              intros.
              destruct H0 as [prefix [suffix [first [Heqb [Hsplt Hno_earlier]]]]].
              exists prefix.
              exists suffix.
              exists first.
              split.
              assumption.
              split.
              rewrite <- state_eqb_eq.
              assumption.
              rewrite <- Forall_Exists_neg.
              rewrite Forall_forall.
              intros.
              apply In_nth with (d := x0) in H0.
              destruct H0 as [nn [Hless Hnth]].
              apply existsb_nth with (n := nn) (d := x0) in Hno_earlier.
              rewrite <- Hnth.
              rewrite state_eqb_neq in Hno_earlier.
              assumption.
              assumption.
          }

        rewrite Exists_exists.
        destruct H0 as [prefix [suffix [target [Hconcat [Hproject Hno_earlier]]]]].

        exists target.
        split.
        rewrite Hconcat.
        apply in_elt.

        remember (last (List.map destination prefix) start) as prev_target.
        assert (Hptransition: protocol_transition preX (l target) (prev_target, input target) (destination target, output target)). {
            specialize (protocol_transition_to preX start target tr prefix suffix Hconcat) as Himp.
            destruct Htr.
            specialize (Himp H0).
            rewrite Heqprev_target.
            assumption.
        }

        specialize new_projection_implies_input_message as Hchange.
        specialize (Hchange (l target) (prev_target, input target) (destination target, output target)).
        specialize (Hchange Hptransition (fst m) n (snd m)).
        simpl in *.

        assert (Hold: project prev_target (fst m) <> snd m). {
          destruct prefix eqn : eq_prefix.
          - simpl in *.
            rewrite Heqprev_target.
            assert (Hnot_bottom : snd m <> Bottom). {
              specialize (no_bottom_in_history s x (fst m)).
              intros.
              rewrite eq_s in H0.
              specialize (H0 Hin).
              rewrite state_eqb_eq in Heq_state.
              rewrite <- Heq_state in H0.
              assumption.
            }

            unfold project.
            destruct Htr as [_ Hinit].
            simpl in Hinit.
            unfold initial_state_prop in Hinit.
            destruct Hinit as [cv Hinit].
            rewrite Hinit.
            rewrite project_all_bottom.
            intuition.
          -
          assert (Hnot_empty: prefix <> []). {
            rewrite eq_prefix.
            intros contra.
            discriminate contra.
          }

          specialize (exists_last Hnot_empty).
          intros.

            destruct X0 as [prefix' [lst Hprefix]].
            assert (prev_target = destination lst). {
              rewrite Heqprev_target.
              rewrite <- eq_prefix.
              rewrite Hprefix.
              rewrite map_app.
              rewrite last_app.
              simpl.
              reflexivity.
            }
            rewrite H0.
            rewrite <- Forall_Exists_neg in Hno_earlier.
            rewrite Forall_forall in Hno_earlier.
            specialize (Hno_earlier lst).
            apply Hno_earlier.
            rewrite <- eq_prefix.
            rewrite Hprefix.
            apply in_elt.
        }
        specialize (Hchange Hold Hproject).
        rewrite <- surjective_pairing in Hchange.
        assumption.
      - intros.
        unfold receive_oracle.
        remember Hprotocol as Hprotocol'.
        destruct Hprotocol as [om Hprotocol].
        specialize (protocol_is_trace preX s om Hprotocol) as Hsome_trace.
        intros.
        simpl in *.
        destruct Hsome_trace eqn : trace_eq.
        + unfold vinitial_state_prop in v. unfold Common.initial_state_prop in v. simpl in v.
          unfold initial_state_prop in v.
          remember v as v'.
          destruct v.
          assert (Hempty : finite_protocol_trace (pre_loaded_with_all_messages_vlsm preX) s []). {
            unfold finite_protocol_trace.
            simpl.
            split.
            - apply finite_ptrace_empty. assumption.
            - assumption.
          }

          specialize (H s [] Hempty).
          simpl in H.
          specialize (H eq_refl).

          simpl in H.
          inversion H.
        + destruct e as [start [tr [Hprotocol_tr [Hdest Hothers]]]].
          destruct trace_eq.
          specialize (H start tr Hprotocol_tr).
          assert (Hlst := last_error_destination_last tr s Hdest start).
          specialize (H Hlst).
          rewrite Exists_exists in H.
          destruct H as [x [Hin Hm]].
          apply in_split in Hin.
          destruct Hin as [l1 [l2 Hconcat]].
          remember (last (List.map destination l1) start) as prev_x.

          assert (protocol_transition preX (l x) (prev_x, input x) (destination x, output x)). {
            destruct Hprotocol_tr.
            specialize (protocol_transition_to preX start x tr l1 l2 Hconcat H) as Himp.
            rewrite Heqprev_x.
            assumption.
          }

          destruct (decide (fst m = index_self)).
          * unfold protocol_transition in H.
            destruct H as [Hvalid Htransition].
            unfold protocol_valid in Hvalid.
            destruct Hvalid as [Hpstate [_ Hvalid']].
            simpl in *.
            destruct (l x) eqn : eq_l.
            {
              destruct Hvalid' as [_ Hnoinput].
              rewrite Hm in Hnoinput.
              discriminate Hnoinput.
            }
            { rewrite Hm in Hvalid'.
              destruct Hvalid' as [_ [_ Hdiff]].
              elim Hdiff.
              symmetry.
              assumption.
            }
          * specialize (input_gets_recorded (l x) prev_x (destination x) m (output x) (fst m)) as Hrecorded.
            intros.
            rewrite Hm in H.
            specialize (Hrecorded eq_refl n H).
            specialize (projection_in_history (destination x) (snd m) (fst m)) as Hproject.
            intros.

            assert (Hnot_bottom: snd m <> Bottom). {
              unfold protocol_transition in H.
              unfold protocol_valid in H.
              simpl in H.
              destruct (l x).
              - destruct H as [Hleft Hright].
                inversion Hright.
                destruct Hleft as [Ha [Hb [Hc Hd]]].
                discriminate Hd.
              - destruct H as [Hleft Hright].
                destruct Hleft as [Ha [Hb [Hc [Hd He]]]].
                assumption.
            }

            specialize (Hproject Hnot_bottom Hrecorded).
            specialize (state_le_in_futures (destination x) s) as Hpersists.
            intros.

            assert (Hfutures: in_futures preX (destination x) s). {
              unfold in_futures.
              specialize (finite_protocol_trace_from_app_iff preX start) as Happ.
              specialize (Happ (l1 ++ [x]) (l2)).
              exists l2.
              split.
              destruct Happ.
              destruct Hprotocol_tr.
              rewrite Hconcat in H2.
              rewrite <- app_assoc in H1.
              specialize (H1 H2).
              destruct H1.

              assert (last (List.map destination (l1 ++ [x])) start = destination x). {
                 rewrite map_app.
                 rewrite last_app.
                 simpl.
                 reflexivity.
              }

              rewrite <- H5.
              assumption.
              rewrite Hconcat in Hlst.
              rewrite map_app in Hlst.
              rewrite last_app in Hlst.
              rewrite map_cons in Hlst.
              rewrite unroll_last in Hlst.
              assumption.
            }

            specialize (Hpersists Hfutures (fst m) _ Hproject).
            apply Is_true_iff_eq_true, existsb_exists.
            exists (snd m).
            split; try assumption.
            rewrite state_eqb_eq.
            reflexivity.
    Qed.

    Lemma not_send_oracle_prop
      (s : state)
      (Hprotocol : protocol_state_prop preX s)
      (m : message) :
      has_not_been_sent_prop X (@not_send_oracle index index_self _ _) s m.
    Proof.
      intros.
      unfold has_not_been_sent_prop.
      unfold no_traces_have_message_prop.
      unfold selected_message_exists_in_no_trace.
      split.
      - intros.
        unfold not_send_oracle in H.
        rewrite <- Forall_Exists_neg.
        rewrite Forall_forall.
        intros.
        intros contra.
        assert (In (snd m) (get_history' s index_self)). {
          specialize (output_to_history s start m tr).
          intros.
          specialize (H1 Htr Hlast).
          assert (List.Exists (fun elem : transition_item => output elem = Some m) tr). {
            rewrite Exists_exists.
            exists x.
            split.
            assumption.
            assumption.
          }
          specialize (H1 H2).
          assumption.
        }
        unfold send_oracle in H.
        destruct (decide (fst m = index_self)).
        + destruct s.
          * simpl in H1.
            assumption.
          * apply negb_prop_intro, Is_true_iff_eq_true in H.
            rewrite negb_true_iff, existsb_forall in H.
            specialize (H (snd m)).
            rewrite <- e in H1.
            specialize (H H1).
            rewrite state_eqb_neq in H.
            elim H.
            reflexivity.
        + specialize (emitted_messages_only_from_self m).
          assert (can_emit preX m). {
             specialize (can_emit_from_protocol_trace preX start m tr Htr).
             intros.
             apply H2.
             rewrite Exists_exists.
             exists x.
             split.
             assumption.
             assumption.
          }
          intros.
          specialize (H3 H2).
          elim n.
          assumption.
      - intros.
        unfold not_send_oracle.
        intro send_oracle_eq.
        + exfalso.
          specialize (send_oracle_prop s Hprotocol m).
          intros.
          unfold has_been_sent_prop in H0.
          unfold all_traces_have_message_prop in H0.
          destruct H0.
          specialize (H0 send_oracle_eq).
          simpl in *.
          specialize (protocol_is_trace preX).
          simpl.
          intros.
          destruct Hprotocol as [Hleft Hright].
          specialize (H2 s Hleft Hright).
          destruct H2.
          * specialize (H0 s []).
            simpl in *.
            assert (finite_protocol_trace (pre_loaded_with_all_messages_vlsm X) s []). {
                unfold finite_protocol_trace.
                simpl.
                split.
                - apply finite_ptrace_empty.
                  unfold protocol_state_prop.
                  exists Hleft.
                  assumption.
                - assumption.
            }

            specialize (H0 H3 eq_refl).
            rewrite Exists_exists in H0.
            simpl in H0.
            destruct H0 as [x [Hfalse Hother]].
            assumption.
          * destruct H2 as [start [tr [Htr Hothers]]].
            destruct Hothers as [Hdest Houtput].
            assert (Hlst := last_error_destination_last tr s Hdest start).
            specialize (H start tr Htr Hlst).
            specialize (H0 start tr Htr Hlst).
            rewrite Exists_exists in H0.
            destruct H0 as [x [Hin Hm]].
            rewrite <- Forall_Exists_neg in H.
            rewrite Forall_forall in H.
            specialize (H x Hin).
            elim H.
            assumption.
    Qed.

    Lemma not_receive_oracle_prop
      (s : state)
      (Hprotocol : protocol_state_prop preX s)
      (m : message) :
      has_not_been_received_prop X (@not_receive_oracle index index_self _ _) s m.
     Proof.
      intros.
      unfold has_not_been_received_prop.
      unfold no_traces_have_message_prop.
      unfold selected_message_exists_in_no_trace.
      split.
      - intros.
        unfold not_receive_oracle in H.
        rewrite <- Is_true_iff_eq_true in H.
        apply not_true_is_false in H.
        rewrite <- Forall_Exists_neg.
        rewrite Forall_forall.
        intros.
        intros contra.
        assert (In (snd m) (get_history' s (fst m))). {
          specialize (input_to_history s start m tr).
          intros.
          specialize (H1 Htr Hlast).
          assert (List.Exists (fun elem : transition_item => input elem = Some m) tr). {
            rewrite Exists_exists.
            exists x.
            split.
            assumption.
            assumption.
          }
          specialize (H1 H2).
          assumption.
        }
        unfold receive_oracle in H.
        destruct (decide (fst m = index_self)).
        * apply in_split in H0.
          destruct H0 as [l1 [l2 Hconcat]].
          remember (last (List.map destination l1) start) as prev_x.
          specialize (protocol_transition_to preX start x tr l1 l2 Hconcat).
          destruct Htr.
          intros.
          specialize (H3 H0).
          simpl in *.
          unfold protocol_transition in H3.
          destruct H3 as [Hvalid Htransition].
          unfold protocol_valid in Hvalid.
          simpl in *.
          destruct (l x).
          destruct Hvalid as [Ha [Hb [Hc Hd]]].
          rewrite Hd in contra.
          discriminate contra.
          rewrite contra in Hvalid.
          destruct Hvalid as [Ha [Hb [Hc [Hd He]]]].
          elim He.
          symmetry.
          assumption.
        * rewrite existsb_forall in H.
          specialize (H (snd m) H1).
          rewrite state_eqb_neq in H.
          elim H.
          reflexivity.
      - intros.
        unfold not_receive_oracle.
        intro receive_oracle_eq.
        + exfalso.
          specialize (receive_oracle_prop s Hprotocol m).
          intros.
          unfold has_been_received_prop in H0.
          unfold all_traces_have_message_prop in H0.
          destruct H0.
          specialize (H0 receive_oracle_eq).
          simpl in *.
          specialize (protocol_is_trace preX).
          simpl.
          intros.
          destruct Hprotocol as [Hleft Hright].
          specialize (H2 s Hleft Hright).
          destruct H2.
          * specialize (H0 s []).
            simpl in *.
            assert (finite_protocol_trace (pre_loaded_with_all_messages_vlsm X) s []). {
                unfold finite_protocol_trace.
                simpl.
                split.
                - apply finite_ptrace_empty.
                  unfold protocol_state_prop.
                  exists Hleft.
                  assumption.
                - assumption.
            }

            specialize (H0 H3 eq_refl).
            rewrite Exists_exists in H0.
            simpl in H0.
            destruct H0 as [x [Hfalse Hother]].
            assumption.
          * destruct H2 as [start [tr [Htr Hothers]]].
            destruct Hothers as [Hdest Houtput].
            assert (Hlst := last_error_destination_last tr s Hdest start).
            specialize (H start tr Htr Hlst).
            specialize (H0 start tr Htr Hlst).
            rewrite Exists_exists in H0.
            destruct H0 as [x [Hin Hm]].
            rewrite <- Forall_Exists_neg in H.
            rewrite Forall_forall in H.
            specialize (H x Hin).
            elim H.
            assumption.
    Qed.
    
    Lemma bottom_project_empty_history
      (s : state)
      (i : index)
      (Hb : project s i = Bottom) : 
      get_history' s i = [].
    Proof.
      unfold get_history'.
      destruct s.
      - reflexivity.
      - unfold project in Hb.
        unfold last_recorded.
        rewrite Hb.
        simpl.
        reflexivity.
    Qed.
   
    Lemma eq_history_eq_project
      (s s' : state)
      (i : index) :
      get_history' s i = get_history' s' i <->
      project s i = @project index index_listing idec s' i.
    Proof.
      destruct (project s i) eqn : eq_ps; destruct (project s' i) eqn : eq_ps'; split; intros.
      - reflexivity.
      - apply bottom_project_empty_history in eq_ps.
        apply bottom_project_empty_history in eq_ps'.
        rewrite eq_ps. rewrite eq_ps'. reflexivity.
      - apply bottom_project_empty_history in eq_ps.
        rewrite eq_ps in H.
        specialize (unfold_history_cons s' i). intros.
        spec H0. intros contra. rewrite eq_ps' in contra. discriminate contra.
        rewrite H0 in H. discriminate H.
      - discriminate H.
      - apply bottom_project_empty_history in eq_ps'.
        rewrite eq_ps' in H.
        specialize (unfold_history_cons s i). intros.
        spec H0. intros contra. rewrite eq_ps in contra. discriminate contra.
        rewrite H0 in H. discriminate H.
      - discriminate H.
      - unfold get_history' in H.
        destruct s; destruct s';
        try discriminate eq_ps';
        try discriminate eq_ps.
        + unfold rec_history in H.
          destruct (depth (last_recorded index_listing is1 i)) eqn : eq_d1;
          destruct (depth (last_recorded index_listing is2 i)) eqn : eq_d2;
          try unfold last_recorded in *;
          try unfold project in *;
          try apply depth_zero_bottom in eq_d1;
          try apply depth_zero_bottom in eq_d2;
          try rewrite eq_d1 in eq_ps;
          try rewrite eq_d2 in eq_ps';
          try discriminate eq_ps;
          try discriminate eq_ps'.
          rewrite eq_ps in H.
          rewrite eq_ps' in H.
          inversion H.
          reflexivity.
      - specialize (unfold_history_cons s i) as Hus.
        specialize (unfold_history_cons s' i) as Hus'.
        spec Hus. intros contra. rewrite contra in eq_ps. discriminate eq_ps.
        spec Hus'. intros contra. rewrite contra in eq_ps'. discriminate eq_ps'.
        rewrite H in eq_ps.
        rewrite eq_ps in Hus.
        rewrite eq_ps' in Hus'.
        rewrite Hus.
        rewrite Hus'.
        reflexivity.
   Qed.
  
    
    Lemma in_history_can_emits
      (s sm : state)
      (Hpr : protocol_state_prop preX s)
      (i : index) 
      (Hin : In sm (get_history s i)) : 
      can_emit X (i, sm).
    Proof.
    Admitted.
      

    Global Instance has_been_sent_lv : (has_been_sent_capability X) := {
      has_been_sent := send_oracle;
      proper_sent := send_oracle_prop;
      proper_not_sent := not_send_oracle_prop;
    }.

   Global Instance has_been_received_lv : (has_been_received_capability X) := {
      has_been_received := receive_oracle;
      proper_received := receive_oracle_prop;
      proper_not_received := not_receive_oracle_prop;
    }.

    Definition get_messages_from_history (s : state) (i : index) : set message :=
      List.map (pair i) (get_history' s i).

    Definition get_sent_messages (s : state) : set message :=
      get_messages_from_history s index_self.

    Definition get_messages (s : state) : set message :=
      let all := List.map (get_messages_from_history s) index_listing in
      List.fold_right (@set_union message mdec) [] all.

    Definition get_received_messages (s : state) : set message :=
      set_diff mdec (get_messages s) (get_sent_messages s).

    Lemma get_iff_history
      (s : state)
      (m : message) :
      In m (get_messages_from_history s (fst m)) <-> In (snd m) (get_history' s (fst m)).
    Proof.
      split.
      - intros.
        unfold get_messages_from_history in H.
        rewrite in_map_iff in H.
        destruct H as [x [Heq Hinx]].
        rewrite <- Heq.
        simpl.
        assumption.
      - intros.
        unfold get_messages_from_history.
        rewrite in_map_iff.
        exists (snd m).
        split.
        + rewrite surjective_pairing.
          reflexivity.
        + assumption.
    Qed.

    Lemma sent_set_equiv_send_oracle
      (s : state)
      (Hprotocol : protocol_state_prop preX s)
      (m : message) :
      (@send_oracle index index_self _ _) s m = true <-> In m (get_sent_messages s).

    Proof.
      split.
      - intros.
        unfold send_oracle in H.
        destruct (decide (fst m = index_self)).
        + unfold get_sent_messages.
          rewrite <- e.
          rewrite get_iff_history.
          rewrite existsb_exists in H.
          destruct H as [x [Hinx Heq]].
          rewrite state_eqb_eq in Heq.
          rewrite Heq.
          assumption.
        + discriminate H.
      - intros.
        unfold send_oracle.
        destruct (decide (fst m = index_self)).
        + unfold get_sent_messages in H.
          rewrite <- e in H.
          rewrite get_iff_history in H.
          rewrite existsb_exists.
          exists (snd m).
          split.
          * assumption.
          * rewrite state_eqb_eq.
            reflexivity.
        + unfold get_sent_messages in H.
          unfold get_messages_from_history in H.
          rewrite in_map_iff in H.
          destruct H as [x [Heq Hinx]].
          elim n.
          rewrite <- Heq.
          reflexivity.
    Qed.

    Lemma message_in_unique_history
      (s : state)
      (m : message)
      (i : index)
      (Hin : In m (get_messages_from_history s i)) :
      i = (fst m).
    Proof.
      unfold get_messages_from_history in Hin.
      rewrite in_map_iff in Hin.
      destruct Hin as [x [Heq Hinx]].
      rewrite <- Heq.
      simpl.
      reflexivity.
    Qed.

    Lemma in_history_equiv_in_union
      (s : state)
      (m : message) :
      In m (get_messages s) <-> In m (get_messages_from_history s (fst m)).
    Proof.
      remember (map (get_messages_from_history s) index_listing) as haystack.
      remember (get_messages_from_history s (fst m)) as needle.
      split.
      - intros.
        unfold get_messages in H.
        specialize (union_fold haystack m).
        intros.
        destruct H0 as [Hleft _].
        rewrite <- Heqhaystack in H.
        specialize (Hleft H).
        destruct Hleft as [needle' [Hin1 Hin2]].
        assert (needle = needle'). {
          assert (exists (i : index), needle' = (get_messages_from_history s i)). {
            rewrite Heqhaystack in Hin2.
            rewrite in_map_iff in Hin2.
            destruct Hin2 as [x [Hneed _]].
            exists x.
            symmetry.
            assumption.
          }
          destruct H0 as [i Heq].
          specialize (message_in_unique_history s m i).
          intros.
          rewrite Heq in Hin1.
          specialize (H0 Hin1).
          rewrite H0 in Heq.
          rewrite Heq.
          rewrite Heqneedle.
          reflexivity.
        }

        rewrite H0.
        assumption.
      - intros.
        unfold get_messages.

        specialize (union_fold haystack m).
        intros.
        destruct H0 as [_ Hright].
        rewrite Heqhaystack in Hright.
        apply Hright.
        exists (get_messages_from_history s (fst m)).
        split.
        + rewrite <- Heqneedle.
          assumption.
        + rewrite in_map_iff.
          exists (fst m).
          split.
          * reflexivity.
          * apply ((proj2 Hfinite) (fst m)).
    Qed.

    Lemma received_set_equiv_receive_oracle
      (s : state)
      (Hprotocol : protocol_state_prop preX s)
      (m : message) :
      (@receive_oracle index index_self _ _) s m = true <-> In m (get_received_messages s).

    Proof.
      split.
      - intros.
        unfold receive_oracle in H.
        destruct (decide (fst m = index_self)).
        + discriminate H.
        + rewrite existsb_exists in H.
          destruct H as [x [Hinx Heq]].
          unfold get_received_messages.
          specialize set_diff_intro.
          intros.
          specialize (H message mdec m (get_messages s) (get_sent_messages s)).
          apply H.
          * rewrite state_eqb_eq in Heq.
            apply in_history_equiv_in_union.
            rewrite get_iff_history.
            rewrite Heq.
            assumption.
          * intros contra.
            specialize (message_in_unique_history s m index_self).
            intros.
            rewrite state_eqb_eq in Heq.
            unfold get_sent_messages in contra.
            specialize (H0 contra).
            elim n.
            symmetry.
            assumption.
       - intros.
         unfold receive_oracle.
         destruct (decide (fst m = index_self)).
         + unfold get_received_messages in H.
           rewrite set_diff_iff in H.
           rewrite in_history_equiv_in_union in H.
           unfold get_sent_messages in H.
           rewrite e in H.
           intuition.
         + unfold get_received_messages in H.
           rewrite set_diff_iff in H.
           destruct H as [Hin Hnot_in].
           rewrite existsb_exists.
           exists (snd m).
           split.
           * rewrite in_history_equiv_in_union in Hin.
             rewrite get_iff_history in Hin.
             assumption.
           * rewrite state_eqb_eq.
             reflexivity.
      Qed.

    Lemma in_history_is_protocol
      (s s': state)
      (Hprotocol : protocol_state_prop preX s)
      (Hin : In s'(get_history' s index_self)) :
      protocol_state_prop preX s'.
    Proof.
<<<<<<< HEAD
      assert ((@send_oracle index index_self _ _) s (index_self, s') = true). {
=======
      assert (send_oracle s (index_self, s')). {
>>>>>>> 28eeee9b
        unfold send_oracle.
        simpl.
        destruct (decide (index_self = index_self)).
        - apply Is_true_iff_eq_true.
          rewrite existsb_exists.
          exists s'.
          split.
          assumption.
          rewrite state_eqb_eq.
          reflexivity.
        - elim n. reflexivity.
      }

      specialize (send_oracle_prop s Hprotocol (index_self, s')).
      intros.
      unfold has_been_sent_prop in H0.
      unfold all_traces_have_message_prop in H0.
      destruct H0 as [H0 _].
      specialize (H0 H).
      unfold protocol_state_prop in Hprotocol.
      destruct Hprotocol as [om Hprotocol].
      specialize (protocol_is_trace preX s om Hprotocol).
      intros.
      destruct H1.
      - simpl in *.
        unfold vinitial_state_prop in H1.
        simpl in H1.
        unfold initial_state_prop in H1.
        destruct H1 as [cv Heqinit].
        rewrite Heqinit in Hin.
        unfold get_history' in Hin.
        unfold last_recorded in Hin.
        rewrite project_all_bottom in Hin.
        simpl in Hin.
        exfalso.
        assumption.
      - destruct H1 as [si [tr [Htr [Hdest Hm]]]].
        specialize (H0 si tr Htr).

        assert (Hlst := last_error_destination_last tr s Hdest si).

        specialize (H0 Hlst).
        rewrite Exists_exists in H0.
        destruct H0 as [x [Hin_x Houtput]].
        apply in_split in Hin_x.
        destruct Hin_x as [l1 [l2 Hconcat]].

        remember (last (List.map destination l1) si) as prev_x.
        destruct Htr.
        specialize (protocol_transition_to preX si x tr l1 l2 Hconcat H0).
        intros.
        simpl in H2.

        unfold protocol_transition in H2.
        destruct H2 as [Hvalid Htransition].
        unfold protocol_valid in Hvalid.
        destruct Hvalid as [Hneed Hother].

        assert (last (map destination l1) si = s'). {
          simpl in *.
          unfold vtransition in Htransition.
          simpl in *.
          destruct (l x) eqn : eq_l.
          - inversion Htransition.
            rewrite Houtput in H4.
            inversion H4.
            reflexivity.
          - destruct (input x).
            + inversion Htransition.
              rewrite Houtput in H4.
              discriminate H4.
            + inversion Htransition.
              rewrite Houtput in H4.
              discriminate H4.
        }
        rewrite <- H2.
        assumption.
    Qed.

    Definition state_gt
      (s1 s2 : state)
      : Prop
      := state_lt s2 s1.

    Lemma state_gt_tran
      (s1 s2 s3 : state)
      (H12 : state_gt s1 s2)
      (H23 : state_gt s2 s3)
      : state_gt s1 s3.
    Proof.
      unfold state_gt in *.
      specialize (state_lt_tran s3 s2 s1).
      intros.
      intuition.
    Qed.

    Lemma get_history'_self_Lsorted_le
      (s : state)
      (Hprotocol : protocol_state_prop preX s) :
      LocallySorted state_gt (get_history' s index_self).
    Proof.
      remember ((get_history' s index_self)) as history.
      symmetry in Heqhistory.
      generalize dependent s.
      induction history.
      - intros.
        apply LSorted_nil.
      - intros.
        destruct history; try apply LSorted_cons1.
        specialize (IHhistory a).
        specialize (in_history_is_protocol s a Hprotocol) as Hprotocola .
        spec Hprotocola.
        { rewrite Heqhistory. left. reflexivity. }
        spec IHhistory Hprotocola.
        apply LSorted_consn.
        + apply IHhistory.
          symmetry.
          apply unfold_history with (s1 := s) (pref := []). assumption.
        + apply unfold_history_cons_iff in Heqhistory.
          destruct Heqhistory as [Ha Heqhistory].
          subst a.
          symmetry in Heqhistory.
          specialize (no_bottom_in_history (project s index_self) s0 index_self) as Hnb.
          rewrite Heqhistory in Hnb.
          spec Hnb; try (left; reflexivity).
          apply unfold_history_cons_iff in Heqhistory.
          destruct Heqhistory as [Hs0 Heqhistory].
          subst s0.
          unfold state_gt.
          apply state_lt_last_sent; assumption.
    Qed.

    Lemma get_history'_comparable
      (s s1 s2 : state)
      (Hprotocol : protocol_state_prop preX s)
      (Hs1 : In s1 (get_history' s index_self))
      (Hs2 : In s2 (get_history' s index_self))
      : s1 = s2 \/ state_lt s1 s2 \/ state_lt s2 s1.
    Proof.
      remember (get_history' s index_self) as history.
      specialize (lsorted_pair_wise_unordered history state_gt).
      intros.
      spec H.
      rewrite Heqhistory.
      apply get_history'_self_Lsorted_le.
      assumption.
      specialize (H state_gt_tran s1 s2 Hs1 Hs2).
      unfold state_gt in H.
      intuition.
    Qed.

    Fixpoint get_observations (target : index) (d : nat) (s : state) : set state :=
      match s with
      | Bottom => []
      | _ => match d with
             | 0 => set_remove decide_eq Bottom [project s target]
             | S n => let children := List.map (@project index index_listing _ s) index_listing in
             let children_res := List.map (get_observations target n) children in
             set_remove decide_eq Bottom
             (set_union decide_eq (List.fold_right (set_union decide_eq) [] children_res) [project s target])
             end
      end.

    Definition shallow_observations (s : state) (target : index) :=
      get_observations target 1 s.

    Lemma get_observations_depth_redundancy
      (target : index)
      (d : nat)
      (s : state)
      (Hineq : d >= depth s) :
      get_observations target d s = get_observations target (depth s) s.
   Proof.
    remember (depth s) as dpth.
    generalize dependent s.
    generalize dependent d.
    induction dpth using (well_founded_induction lt_wf).
    intros.
    unfold get_observations at 1.
    destruct s.
    - unfold depth in Heqdpth.
      rewrite Heqdpth.
      destruct d.
      + reflexivity.
      + simpl in *.
        reflexivity.
     - unfold get_observations.
       destruct dpth eqn : eq_dpth.
       + destruct d eqn: eq_d.
         * reflexivity.
         * symmetry in Heqdpth.
           apply depth_zero_bottom in Heqdpth.
           discriminate Heqdpth.
       + destruct d.
         lia.
         simpl.
         f_equal.
         f_equal.
         f_equal.
         apply map_ext_in.
         intros.
         rewrite in_map_iff in H0.
         destruct H0 as [j [Heq Hin]].
         assert (depth a < S n). {
           rewrite Heqdpth.
           specialize (@depth_parent_child index index_listing Hfinite decide_eq is b j).
           intros.
           unfold project in Heq.
           replace (@project_indexed index index_listing _ index_listing is j)
           with a in H0.
           lia.
         }

        assert (d >= depth a). {
          lia.
        }

         assert (get_observations target (depth a) a = get_observations target n a). {
          symmetry.
          apply H.
          lia.
          lia.
          reflexivity.
         }

         specialize (H (depth a) H0 d H1 a eq_refl).
         rewrite H2 in H.
         intuition.
   Qed.

    Lemma get_observations_nodup
      (target : index)
      (s : state) :
      (NoDup (get_observations target (depth s) s)).
    Proof.
      remember(depth s) as d.
      generalize dependent s.
       induction d using (well_founded_induction lt_wf).
       unfold get_observations.
       destruct d.
       - intros.
          simpl.
         destruct (project s target).
         + rewrite decide_True; auto.
           symmetry in Heqd.
           apply depth_zero_bottom in Heqd.
           rewrite Heqd.
           apply NoDup_nil.
         + rewrite decide_False.
           symmetry in Heqd.
           apply depth_zero_bottom in Heqd.
           rewrite Heqd.
           apply NoDup_nil.
           intros contra.
           discriminate contra.
       - intros.
         simpl.
         destruct s.
         simpl in Heqd. discriminate Heqd.
         apply set_remove_nodup.
         apply set_add_nodup.
         specialize (@set_union_iterated_nodup (@state index index_listing) decide_eq).
         intros.
         specialize (H0 (map
        ((fix get_observations (target0 : index) (d0 : nat) (s : state) {struct d0} :
              set state :=
            match s with
            | Bottom => []
            | Something _ _ =>
                match d0 with
                | 0 =>
                    if decide (Bottom = (project s target0))
                    then []
                    else project s target0 :: empty_set state
                | S n =>
                    set_remove decide_eq Bottom
                      (set_add decide_eq (project s target0)
                         (fold_right (set_union decide_eq) []
                            (map (get_observations target0 n) (map (project s) index_listing))))
                end
            end) target d) (map (project (Something b is)) index_listing))).
        apply H0.
        intros.
        rewrite in_map_iff in H1.
        destruct H1 as [x [Hleft Hright]].
        assert (depth x < S d). {
          rewrite Heqd.
          apply in_map_iff in Hright.
          destruct Hright as [i [Hi _]].
          rewrite <- Hi.
          specialize (@depth_parent_child index index_listing Hfinite decide_eq is b i).
          intros.
          unfold project.
          intuition.
        }
        rewrite <- Hleft.
        specialize H.
        rewrite get_observations_depth_redundancy.
        specialize (H (depth x)).
        specialize (H H1).
        specialize (H x eq_refl).
        assumption.
        lia.
 Qed.

  Lemma no_bottom_in_observations
    (s s': state)
    (target : index)
    (Hins' : In s' (get_observations target (depth s) s)) :
    s' <> Bottom.
  Proof.
   unfold get_observations in Hins'.
   destruct s.
   - simpl in *.
     intuition.
   - simpl in *.
     destruct (depth (Something b is)) eqn : eq_d'.
     + apply depth_zero_bottom in eq_d'.
       discriminate eq_d'.
     + simpl in *.
       apply set_remove_2 in Hins'.
       assumption.
       clear Hins'.
       apply set_add_nodup.
       apply (set_union_iterated_nodup).
       intros.
       rewrite in_map_iff in H.
       destruct H as [child [Heq_child Hin_child]].
       rewrite in_map_iff in Hin_child.
       destruct Hin_child as [i [Heq_project _]].
       rewrite <- Heq_child.
       specialize (get_observations_nodup target child).
       intros.
       rewrite get_observations_depth_redundancy.
       apply H.
       specialize (@depth_parent_child index index_listing Hfinite idec is b i) as Hparent_child.
       rewrite eq_d' in Hparent_child.
       rewrite <- Heq_project.
       unfold project.
       lia.
  Qed.
    
    Inductive lv_event_type : Type :=
    | State
    | Sent
    | Received.
    
    Instance event_type_eq_dec : EqDecision lv_event_type.
    solve_decision.
    Defined. 
    
    Inductive lv_event : Type :=
      Obs: lv_event_type -> index -> (@state index index_listing) -> lv_event.
    
    Global Instance event_eq_dec : EqDecision lv_event.
      solve_decision.
    Defined. 
    
    Definition get_event_subject (e : lv_event) : index :=
    match e with 
      Obs type subject state => subject
    end.
    
    Definition get_event_type (e : lv_event) :=
      match e with
       Obs type subject state => type
      end.
      
    Definition get_event_state (e : lv_event) :=
      match e with
        Obs type subject state => state
      end.
    
    Definition lv_event_ltb (e1 e2 : lv_event) : bool :=
    match e1, e2 with
      Obs type1 subject1 state1, Obs type2 subject2 state2 =>
        match decide_eq subject1 subject2 with
        | right _ => false
        | _ => match type1, type2 with
               | State, State => false
               | State, Sent => false
               | State, Received => false
               | _, _ => state_ltb' subject1 state1 state2
               (*
               | Sent, State => state_ltb state1 state2
               | Sent, Sent => state_ltb state1 state2
               | Sent, Received => state_ltb state1 state2
               | Received, State => state_ltb state1 state2
               | Received, Sent => state_ltb state1 state2
               | Received, Received => state_ltb state1 state2
               *)
               end  
        end
    end.
    
    Definition comparable_lv_events : comparable_events lv_event := {|
      happens_before_fn := lv_event_ltb
    |}.

    Existing Instance comparable_lv_events.
    
    Definition lv_observations (s : state) (target : index) : set lv_event :=
      let messages := (get_observations target (depth s) s) in
      let sent_messages := get_history s index_self in
      let sent_obs := List.map (Obs Sent index_self) sent_messages in
      let received_obs := List.map (Obs Received target) (set_remove_list sent_messages messages) in
      let state_obs := (Obs State index_self s) in
      match decide_eq target index_self with
      | left _ => set_union decide_eq (set_union decide_eq sent_obs received_obs) [state_obs]
      | right _ => received_obs
      end.  
          
    Definition complete_observations (s : state) : set lv_event :=
      fold_right (set_union decide_eq) [] (List.map (lv_observations s) index_listing).
    
    Program Instance observable_full :
      (observation_based_equivocation_evidence
       (@state index index_listing)
       index
       lv_event
       decide_eq 
       comparable_lv_events
       get_event_subject) := {|
       observable_events := lv_observations;
      |}.
    Next Obligation.
    unfold lv_observations in He.
    destruct (decide (v = index_self)).
    - apply set_union_elim in He.
      destruct He.
      + apply set_union_elim in H. 
        destruct H;
        rewrite in_map_iff in H;
        destruct H as [x [Hobs Hinx]];
        rewrite <- Hobs;
        simpl;
        intuition.
      + simpl in H.
        destruct H.
        rewrite <- H.
        simpl.
        symmetry.
        assumption.
        intuition.
    - rewrite in_map_iff in He.
      destruct He as [x [Hobs Hinx]].
      rewrite <- Hobs.
      simpl.
      reflexivity.
   Defined.
   
   Existing Instance observable_full.

   Definition get_validators {State : Type} (s : State) : list index := index_listing.

   Lemma get_validators_nodup
    {State : Type}
    (s : State) :
    NoDup (get_validators s).
   Proof.
    unfold get_validators.
    apply Hfinite.
   Qed.

  Check @basic_observable_equivocation.
   Definition lv_basic_equivocation : basic_equivocation state index :=
      @basic_observable_equivocation
      (@state index index_listing)
      index
      lv_event
      get_event_subject
      decide_eq
      comparable_lv_events
      observable_full
      Mindex
      Rindex
      get_validators
      get_validators_nodup.

   Existing Instance lv_basic_equivocation.
   (*
  Lemma observations_in_project
      (s : state)
      (target i : index)
      : incl (lv_observations (project s i) target) (lv_observations s target).
  Proof.
    unfold incl.
    intros.
    unfold lv_observations.
    unfold get_observations at 1.
    destruct s eqn : eq_s.
    - simpl in *.
      assumption.
    - destruct (depth (Something b is)) eqn : eq_depth.
      + apply depth_zero_bottom in eq_depth.
        discriminate eq_depth.
      + specialize (@set_union_in_iterated (@state index index_listing) state_eq_dec).
        intros.
        specialize (H0 (map (get_observations target n) (map (project (Something b is)) index_listing))).
        specialize (H0 a).
        destruct H0 as [_ Hneed].
        assert (a <> Bottom). {
          specialize (no_bottom_in_observations (project (Something b is) i) a target).
          intros.
          apply H0.
          unfold lv_observations in H.
          assumption.
        }
        apply set_remove_3.
        apply set_union_intro1.
        apply Hneed.
        rewrite Exists_exists.
        exists (get_observations target n (project (Something b is) i)).
        split.
        rewrite in_map_iff.
        exists (project (Something b is) i).
        split.
        reflexivity.
        rewrite in_map_iff.
        exists i.
        split.
        reflexivity.
        apply ((proj2 Hfinite) i).
        unfold lv_observations in H.
        rewrite get_observations_depth_redundancy.
        assumption.
        specialize (@depth_parent_child index index_listing Hfinite idec is b i).
        intros.
        unfold project.
        lia.
        assumption.
  Qed.

    Lemma observations_disregards_cv
      (s : vstate X)
      (cv : bool)
      (target : index)
      : lv_observations (update_consensus s cv) target
      = lv_observations s target.
    Proof.
      unfold lv_observations.
      unfold get_observations.
      rewrite <- depth_consensus_clean with (value := cv).
      destruct (depth s) eqn : eq_d.
      - rewrite <- update_consensus_clean.
        destruct s.
        simpl. reflexivity.
        simpl. reflexivity.
      - rewrite <- update_consensus_clean.
        assert (map (project (update_consensus s cv)) index_listing = map (project s) index_listing). {
          apply map_ext_in.
          intros.
          symmetry.
          apply update_consensus_clean.
        }
        rewrite H.
        destruct s.
        simpl.
        reflexivity.
        simpl.
        reflexivity.
    Qed.

    Lemma observations_update_eq
      (s s' : vstate X)
      (Hsnot : s <> Bottom)
      (Hs'not : s' <> Bottom)
      (target : index)
      (Hvalid : project s' target = project s target)
      : set_eq
        (lv_observations (update_state s s' target) target)
        (set_add decide_eq s'
          (set_union decide_eq
            (lv_observations s target)
            (lv_observations s' target)
          )
        ).
    Proof.
     unfold set_eq.
     split; unfold incl; intros.
     - destruct (decide (a = s')).
       + apply set_add_intro2.
         assumption.
       + apply set_add_intro1.
         unfold lv_observations in H.
         unfold get_observations in H.
         destruct (update_state s s' target) eqn : eq_up.
         * simpl in *.
           intuition.
         * destruct (depth (Something b is)) eqn : eq_d.
           apply depth_zero_bottom in eq_d.
           discriminate eq_d.
           apply set_remove_1 in H.
           assert (project (Something b is) target = s'). {
             rewrite <- eq_up.
             specialize (@project_same index index_listing Hfinite decide_eq s s' target).
             intros.
             apply H0.
             assumption.
           }
           rewrite H0 in H.
           apply set_union_elim in H.
           simpl in H.
           destruct H.
           specialize (@set_union_in_iterated (@state index index_listing) decide_eq).
           intros.
           specialize (H1 (map
            ((fix get_observations (target : index) (d : nat) (s : state) {struct d} :
                  set state :=
                match s with
                | Bottom => []
                | Something _ _ =>
                    match d with
                    | 0 =>
                        if decide (Bottom = (project s target))
                        then []
                        else project s target :: empty_set state
                    | S n =>
                        set_remove decide_eq Bottom
                          (set_add decide_eq (project s target)
                             (fold_right (set_union decide_eq) []
                                (map (get_observations target n) (map (project s) index_listing))))
                    end
                end) target n0) (map (project (Something b is)) index_listing))).
            specialize (H1 a).
            unfold ListSet.set_In in H.
            destruct H1 as [Hneed _].
            specialize (Hneed H).
            rewrite Exists_exists in Hneed.
            destruct Hneed as [child_result [Hin1 Hina]].
            rewrite in_map_iff in Hin1.
            destruct Hin1 as [child [Ha Hb]].
            rewrite in_map_iff in Hb.
            destruct Hb as [j [Hproject _]].
            specialize (@depth_parent_child index index_listing Hfinite idec is b j).
            intros.
            assert (n0 >= depth (child)). {
              rewrite eq_d in H1.
              rewrite <- Hproject.
              unfold project.
              lia.
            }
            destruct (decide (j = target)).
            rewrite e in Hproject.
            rewrite H0 in Hproject.
            rewrite <- Hproject in Ha.
            unfold ListSet.set_In.
            apply set_union_intro2.
            unfold lv_observations.
            rewrite <- get_observations_depth_redundancy with (d := n0).
            rewrite <- Ha in Hina.
            intuition.
            rewrite Hproject.
            assumption.
            apply set_union_intro1.

            assert (project (Something b is) j = project s j). {
              specialize (@project_different index index_listing Hfinite idec s s' j target).
              intros.
              rewrite <- eq_up.
              apply H3.
              assumption.
              assumption.
            }

            specialize (observations_in_project s target j).
            intros.
            rewrite Hproject in H3.
            rewrite H3 in Ha.
            unfold incl in H4.
            specialize (H4 a).
            apply H4.
            rewrite <- Ha in Hina.
            unfold lv_observations.
            rewrite <- get_observations_depth_redundancy with (d := n0).
            assumption.
            rewrite <- H3.
            assumption.
            destruct H.
            elim n.
            symmetry.
            assumption.
            exfalso.
            assumption.
        - remember (update_state s s' target) as u.
          assert (project u target = s'). {
            specialize (@project_same index index_listing Hfinite idec s s' target).
            intros.
            rewrite <- Hequ in H0.
            apply H0.
            assumption.
          }
          apply set_add_elim in H.
          destruct (decide (a = s')).
          (* a = s' *)
          + unfold lv_observations.
            unfold get_observations.
            destruct u.
            simpl in *.
            intuition.
            destruct (depth (Something b is)) eqn: eq_d.
            apply depth_zero_bottom in eq_d.
            discriminate eq_d.
            apply set_remove_3.
            apply set_union_intro.
            right.
            rewrite H0.
            rewrite e.
            simpl.
            intuition.
            rewrite e.
            assumption.
          + unfold ListSet.set_In in H.
            destruct H.
            elim n.
            assumption.
            apply set_union_elim in H.
            destruct H.
            * (* In a (get_observations s)). *)
              unfold lv_observations in H.
              assert (a <> Bottom) as Hanot_bottom. {
                apply no_bottom_in_observations in H.
                assumption.
              }
              unfold get_observations in H.
              destruct s.
              elim Hsnot.
              reflexivity.
              destruct (depth (Something b is)) eqn : eq_d.
              apply depth_zero_bottom in eq_d.
              discriminate eq_d.
              apply set_remove_1 in H.
              apply set_union_elim in H.
              destruct H.
              apply set_union_in_iterated in H.
              rewrite Exists_exists in H.
              destruct H as [child_result [Heq_child_result Hin_a]].
              rewrite in_map_iff in Heq_child_result.
              destruct Heq_child_result as [child [Heq_child Hin_child]].
              rewrite in_map_iff in Hin_child.
              destruct Hin_child as [i [Hproject _]].
              destruct (decide (i = target)).
              { (* found originally in target projection *)
                rewrite e in Hproject.
                rewrite <- Hvalid in Hproject.
                specialize (observations_in_project u target target).
                intros.
                unfold incl in H.
                specialize (H a).
                apply H.
                clear H.
                rewrite H0.
                specialize (observations_in_project s' target target).
                intros.
                unfold incl in H.
                specialize (H a).
                apply H.
                rewrite Hproject.
                rewrite get_observations_depth_redundancy in Heq_child.
                rewrite <- Heq_child in Hin_a.
                unfold lv_observations.
                assumption.
                specialize (@depth_parent_child index index_listing Hfinite idec is b target) as Hdpc.
                rewrite eq_d in Hdpc.
                rewrite <- Hproject.
                simpl in Hvalid.
                rewrite Hvalid.
                lia.
              }
              { (* found originally in different projection *)
               assert (n0 >= depth child) as Hn0child. {
                   specialize (@depth_parent_child index index_listing Hfinite idec is b i) as Hdpc.
                   simpl in Hproject.
                   rewrite Hproject in Hdpc.
                   lia.
                }
                unfold lv_observations.
                unfold get_observations.
                destruct u.
                discriminate Hequ.
                destruct (depth (Something b0 is0)) eqn : eq_du.
                apply depth_zero_bottom in eq_du.
                discriminate eq_du.
                apply set_remove_3.
                apply set_union_intro.
                left.
                assert (project (Something b is) i = project (Something b0 is0) i) as Hsame. {
                  specialize (@project_different index index_listing Hfinite idec).
                  intros.
                  specialize (H (Something b is) s' i target).
                  rewrite Hequ.
                  symmetry.
                  apply H.
                  assumption.
                  intros contra.
                  discriminate contra.
                }

                apply set_union_in_iterated.
                rewrite Exists_exists.
                exists child_result.
                rewrite in_map_iff.
                split.
                exists child.
                split.
                rewrite get_observations_depth_redundancy.
                rewrite get_observations_depth_redundancy in Heq_child.
                assumption.
                assumption.

                specialize (@depth_parent_child index index_listing Hfinite idec is0 b0 i) as Hdpc'.
                simpl in H0.

                rewrite Hsame in Hproject.
                rewrite <- Hproject.
                unfold project.
                lia.
                rewrite in_map_iff.
                exists i.
                split.
                rewrite Hsame in Hproject.
                assumption.
                apply ((proj2 Hfinite) i).
                assumption.
                rewrite get_observations_depth_redundancy in Heq_child.
                rewrite <- Heq_child in Hin_a.
                apply no_bottom_in_observations in Hin_a.
                assumption.
                assumption.
                }
                (* a = project s target *)
                simpl in H.
                simpl in Hvalid.
                rewrite <- Hvalid in H.
                destruct H.
                unfold lv_observations.
                unfold get_observations.
                destruct u.
                simpl in *.
                discriminate Hequ.
                destruct (depth (Something b0 is0)) eqn : eq_du.
                apply depth_zero_bottom in eq_du.
                discriminate eq_du.
                apply set_remove_3.
                apply set_union_intro.
                left.
                apply set_union_in_iterated.
                rewrite Exists_exists.
                exists (lv_observations s' target).
                rewrite in_map_iff.
                split.
                exists s'.
                rewrite get_observations_depth_redundancy.
                split.
                unfold lv_observations.
                reflexivity.
                rewrite in_map_iff.
                exists target.
                split.
                assumption.
                apply ((proj2 Hfinite) target).
                specialize (@depth_parent_child index index_listing Hfinite idec is0 b0 target).
                intros.
                simpl in H0.
                rewrite <- H0.
                lia.
                rewrite <- H.
                unfold lv_observations.
                unfold get_observations.
                destruct s'.
                elim Hs'not.
                reflexivity.
                destruct (depth (Something b1 is1)) eqn : eq_d1.
                apply depth_zero_bottom in eq_d1.
                discriminate eq_d1.
                apply set_remove_3.
                apply set_union_intro.
                right.
                simpl.
                intuition.
                rewrite H.
                assumption.
                assumption.
                exfalso.
                assumption.
            * (* In a (get_observation s') *)
              specialize (observations_in_project u target target).
              intros.
              unfold incl in H1.
              specialize (H1 a).
              apply H1.
              rewrite <- H0 in H.
              assumption.
    Qed.

    Lemma unfold_lv_observations
      (s s' : state)
      (Hsnot_bottom : s <> Bottom)
      (Hs'not_bottom : s' <> Bottom)
      (target : index) :
      In s' (lv_observations s target) <->
      project s target = s' \/
      (exists (i : index), (In s' (lv_observations (project s i) target))).
    Proof.
      split.
      - intros.
        unfold lv_observations in H.
        unfold get_observations in H.
        destruct s.
        simpl in *.
        exfalso.
        assumption.
        destruct (depth (Something b is)) eqn : eq_d.
        apply depth_zero_bottom in eq_d.
        discriminate eq_d.
        apply set_remove_1 in H.
        apply set_union_elim in H.
        destruct H.
        + apply set_union_in_iterated in H.
          rewrite Exists_exists in H.
          destruct H as [child_res [Heq_child_res Hin_child_res]].
          rewrite in_map_iff in Heq_child_res.
          destruct Heq_child_res as [child [Heq_child Hin_child]].
          rewrite in_map_iff in Hin_child.
          destruct Hin_child as [i [Hproject Hini]].
          right.
          exists i.
          rewrite get_observations_depth_redundancy in Heq_child.
          rewrite <- Heq_child in Hin_child_res.
          rewrite <- Hproject in Hin_child_res.
          assumption.
          specialize (@depth_parent_child index index_listing Hfinite idec is b i).
          intros Hdpc.
          rewrite <- Hproject.
          unfold project.
          lia.
        + simpl in H.
          left.
          intuition.
      - intros.
        destruct H.
        unfold lv_observations.
        unfold get_observations.
        destruct s.
        elim Hsnot_bottom.
        reflexivity.
        destruct (depth (Something b is)) eqn : eq_d.
        apply depth_zero_bottom in eq_d.
        discriminate eq_d.
        apply set_remove_3.
        apply set_union_intro.
        right.
        simpl.
        intuition.
        assumption.
        unfold lv_observations.
        unfold get_observations.
        destruct s.
        elim Hsnot_bottom.
        reflexivity.
        destruct (depth (Something b is)) eqn : eq_d.
        apply depth_zero_bottom in eq_d.
        discriminate eq_d.
        apply set_remove_3.
        apply set_union_intro.
        left.
        apply set_union_in_iterated.
        rewrite Exists_exists.
        destruct H as [i Hin_i].
        exists (lv_observations (project (Something b is) i) target).
        split.
        rewrite in_map_iff.
        exists (project (Something b is) i).
        split.
        rewrite get_observations_depth_redundancy.
        unfold lv_observations.
        reflexivity.
        specialize (@depth_parent_child index index_listing Hfinite idec is b i) as Hdpc.
        unfold project.
        lia.
        rewrite in_map_iff.
        exists i.
        split.
        reflexivity.
        apply ((proj2 Hfinite) i).
        assumption.
        assumption.
    Qed.

    Lemma observations_update_neq
      (s s' : vstate X)
      (Hsnot : s <> Bottom)
      (Hs'not : s' <> Bottom)
      (target i : index)
      (Hvalid : project s' i = project s i)
      (Hi : i <> target)
      : set_eq
        (lv_observations (update_state s s' i) target)
        (set_union decide_eq
          (lv_observations s target)
          (lv_observations s' target)
        ).
    Proof.
      remember (update_state s s' i) as u.

      assert (Hproj_ui : project u i = s'). {
        rewrite Hequ.
        apply (@project_same index index_listing Hfinite).
        assumption.
      }

      assert (Hproj_utarget : project u target = project s target). {
        rewrite Hequ.
        apply (@project_different index index_listing Hfinite).
        intuition.
        assumption.
      }

            assert (Hu_not_bottom : u <> Bottom). {
         destruct u.
          simpl in *.
          elim Hs'not.
          intuition.
          intros contra.
          discriminate contra.
      }

      split;
      unfold incl;
      intros.
      - assert (Ha : a <> Bottom). {
          apply no_bottom_in_observations in H.
          assumption.
        }
        apply unfold_lv_observations in H.
        destruct H.
        apply set_union_intro.
        left.
        apply unfold_lv_observations.
        assumption.
        assumption.
        left.
        rewrite <- Hproj_utarget.
        assumption.
        destruct H as [j Hin_j].
        apply set_union_intro.
        destruct (decide (i = j)).
        + right.
          rewrite e in Hproj_ui.
          rewrite Hproj_ui in Hin_j.
          assumption.
        + left.
          apply unfold_lv_observations.
          assumption.
          assumption.
          right.
          exists j.
          assert (Hsame_uj : (project u j) = (project s j)). {
            rewrite Hequ.
            apply (@project_different index index_listing Hfinite).
            intuition.
            assumption.
          }
          rewrite <- Hsame_uj.
          assumption.
        + assumption.
        + assumption.
      - apply set_union_elim in H.
        assert (Ha : a <> Bottom). {
          destruct H;
          apply no_bottom_in_observations in H;
          assumption.
        }
        destruct H.
        apply unfold_lv_observations in H.
        destruct H.
        apply unfold_lv_observations.
        assumption.
        assumption.
        left.
        rewrite Hproj_utarget.
        assumption.
        destruct H as [j Hin_j].
        apply unfold_lv_observations.
        assumption.
        assumption.
        right.
        destruct (decide (i = j)).
        exists i.
        rewrite Hproj_ui.
        apply unfold_lv_observations.
        assumption.
        assumption.
        right.
        exists i.
        rewrite Hvalid.
        rewrite <- e in Hin_j.
        assumption.
        exists j.
        assert (Hproj_uj : project u j = project s j). {
          rewrite Hequ.
          apply (@project_different index index_listing Hfinite).
          intuition.
          assumption.
        }
        rewrite Hproj_uj.
        assumption.
        assumption.
        assumption.
        apply unfold_lv_observations.
        assumption.
        assumption.
        right.
        exists i.
        rewrite Hproj_ui.
        assumption.
    Qed.
<<<<<<< HEAD
   *)
=======

    Definition observable_full :
      (observation_based_equivocation_evidence
       (@state index index_listing)
       index
       (@state index index_listing)
       state_eq_dec state_lt state_lt_dec) := {|
       observable_events := full_observations;
      |}.

   Existing Instance observable_full.

   Definition get_validators {State : Type} (s : State) : list index := index_listing.

   Lemma get_validators_nodup
    {State : Type}
    (s : State) :
    NoDup (get_validators s).
   Proof.
    unfold get_validators.
    apply Hfinite.
   Qed.

   Definition lv_basic_equivocation : basic_equivocation state index :=
      @basic_observable_equivocation
      (@state index index_listing)
      index
      (@state index index_listing)
      state_eq_dec
      state_lt
      state_lt_dec
      observable_full
      Mindex
      Rindex
      get_validators
      get_validators_nodup.

   Existing Instance lv_basic_equivocation.

>>>>>>> 28eeee9b
End Equivocation.<|MERGE_RESOLUTION|>--- conflicted
+++ resolved
@@ -35,8 +35,6 @@
   Local Notation last_sent' := (@last_sent index index_self index_listing idec).
   (* Definition list_message_equivocation_evidence : message_equivocation_evidence message index. *)
 
-<<<<<<< HEAD
-=======
   Definition state_eqb (s1 s2 : state) : bool :=
     match @state_eq_dec _ index_listing s1 s2 with
     | left _ => true
@@ -95,7 +93,6 @@
     Definition not_receive_oracle (s : state) (m : message) : Prop :=
       ~ receive_oracle s m.
 
->>>>>>> 28eeee9b
     Lemma protocol_no_bottom
       (s : protocol_state preX) :
       (proj1_sig s) <> Bottom.
@@ -2736,11 +2733,7 @@
       (Hin : In s'(get_history' s index_self)) :
       protocol_state_prop preX s'.
     Proof.
-<<<<<<< HEAD
-      assert ((@send_oracle index index_self _ _) s (index_self, s') = true). {
-=======
       assert (send_oracle s (index_self, s')). {
->>>>>>> 28eeee9b
         unfold send_oracle.
         simpl.
         destruct (decide (index_self = index_self)).
@@ -3858,47 +3851,5 @@
         rewrite Hproj_ui.
         assumption.
     Qed.
-<<<<<<< HEAD
    *)
-=======
-
-    Definition observable_full :
-      (observation_based_equivocation_evidence
-       (@state index index_listing)
-       index
-       (@state index index_listing)
-       state_eq_dec state_lt state_lt_dec) := {|
-       observable_events := full_observations;
-      |}.
-
-   Existing Instance observable_full.
-
-   Definition get_validators {State : Type} (s : State) : list index := index_listing.
-
-   Lemma get_validators_nodup
-    {State : Type}
-    (s : State) :
-    NoDup (get_validators s).
-   Proof.
-    unfold get_validators.
-    apply Hfinite.
-   Qed.
-
-   Definition lv_basic_equivocation : basic_equivocation state index :=
-      @basic_observable_equivocation
-      (@state index index_listing)
-      index
-      (@state index index_listing)
-      state_eq_dec
-      state_lt
-      state_lt_dec
-      observable_full
-      Mindex
-      Rindex
-      get_validators
-      get_validators_nodup.
-
-   Existing Instance lv_basic_equivocation.
-
->>>>>>> 28eeee9b
 End Equivocation.