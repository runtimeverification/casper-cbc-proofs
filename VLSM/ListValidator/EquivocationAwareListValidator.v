--- conflicted
+++ resolved
@@ -58,12 +58,6 @@
   Definition equivocation_aware_estimator (s : state) (b : bool) : Prop :=
     let eqv_validators := equivocating_validators s in
     let decisions := no_equivocating_decisions s eqv_validators in
-<<<<<<< HEAD
-=======
-    let none_count := List.count_occ decide_eq decisions None in
-    let our_count := List.count_occ decide_eq decisions (Some b) in
-    let other_count := List.count_occ decide_eq decisions (Some (negb b)) in
->>>>>>> 8fe316f3
     match s with
     | Bottom => True
     | Something c some => in_mode_b (mode decisions) b = true 
