--- conflicted
+++ resolved
@@ -66,13 +66,8 @@
 
   Definition message_observable_events_lv (m : message) (target : index) : set state :=
     let obs := @full_observations index index_listing idec (snd m) target in
-<<<<<<< HEAD
-    if (eq_dec (fst m) target) then set_add eq_dec (snd m) obs else obs.  
-  
-=======
     if (decide (fst m = target)) then set_add decide_eq (snd m) obs else obs.
 
->>>>>>> 8fe316f3
   Lemma message_observable_consistency_lv
       (m : message)
       (i : index)
@@ -93,33 +88,12 @@
     simpl in *.  unfold vtransition in Ht. simpl in Ht.
     destruct l as [c|].
     - assert ((s i) <> Bottom). {
-<<<<<<< HEAD
           apply protocol_state_component_no_bottom.
           intuition.
       }
       assert ((s il) <> Bottom). {
           apply protocol_state_component_no_bottom.
           intuition.
-=======
-          apply (@protocol_prop_no_bottom index i _ _ est).
-          destruct Hv as [Hv _].
-          apply (protocol_state_projection IM_index i0 constraint i) in Hv.
-          destruct Hv as [_oms Hv].
-          apply proj_pre_loaded_with_all_messages_protocol_prop in Hv.
-          unfold protocol_state_prop.
-          exists _oms.
-          assumption.
-      }
-      assert ((s il) <> Bottom). {
-          apply (@protocol_prop_no_bottom index il _ _ est).
-          destruct Hv as [Hv _].
-          apply (protocol_state_projection IM_index i0 constraint il) in Hv.
-          destruct Hv as [_oms Hv].
-          apply proj_pre_loaded_with_all_messages_protocol_prop in Hv.
-          unfold protocol_state_prop.
-          exists _oms.
-          assumption.
->>>>>>> 8fe316f3
       }
       inversion Ht. subst m. simpl.
       rewrite state_update_eq.
