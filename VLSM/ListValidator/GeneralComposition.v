Require Import Bool List ListSet Reals FinFun RelationClasses Relations Relations_1 Sorting.
Require Import Lia.
Import ListNotations.
From CasperCBC
Require Import
  Lib.Preamble
  Lib.ListExtras
  Lib.ListSetExtras
  Lib.SortedLists
  VLSM.Common
  VLSM.Composition
  VLSM.ProjectionTraces
  VLSM.Equivocation
  VLSM.ListValidator.ListValidator
  VLSM.ListValidator.Equivocation
  VLSM.ListValidator.Observations
  VLSM.ObservableEquivocation
  CBC.Common
  CBC.Equivocation.

Section Composition.

Context
  {index : Type}
  {i0 : Inhabited index}
  {index_listing : list index}
  {Hfinite : Listing index_listing}
  {idec : EqDecision index}
  (message := @ListValidator.message index index_listing)
  (state := @ListValidator.state index index_listing)
  (est : index -> state -> bool -> Prop)
  (IM_index := fun (i : index) => @VLSM_list index i index_listing idec (est i))
  {constraint : composite_label IM_index -> (composite_state IM_index) * option message -> Prop}
  (X := composite_vlsm IM_index constraint)
  (preX := pre_loaded_with_all_messages_vlsm X)
  (Hevidence := fun (i : index) => @simp_observable_full index i index_listing idec)
  {Mindex : Measurable index}
  {Rindex : ReachableThreshold index}
  .
<<<<<<< HEAD
  
  Lemma protocol_state_component_no_bottom 
    (s : vstate X)
    (i : index)
    (Hprs : protocol_state_prop X s) :
    (s i) <> Bottom.
=======
 (*

  Definition composed_eqv_evidence
  : observation_based_equivocation_evidence (vstate X) index state state_eq_dec state_lt state_lt_dec
  :=
  (@composed_observation_based_equivocation_evidence
    message index state
    state_eq_dec state_lt state_lt_dec
    index index_listing IM_index Hevidence
  ).

  Existing Instance composed_eqv_evidence.

  Definition message_observable_events_lv (m : message) (target : index) : set state :=
    let obs := @full_observations index index_listing idec (snd m) target in
    if (decide (fst m = target)) then set_add decide_eq (snd m) obs else obs.

  Lemma message_observable_consistency_lv
      (m : message)
      (i : index)
      (som : (vstate X) * option message)
      (l : label)
      (dest : vstate X)
      (Ht : protocol_transition X l som (dest, Some m))
      : incl (message_observable_events_lv m i)
      (@observable_events _ _ _ _ _ _ (Hevidence i) (dest (projT1 l)) i).
   Proof.
    unfold message_observable_events_lv.
    unfold observable_events.
    unfold Hevidence.
    unfold observable_full.
    destruct Ht as [Hv Ht].
    simpl in Ht. unfold composite_transition in Ht.
    destruct som as (s, om). destruct l as (il, l).
    simpl in *.  unfold vtransition in Ht. simpl in Ht.
    destruct l as [c|].
    - assert ((s i) <> Bottom). {
          apply (@protocol_prop_no_bottom index i _ _ est).
          destruct Hv as [Hv _].
          apply (protocol_state_projection IM_index i0 constraint i) in Hv.
          destruct Hv as [_oms Hv].
          apply proj_pre_loaded_with_all_messages_protocol_prop in Hv.
          unfold protocol_state_prop.
          exists _oms.
          assumption.
      }
      assert ((s il) <> Bottom). {
          apply (@protocol_prop_no_bottom index il _ _ est).
          destruct Hv as [Hv _].
          apply (protocol_state_projection IM_index i0 constraint il) in Hv.
          destruct Hv as [_oms Hv].
          apply proj_pre_loaded_with_all_messages_protocol_prop in Hv.
          unfold protocol_state_prop.
          exists _oms.
          assumption.
      }
      inversion Ht. subst m. simpl.
      rewrite state_update_eq.
      rewrite (@observations_disregards_cv index i index_listing idec est).
      destruct (decide (il = i)).
      + subst il. intros ob Hob.
        apply (@observations_update_eq index i index_listing Hfinite idec est).
        assumption.
        assumption.
        reflexivity.
        apply set_add_iff. apply set_add_iff in Hob.
        destruct Hob as [Hob | Hob]; try (left; assumption).
        right. apply set_union_iff. left. assumption.
      + intros ob Hob.
       apply (@observations_update_neq index i index_listing Hfinite idec est); try assumption.
       reflexivity.
        apply set_union_iff. left. assumption.
    - destruct om as [im|]; inversion Ht.
   Qed.

  Program Instance Hcomposite
    : composite_vlsm_observable_messages index_listing IM_index Hevidence i0 constraint
    :=
    { message_observable_events := message_observable_events_lv;
      message_observable_consistency := message_observable_consistency_lv;
    }.
  Next Obligation.
  unfold composed_observable_events.
  unfold vinitial_state_prop in His.
  simpl in His.
  unfold composite_initial_state_prop in His.
  unfold vinitial_state_prop in His.
  simpl in His.
  unfold initial_state_prop in His.
  apply set_union_iterated_empty.
  intros.
  rewrite in_map_iff in H.
  destruct H.
  unfold observable_events in H.
  unfold Hevidence in H.
  unfold observable_full in H.
  specialize (His x).
  destruct His as [cv Heq].
  rewrite Heq in H.
  destruct H as [H _].
  unfold full_observations in H.
  destruct s0.
  reflexivity.
  assert (In s0 (get_observations v (@depth index index_listing (Something cv all_bottom)) (Something cv all_bottom))). {
    rewrite H.
    intuition.
  }
  assert (s0 <> Bottom). {
    apply (@no_bottom_in_observations index index_listing Hfinite) in H0.
    assumption.
  }
  apply (@unfold_full_observations index index_listing Hfinite) in H0.
  destruct H0.
  simpl in H0.
  rewrite project_all_bottom in H0.
  elim H1.
  intuition.
  destruct H0 as [i Hin].
  simpl in Hin.
  rewrite project_all_bottom in Hin.
  simpl in Hin.
  exfalso.
  assumption.
  intros contra.
  discriminate contra.
  assumption.
  Qed.

  Program Instance Hunforgeable
    : unforgeable_messages index_listing IM_index Hevidence i0 constraint (fun i:index => i)
    := {}.
  Next Obligation.
    unfold message_observable_events_lv.
    unfold observable_events.
    unfold Hevidence.
    unfold observable_full.
    destruct Ht as [Hvalid Ht].
    simpl in Ht. unfold composite_transition in Ht.
    destruct l as (il, l).
    simpl in *.  unfold vtransition in Ht. simpl in Ht.
        assert (Hnb : (s il) <> Bottom). {
          apply (@protocol_prop_no_bottom index il _ _ est).
          destruct Hvalid as [Hvalid _].
          apply (protocol_state_projection IM_index i0 constraint il) in Hvalid.
          destruct Hvalid as [_oms Hvalid].
          apply proj_pre_loaded_with_all_messages_protocol_prop in Hvalid.
          unfold protocol_state_prop.
          exists _oms.
          assumption.
        }
    destruct l as [c|] eqn : eq_l.
    - inversion Ht.
      unfold incl.
      intros.
      destruct om as [m|] eqn : eq_om.
      + destruct Hvalid as [_ [_ Hcvalid]].
        unfold constrained_composite_valid in Hcvalid.
        unfold composite_valid in Hcvalid.
        unfold vvalid in Hcvalid.
        unfold valid in Hcvalid.
        unfold machine in Hcvalid.
        simpl in Hcvalid.
        destruct Hcvalid.
        destruct H2 as [_ contra].
        discriminate contra.
      + rewrite state_update_eq in H.
        rewrite (@observations_disregards_cv index il index_listing idec est) in H.
        specialize (@observations_update_neq index il index_listing Hfinite idec est).
        intros.
        specialize (H2 (s il) (s il) Hnb Hnb v il eq_refl).
        spec H2.
        intuition.
        unfold set_eq in H2.
        destruct H2 as [H2 _].
        unfold incl in H2.
        specialize (H2 a H).
        apply set_union_elim in H2.
        destruct H2; intuition.
    - destruct om as [m|] eqn : eq_om.
      + inversion Ht.
        destruct Hvalid as [_ [_ Hcvalid]].
          unfold constrained_composite_valid in Hcvalid.
          unfold composite_valid in Hcvalid.
          unfold vvalid in Hcvalid.
          unfold valid in Hcvalid.
          unfold machine in Hcvalid.
          simpl in Hcvalid.
          destruct Hcvalid as [Hcvalid _].
          destruct Hcvalid as [Hproject [Hnb2 Hother]].
        destruct (decide (fst m = v)).
        * rewrite state_update_eq.
          unfold incl.
          intros.
          specialize (@observations_update_eq index v index_listing Hfinite idec est (s il)).
          intros.
          specialize (H2 (snd m) Hnb).
          rewrite e in Hproject.
          symmetry in Hproject.
          specialize (H2 Hnb2 v Hproject).
          unfold set_eq in H2.
          destruct H2 as [H2 _].
          unfold incl in H2.
          rewrite e in H.
          specialize (H2 a H).
          apply set_add_elim in H2.
          destruct H2.
          apply set_union_intro.
          right.
          simpl.
          unfold message_observable_events_lv.
          rewrite decide_True.
          rewrite H2.
          apply set_add_intro2.
          reflexivity.
          assumption.
          simpl.
          unfold message_observable_events_lv.
          rewrite decide_True.
          apply set_union_intro.
          apply set_union_elim in H2.
          destruct H2.
          left. assumption.
          right. apply set_add_intro1.
          assumption.
          assumption.
        * rewrite state_update_eq.
          unfold incl.
          intros.
          specialize (@observations_update_neq index v index_listing Hfinite idec est (s il) (snd m)).
          intros.
          symmetry in Hproject.
          specialize (H2 Hnb Hnb2 v (fst m) Hproject n).
          unfold set_eq in H2.
          destruct H2 as [H2 _].
          unfold incl in H2.
          specialize (H2 a H).
          simpl.
          unfold message_observable_events_lv.
          rewrite decide_False.
          assumption.
          assumption.
       + unfold constrained_composite_valid in Hvalid.
         unfold composite_valid in Hvalid.
         unfold vvalid in Hvalid.
         unfold valid in Hvalid.
         unfold machine in Hvalid.
         simpl in Hvalid.
         intuition.
  Qed.

  Let id := fun i : index => i.
  Let trace_generated_event_lv := trace_generated_event index_listing IM_index Hevidence i0 constraint.
  Let trace_generated_index_lv := trace_generated_index index_listing IM_index Hevidence i0 constraint (fun i:index => i).

  Lemma generated_events_lv_sent
    (is : vstate X)
    (tr : list transition_item)
    (Htr : finite_protocol_trace X is tr)
    (v : index)
    (e : state)
    (He : trace_generated_event_lv is tr v e)
    : exists
      (prefix suffix : list (transition_item))
      (Heq : tr = prefix ++ suffix),
      e = last (map destination prefix) is v.
>>>>>>> 65970a40
  Proof.
    apply (@protocol_prop_no_bottom index i _ _ (est i)).
    apply (protocol_state_projection IM_index constraint i) in Hprs.
    unfold protocol_state_prop in Hprs.
    destruct Hprs as [om Hprs] in Hprs.
    apply (proj_pre_loaded_with_all_messages_protocol_prop IM_index constraint i) in Hprs.
    unfold protocol_state_prop.
    exists om.
    assumption.
  Qed.

End Composition.<|MERGE_RESOLUTION|>--- conflicted
+++ resolved
@@ -37,280 +37,11 @@
   {Mindex : Measurable index}
   {Rindex : ReachableThreshold index}
   .
-<<<<<<< HEAD
-  
   Lemma protocol_state_component_no_bottom 
     (s : vstate X)
     (i : index)
     (Hprs : protocol_state_prop X s) :
     (s i) <> Bottom.
-=======
- (*
-
-  Definition composed_eqv_evidence
-  : observation_based_equivocation_evidence (vstate X) index state state_eq_dec state_lt state_lt_dec
-  :=
-  (@composed_observation_based_equivocation_evidence
-    message index state
-    state_eq_dec state_lt state_lt_dec
-    index index_listing IM_index Hevidence
-  ).
-
-  Existing Instance composed_eqv_evidence.
-
-  Definition message_observable_events_lv (m : message) (target : index) : set state :=
-    let obs := @full_observations index index_listing idec (snd m) target in
-    if (decide (fst m = target)) then set_add decide_eq (snd m) obs else obs.
-
-  Lemma message_observable_consistency_lv
-      (m : message)
-      (i : index)
-      (som : (vstate X) * option message)
-      (l : label)
-      (dest : vstate X)
-      (Ht : protocol_transition X l som (dest, Some m))
-      : incl (message_observable_events_lv m i)
-      (@observable_events _ _ _ _ _ _ (Hevidence i) (dest (projT1 l)) i).
-   Proof.
-    unfold message_observable_events_lv.
-    unfold observable_events.
-    unfold Hevidence.
-    unfold observable_full.
-    destruct Ht as [Hv Ht].
-    simpl in Ht. unfold composite_transition in Ht.
-    destruct som as (s, om). destruct l as (il, l).
-    simpl in *.  unfold vtransition in Ht. simpl in Ht.
-    destruct l as [c|].
-    - assert ((s i) <> Bottom). {
-          apply (@protocol_prop_no_bottom index i _ _ est).
-          destruct Hv as [Hv _].
-          apply (protocol_state_projection IM_index i0 constraint i) in Hv.
-          destruct Hv as [_oms Hv].
-          apply proj_pre_loaded_with_all_messages_protocol_prop in Hv.
-          unfold protocol_state_prop.
-          exists _oms.
-          assumption.
-      }
-      assert ((s il) <> Bottom). {
-          apply (@protocol_prop_no_bottom index il _ _ est).
-          destruct Hv as [Hv _].
-          apply (protocol_state_projection IM_index i0 constraint il) in Hv.
-          destruct Hv as [_oms Hv].
-          apply proj_pre_loaded_with_all_messages_protocol_prop in Hv.
-          unfold protocol_state_prop.
-          exists _oms.
-          assumption.
-      }
-      inversion Ht. subst m. simpl.
-      rewrite state_update_eq.
-      rewrite (@observations_disregards_cv index i index_listing idec est).
-      destruct (decide (il = i)).
-      + subst il. intros ob Hob.
-        apply (@observations_update_eq index i index_listing Hfinite idec est).
-        assumption.
-        assumption.
-        reflexivity.
-        apply set_add_iff. apply set_add_iff in Hob.
-        destruct Hob as [Hob | Hob]; try (left; assumption).
-        right. apply set_union_iff. left. assumption.
-      + intros ob Hob.
-       apply (@observations_update_neq index i index_listing Hfinite idec est); try assumption.
-       reflexivity.
-        apply set_union_iff. left. assumption.
-    - destruct om as [im|]; inversion Ht.
-   Qed.
-
-  Program Instance Hcomposite
-    : composite_vlsm_observable_messages index_listing IM_index Hevidence i0 constraint
-    :=
-    { message_observable_events := message_observable_events_lv;
-      message_observable_consistency := message_observable_consistency_lv;
-    }.
-  Next Obligation.
-  unfold composed_observable_events.
-  unfold vinitial_state_prop in His.
-  simpl in His.
-  unfold composite_initial_state_prop in His.
-  unfold vinitial_state_prop in His.
-  simpl in His.
-  unfold initial_state_prop in His.
-  apply set_union_iterated_empty.
-  intros.
-  rewrite in_map_iff in H.
-  destruct H.
-  unfold observable_events in H.
-  unfold Hevidence in H.
-  unfold observable_full in H.
-  specialize (His x).
-  destruct His as [cv Heq].
-  rewrite Heq in H.
-  destruct H as [H _].
-  unfold full_observations in H.
-  destruct s0.
-  reflexivity.
-  assert (In s0 (get_observations v (@depth index index_listing (Something cv all_bottom)) (Something cv all_bottom))). {
-    rewrite H.
-    intuition.
-  }
-  assert (s0 <> Bottom). {
-    apply (@no_bottom_in_observations index index_listing Hfinite) in H0.
-    assumption.
-  }
-  apply (@unfold_full_observations index index_listing Hfinite) in H0.
-  destruct H0.
-  simpl in H0.
-  rewrite project_all_bottom in H0.
-  elim H1.
-  intuition.
-  destruct H0 as [i Hin].
-  simpl in Hin.
-  rewrite project_all_bottom in Hin.
-  simpl in Hin.
-  exfalso.
-  assumption.
-  intros contra.
-  discriminate contra.
-  assumption.
-  Qed.
-
-  Program Instance Hunforgeable
-    : unforgeable_messages index_listing IM_index Hevidence i0 constraint (fun i:index => i)
-    := {}.
-  Next Obligation.
-    unfold message_observable_events_lv.
-    unfold observable_events.
-    unfold Hevidence.
-    unfold observable_full.
-    destruct Ht as [Hvalid Ht].
-    simpl in Ht. unfold composite_transition in Ht.
-    destruct l as (il, l).
-    simpl in *.  unfold vtransition in Ht. simpl in Ht.
-        assert (Hnb : (s il) <> Bottom). {
-          apply (@protocol_prop_no_bottom index il _ _ est).
-          destruct Hvalid as [Hvalid _].
-          apply (protocol_state_projection IM_index i0 constraint il) in Hvalid.
-          destruct Hvalid as [_oms Hvalid].
-          apply proj_pre_loaded_with_all_messages_protocol_prop in Hvalid.
-          unfold protocol_state_prop.
-          exists _oms.
-          assumption.
-        }
-    destruct l as [c|] eqn : eq_l.
-    - inversion Ht.
-      unfold incl.
-      intros.
-      destruct om as [m|] eqn : eq_om.
-      + destruct Hvalid as [_ [_ Hcvalid]].
-        unfold constrained_composite_valid in Hcvalid.
-        unfold composite_valid in Hcvalid.
-        unfold vvalid in Hcvalid.
-        unfold valid in Hcvalid.
-        unfold machine in Hcvalid.
-        simpl in Hcvalid.
-        destruct Hcvalid.
-        destruct H2 as [_ contra].
-        discriminate contra.
-      + rewrite state_update_eq in H.
-        rewrite (@observations_disregards_cv index il index_listing idec est) in H.
-        specialize (@observations_update_neq index il index_listing Hfinite idec est).
-        intros.
-        specialize (H2 (s il) (s il) Hnb Hnb v il eq_refl).
-        spec H2.
-        intuition.
-        unfold set_eq in H2.
-        destruct H2 as [H2 _].
-        unfold incl in H2.
-        specialize (H2 a H).
-        apply set_union_elim in H2.
-        destruct H2; intuition.
-    - destruct om as [m|] eqn : eq_om.
-      + inversion Ht.
-        destruct Hvalid as [_ [_ Hcvalid]].
-          unfold constrained_composite_valid in Hcvalid.
-          unfold composite_valid in Hcvalid.
-          unfold vvalid in Hcvalid.
-          unfold valid in Hcvalid.
-          unfold machine in Hcvalid.
-          simpl in Hcvalid.
-          destruct Hcvalid as [Hcvalid _].
-          destruct Hcvalid as [Hproject [Hnb2 Hother]].
-        destruct (decide (fst m = v)).
-        * rewrite state_update_eq.
-          unfold incl.
-          intros.
-          specialize (@observations_update_eq index v index_listing Hfinite idec est (s il)).
-          intros.
-          specialize (H2 (snd m) Hnb).
-          rewrite e in Hproject.
-          symmetry in Hproject.
-          specialize (H2 Hnb2 v Hproject).
-          unfold set_eq in H2.
-          destruct H2 as [H2 _].
-          unfold incl in H2.
-          rewrite e in H.
-          specialize (H2 a H).
-          apply set_add_elim in H2.
-          destruct H2.
-          apply set_union_intro.
-          right.
-          simpl.
-          unfold message_observable_events_lv.
-          rewrite decide_True.
-          rewrite H2.
-          apply set_add_intro2.
-          reflexivity.
-          assumption.
-          simpl.
-          unfold message_observable_events_lv.
-          rewrite decide_True.
-          apply set_union_intro.
-          apply set_union_elim in H2.
-          destruct H2.
-          left. assumption.
-          right. apply set_add_intro1.
-          assumption.
-          assumption.
-        * rewrite state_update_eq.
-          unfold incl.
-          intros.
-          specialize (@observations_update_neq index v index_listing Hfinite idec est (s il) (snd m)).
-          intros.
-          symmetry in Hproject.
-          specialize (H2 Hnb Hnb2 v (fst m) Hproject n).
-          unfold set_eq in H2.
-          destruct H2 as [H2 _].
-          unfold incl in H2.
-          specialize (H2 a H).
-          simpl.
-          unfold message_observable_events_lv.
-          rewrite decide_False.
-          assumption.
-          assumption.
-       + unfold constrained_composite_valid in Hvalid.
-         unfold composite_valid in Hvalid.
-         unfold vvalid in Hvalid.
-         unfold valid in Hvalid.
-         unfold machine in Hvalid.
-         simpl in Hvalid.
-         intuition.
-  Qed.
-
-  Let id := fun i : index => i.
-  Let trace_generated_event_lv := trace_generated_event index_listing IM_index Hevidence i0 constraint.
-  Let trace_generated_index_lv := trace_generated_index index_listing IM_index Hevidence i0 constraint (fun i:index => i).
-
-  Lemma generated_events_lv_sent
-    (is : vstate X)
-    (tr : list transition_item)
-    (Htr : finite_protocol_trace X is tr)
-    (v : index)
-    (e : state)
-    (He : trace_generated_event_lv is tr v e)
-    : exists
-      (prefix suffix : list (transition_item))
-      (Heq : tr = prefix ++ suffix),
-      e = last (map destination prefix) is v.
->>>>>>> 65970a40
   Proof.
     apply (@protocol_prop_no_bottom index i _ _ (est i)).
     apply (protocol_state_projection IM_index constraint i) in Hprs.
