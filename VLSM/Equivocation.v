--- conflicted
+++ resolved
@@ -2,11 +2,7 @@
 Import ListNotations.
 
 From CasperCBC
-<<<<<<< HEAD
-Require Import Lib.Preamble Lib.ListExtras VLSM.Common VLSM.Composition CBC.Common CBC.Equivocation VLSM.ProjectionTraces.
-=======
 Require Import Lib.Preamble Lib.ListExtras VLSM.Common VLSM.Composition VLSM.ProjectionTraces CBC.Common CBC.Equivocation.
->>>>>>> 7a89dfd5
 
 Lemma exists_proj1_sig {A:Type} (P:A -> Prop) (a:A):
   (exists xP:{x | P x}, proj1_sig xP = a) <-> P a.
@@ -282,7 +278,6 @@
                has_not_been_sent_prop has_not_been_sent s m;
     }.
 
-<<<<<<< HEAD
     Lemma has_been_sent_initially_false
       {Hbs : has_been_sent_capability}
       (s : vstate vlsm)
@@ -304,7 +299,8 @@
       specialize (h eq_refl). apply Exists_exists in h.
       destruct h as [item [Hitem _]]. contradict Hitem.
       intuition.
-=======
+    Qed.
+
     (** Reverse implication for 'selected_messages_consistency_prop'
     always holds. *)
     Lemma consistency_from_protocol_proj2
@@ -323,8 +319,6 @@
       assert (Hlst := last_error_destination_last _ _ Hlast is).
       exists Hlst.
       apply (Hall _ _ Htr Hlst).
->>>>>>> 7a89dfd5
-    Qed.
 
     Lemma has_been_sent_consistency
       {Hbs : has_been_sent_capability}
@@ -786,359 +780,6 @@
 
 Section Composite.
 
-<<<<<<< HEAD
-    Context {message : Type}
-            {index : Type}
-            (index_listing : list index)
-            {finite_index : Listing index_listing}
-            {validator : Type}
-            {measurable_V : Measurable validator}
-            {threshold_V : ReachableThreshold validator}
-            (validator_listing : list validator)
-            {finite_validator : Listing validator_listing}
-            {IndEqDec : EqDecision index}
-            (IM : index -> VLSM message)
-            (i0 : index)
-            (constraint : composite_label IM -> composite_state IM  * option message -> Prop)
-            (has_been_sent_capabilities : forall i : index, (has_been_sent_capability (IM i)))
-            (has_been_received_capabilities : forall i : index, (has_been_received_capability (IM i)))
-            (sender : message -> option validator)
-            (A : validator -> index)
-            (T : R)
-            (X := composite_vlsm IM i0 constraint)
-            .
-            
-     (* begin hide *)
-     Lemma sent_component_protocol_composed
-      (s : vstate X)
-      (Hs : protocol_state_prop X s)
-      (i : index)
-      (m : message)
-      (Hsent : (@has_been_sent _ _ (has_been_sent_capabilities i)
-               (s i) m)) :
-      protocol_message_prop X m.
-      Proof.
-        specialize (protocol_state_projection IM i0 constraint i _ Hs) as Hsi.
-        destruct Hs as [_om Hs].
-        apply protocol_is_trace in Hs as Hs'.
-        destruct Hs' as [Hs' | [is [tr [Htr [Hs' H_om]]]]].
-        - specialize (Hs' i).
-          specialize (has_been_sent_initially_false (IM i) _ Hs' m) as Hnotsent.
-          congruence.
-        - destruct Hsi as [_omsi Hsi].
-        
-          (* apply protocol_is_trace in Hsi as Hsproji'. *)
-          apply (proj_pre_loaded_with_all_messages_protocol_prop IM i0 constraint i) in Hsi as Hsi3.
-          
-          assert (Hsi' : protocol_state_prop (pre_loaded_with_all_messages_vlsm (IM i)) (s i))
-            by (exists _omsi; assumption). 
-            
-          apply (@proper_sent _ (IM i) (has_been_sent_capabilities i) _ Hsi' m) in Hsent.
-          unfold selected_message_exists_in_all_traces in Hsent.
-          specialize (finite_ptrace_projection IM i0 constraint i is) as Hbs.
-          destruct Htr as [Htr Hinit].
-          spec Hbs.
-          apply initial_is_protocol. 
-          try apply protocol_is_trace in Hsi as Hsi''.
-          specialize (Hinit i). assumption.
-          specialize (Hbs tr Htr).
-          apply protocol_message_projection_rev with (j := i).
-          apply can_emit_protocol.
-          assert (finite_protocol_trace (pre_loaded_with_all_messages_vlsm (IM i)) (is i) 
-                  (finite_trace_projection_list IM i0 constraint i tr)). {
-              specialize (@proj_pre_loaded_with_all_messages_incl message index IndEqDec IM i0 constraint i) as Htemp.
-              unfold VLSM_incl in Htemp.
-              specialize (Htemp (Finite (is i) (finite_trace_projection_list IM i0 constraint i tr))).
-              spec Htemp.
-              unfold protocol_trace_prop.
-              unfold finite_protocol_trace.
-              intuition. specialize (Hinit i). assumption.
-              unfold protocol_trace_prop in Htemp.
-              assumption.
-          }
-          specialize (Hsent (is i) (finite_trace_projection_list IM i0 constraint i tr) H).
-          spec Hsent.
-          specialize (@finite_trace_projection_last_state message index IndEqDec IM i0 constraint i) as Hlast.
-          specialize (Hlast is tr Htr).
-          simpl in Hlast.
-          replace (@last (@state message (@type message (@pre_loaded_with_all_messages_vlsm message (IM i))))
-            (@List.map
-            (@transition_item message (@type message (@pre_loaded_with_all_messages_vlsm message (IM i))))
-            (@state message (@type message (@pre_loaded_with_all_messages_vlsm message (IM i))))
-            (@destination message (@type message (@pre_loaded_with_all_messages_vlsm message (IM i))))
-            (@finite_trace_projection_list message index IndEqDec IM i0 constraint i tr)) 
-            (is i)) with (last (List.map destination tr) is i).
-          unfold option_map in Hs'.
-          destruct (last_error tr) eqn : eq_t. 2: discriminate Hs'.
-          destruct tr eqn : eq_tr.
-          simpl in *. congruence.
-          rewrite last_map.
-          simpl in eq_t.
-          inversion Hs'.
-          inversion eq_t.
-          f_equal.
-          specialize (@can_emit_from_protocol_trace message (composite_vlsm_constrained_projection IM i0 constraint i)) as Htemp'.
-          specialize (Htemp' (is i) m (finite_trace_projection_list IM i0 constraint i tr)).
-          spec Htemp'. unfold finite_protocol_trace. intuition. specialize (Hinit i). assumption.
-          spec Htemp'. assumption.
-          assumption.
-     Qed.
-     
-     Lemma received_component_protocol_composed
-      (s : vstate X)
-      (Hs : protocol_state_prop X s)
-      (i : index)
-      (m : message)
-      (Hreceived : (@has_been_received _ _ (has_been_received_capabilities i)
-               (s i) m)) :
-      protocol_message_prop X m.
-     Proof.
-     specialize (protocol_state_projection IM i0 constraint i _ Hs) as Hsi.
-        destruct Hs as [_om Hs].
-        apply protocol_is_trace in Hs as Hs'.
-        destruct Hs' as [Hs' | [is [tr [Htr [Hs' H_om]]]]].
-        - specialize (Hs' i).
-          specialize (has_been_received_initially_false (IM i) _ Hs' m) as Hnotreceived.
-          congruence.
-        - destruct Hsi as [_omsi Hsi].
-          apply (proj_pre_loaded_with_all_messages_protocol_prop IM i0 constraint i) in Hsi as Hsi3.
-          
-          assert (Hsi' : protocol_state_prop (pre_loaded_with_all_messages_vlsm (IM i)) (s i))
-            by (exists _omsi; assumption).
-            
-          apply (@proper_received _ (IM i) (has_been_received_capabilities i) _ Hsi' m) in Hreceived.
-          unfold selected_message_exists_in_all_traces in Hreceived.
-          specialize (finite_ptrace_projection IM i0 constraint i is) as Hbs.
-          destruct Htr as [Htr Hinit].
-          spec Hbs.
-          apply initial_is_protocol. 
-          try apply protocol_is_trace in Hsi as Hsi''.
-          specialize (Hinit i). assumption.
-          specialize (Hbs tr Htr).
-          apply protocol_message_projection_rev with (j := i).
-          assert (finite_protocol_trace (pre_loaded_with_all_messages_vlsm (IM i)) (is i) 
-                  (finite_trace_projection_list IM i0 constraint i tr)). {
-              specialize (@proj_pre_loaded_with_all_messages_incl message index IndEqDec IM i0 constraint i) as Htemp.
-              unfold VLSM_incl in Htemp.
-              specialize (Htemp (Finite (is i) (finite_trace_projection_list IM i0 constraint i tr))).
-              spec Htemp.
-              unfold protocol_trace_prop.
-              unfold finite_protocol_trace.
-              intuition. specialize (Hinit i). assumption.
-              unfold protocol_trace_prop in Htemp.
-              assumption.
-          }
-          specialize (Hreceived (is i) (finite_trace_projection_list IM i0 constraint i tr) H).
-          spec Hreceived.
-          specialize (@finite_trace_projection_last_state message index IndEqDec IM i0 constraint i) as Hlast.
-          specialize (Hlast is tr Htr).
-          simpl in Hlast.
-          replace (@last (@state message (@type message (@pre_loaded_with_all_messages_vlsm message (IM i))))
-            (@List.map
-            (@transition_item message (@type message (@pre_loaded_with_all_messages_vlsm message (IM i))))
-            (@state message (@type message (@pre_loaded_with_all_messages_vlsm message (IM i))))
-            (@destination message (@type message (@pre_loaded_with_all_messages_vlsm message (IM i))))
-            (@finite_trace_projection_list message index IndEqDec IM i0 constraint i tr)) 
-            (is i)) with (last (List.map destination tr) is i).
-          unfold option_map in Hs'.
-          destruct (last_error tr) eqn : eq_t. 2: discriminate Hs'.
-          destruct tr eqn : eq_tr.
-          simpl in *. congruence.
-          rewrite last_map.
-          simpl in eq_t.
-          inversion Hs'.
-          inversion eq_t.
-          f_equal.
-          specialize (@protocol_message_from_protocol_trace_receive _ (composite_vlsm_constrained_projection IM i0 constraint i)) as Htemp'.
-          specialize (Htemp' (is i) m (finite_trace_projection_list IM i0 constraint i tr)).
-          spec Htemp'. unfold finite_protocol_trace. intuition. specialize (Hinit i). assumption.
-          spec Htemp'. assumption.
-          assumption.
-     Qed.
-      
-     (* end hide *)
-     
-     (** It is now straightforward to define a [no_equivocations] composition constraint.
-         An equivocating transition can be detected by calling the [has_been_sent]
-         oracle on its arguments and we simply forbid them **)
-
-     Definition equivocation
-      (m : message)
-      (s : vstate X)
-      : Prop
-      :=
-      forall (i : index),
-      has_not_been_sent (IM i) (s i) m.
-
-      (* TODO: Reevaluate if this looks better in a positive form *)
-
-      Definition no_equivocations
-        (l : vlabel X)
-        (som : vstate X * option message)
-        : Prop
-        :=
-        let (s, om) := som in
-        match om with
-        | None => True
-        | Some m => ~equivocation m s
-        end.
-
-
-      (** Definitions for safety and nontriviality of the [sender] function.
-          Safety means that if we designate a validator as the sender
-          of a certain messsage, then it is impossible for other components
-          to produce that message
-
-          Weak/strong nontriviality say that each validator should
-          be designated sender for at least one/all its protocol
-          messages.
-      **)
-
-      Definition sender_safety_prop : Prop :=
-        forall
-        (i : index)
-        (m : message)
-        (v : validator)
-        (Hid : A v = i)
-        (Hsender : sender m = Some v),
-        can_emit (composite_vlsm_constrained_projection IM i0 constraint i) m /\
-        forall (j : index)
-               (Hdif : i <> j),
-               ~can_emit (composite_vlsm_constrained_projection IM i0 constraint j) m.
-
-       (** An alternative, possibly friendlier, formulation. Note that it is
-           slightly weaker, in that it does not require that the sender
-           is able to send the message. **)
-
-       Definition sender_safety_alt_prop : Prop :=
-        forall
-        (i : index)
-        (m : message)
-        (v : validator)
-        (Hsender : sender m = Some v),
-        can_emit (composite_vlsm_constrained_projection IM i0 constraint i) m ->
-        A v = i.
-
-       Definition sender_weak_nontriviality_prop : Prop :=
-        forall (v : validator),
-        exists (m : message),
-        can_emit (composite_vlsm_constrained_projection IM i0 constraint (A v)) m /\
-        sender m = Some v.
-
-       Definition sender_strong_nontriviality_prop : Prop :=
-        forall (v : validator),
-        forall (m : message),
-        can_emit (composite_vlsm_constrained_projection IM i0 constraint (A v)) m ->
-        sender m = Some v.
-
-       (** We say that a validator <v> (with associated component <i>) is equivocating wrt.
-       to another component <j>, if there exists a message which [has_been_received] by
-       <j> but [has_not_been_sent] by <i> **)
-
-       Definition equivocating_wrt
-        (v : validator)
-        (j : index)
-        (sv sj : state)
-        (i := A v)
-        : Prop
-        :=
-        exists (m : message),
-        sender(m) = Some v /\
-        has_not_been_sent  (IM i) sv m /\
-        has_been_received  (IM j) sj m.
-
-        (** We can now decide whether a validator is equivocating in a certain state. **)
-
-        Definition is_equivocating_statewise
-          (s : vstate X)
-          (v : validator)
-          : Prop
-          :=
-          exists (j : index),
-          j <> (A v) /\
-          equivocating_wrt v j (s (A v)) (s j).
-
-        (** An alternative definition for detecting equivocation in a certain state,
-            which checks if for every [protocol_trace] there exists equivocation
-            involving the given validator
-
-            Notably, this definition is not generally equivalent to [is_equivocating_statewise],
-            which does not verify the order in which receiving and sending occurred.
-        **)
-
-        Definition is_equivocating_tracewise
-          (s : vstate X)
-          (v : validator)
-          (j := A v)
-          : Prop
-          :=
-          forall (tr : protocol_trace X)
-          (last : transition_item)
-          (prefix : list transition_item)
-          (Hpr : trace_prefix X (proj1_sig tr) last prefix)
-          (Hlast : destination last = s),
-          exists (m : message),
-          (sender m = Some v) /\
-          List.Exists
-          (fun (elem : vtransition_item X) =>
-          input elem = Some m
-          /\ ~has_been_sent (IM j) ((destination elem) j) m
-          ) prefix.
-
-        (** A possibly friendlier version using a previously defined primitive. **)
-        Definition is_equivocating_tracewise_alt
-          (s : vstate X)
-          (v : validator)
-          (j := A v)
-          : Prop
-          :=
-          forall (tr : protocol_trace X)
-          (last : transition_item)
-          (prefix : list transition_item)
-          (Hpr : trace_prefix X (proj1_sig tr) last prefix)
-          (Hlast : destination last = s),
-          exists (m : message),
-          (sender m = Some v) /\
-          equivocation_in_trace X m (prefix ++ [last]).
-
-        (** For the equivocation sum fault to be computable, we require that
-            our is_equivocating property is decidable. The current implementation
-            refers to [is_equivocating_statewise], but this might change
-            in the future **)
-
-        Definition equivocation_dec_statewise
-           (Hdec : forall (s : vstate X) (v : validator),
-             {is_equivocating_statewise s v} + {~is_equivocating_statewise s v})
-            : basic_equivocation (vstate X) (validator)
-          :=
-          {|
-            state_validators := fun _ => validator_listing;
-            state_validators_nodup := fun _ => proj1 finite_validator;
-            is_equivocating_fn := fun (s : vstate X) (v : validator) =>
-              if Hdec s v then true else false
-          |}.
-
-        Definition equivocation_dec_tracewise
-           (Hdec : forall (s : vstate X) (v : validator),
-             {is_equivocating_tracewise s v} + {~is_equivocating_tracewise s v})
-            : basic_equivocation (vstate X) (validator)
-          :=
-          {|
-            state_validators := fun _ => validator_listing;
-            state_validators_nodup := fun _ => proj1 finite_validator;
-            is_equivocating_fn := fun (s : vstate X) (v : validator) =>
-              if Hdec s v then true else false
-          |}.
-
-        Definition equivocation_fault_constraint
-          (Dec : basic_equivocation (vstate X) validator)
-          (l : vlabel X)
-          (som : vstate X * option message)
-          : Prop
-          :=
-          let (s', om') := (vtransition X l som) in
-          not_heavy s'.
-=======
   Context {message : Type}
           {index : Type}
           {IndEqDec : EqDecision index}
@@ -1557,6 +1198,153 @@
     :=
     let (s', om') := (vtransition X l som) in
     not_heavy s'.
->>>>>>> 7a89dfd5
-
+
+    (* begin hide *)
+  Lemma sent_component_protocol_composed
+    (s : vstate X)
+    (Hs : protocol_state_prop X s)
+    (i : index)
+    (m : message)
+    (Hsent : (@has_been_sent _ _ (has_been_sent_capabilities i)
+           (s i) m)) :
+    protocol_message_prop X m.
+    Proof.
+    specialize (protocol_state_projection IM i0 constraint i _ Hs) as Hsi.
+    destruct Hs as [_om Hs].
+    apply protocol_is_trace in Hs as Hs'.
+    destruct Hs' as [Hs' | [is [tr [Htr [Hs' H_om]]]]].
+    - specialize (Hs' i).
+      specialize (has_been_sent_initially_false (IM i) _ Hs' m) as Hnotsent.
+      congruence.
+    - destruct Hsi as [_omsi Hsi].
+
+      (* apply protocol_is_trace in Hsi as Hsproji'. *)
+      apply (proj_pre_loaded_with_all_messages_protocol_prop IM i0 constraint i) in Hsi as Hsi3.
+      
+      assert (Hsi' : protocol_state_prop (pre_loaded_with_all_messages_vlsm (IM i)) (s i))
+        by (exists _omsi; assumption). 
+        
+      apply (@proper_sent _ (IM i) (has_been_sent_capabilities i) _ Hsi' m) in Hsent.
+      unfold selected_message_exists_in_all_traces in Hsent.
+      specialize (finite_ptrace_projection IM i0 constraint i is) as Hbs.
+      destruct Htr as [Htr Hinit].
+      spec Hbs.
+      apply initial_is_protocol. 
+      try apply protocol_is_trace in Hsi as Hsi''.
+      specialize (Hinit i). assumption.
+      specialize (Hbs tr Htr).
+      apply protocol_message_projection_rev with (j := i).
+      apply can_emit_protocol.
+      assert (finite_protocol_trace (pre_loaded_with_all_messages_vlsm (IM i)) (is i) 
+              (finite_trace_projection_list IM i0 constraint i tr)). {
+          specialize (@proj_pre_loaded_with_all_messages_incl message index IndEqDec IM i0 constraint i) as Htemp.
+          unfold VLSM_incl in Htemp.
+          specialize (Htemp (Finite (is i) (finite_trace_projection_list IM i0 constraint i tr))).
+          spec Htemp.
+          unfold protocol_trace_prop.
+          unfold finite_protocol_trace.
+          intuition. specialize (Hinit i). assumption.
+          unfold protocol_trace_prop in Htemp.
+          assumption.
+      }
+      specialize (Hsent (is i) (finite_trace_projection_list IM i0 constraint i tr) H).
+      spec Hsent.
+      specialize (@finite_trace_projection_last_state message index IndEqDec IM i0 constraint i) as Hlast.
+      specialize (Hlast is tr Htr).
+      simpl in Hlast.
+      replace (@last (@state message (@type message (@pre_loaded_with_all_messages_vlsm message (IM i))))
+        (@List.map
+        (@transition_item message (@type message (@pre_loaded_with_all_messages_vlsm message (IM i))))
+        (@state message (@type message (@pre_loaded_with_all_messages_vlsm message (IM i))))
+        (@destination message (@type message (@pre_loaded_with_all_messages_vlsm message (IM i))))
+        (@finite_trace_projection_list message index IndEqDec IM i0 constraint i tr)) 
+        (is i)) with (last (List.map destination tr) is i).
+      unfold option_map in Hs'.
+      destruct (last_error tr) eqn : eq_t. 2: discriminate Hs'.
+      destruct tr eqn : eq_tr.
+      simpl in *. congruence.
+      rewrite last_map.
+      simpl in eq_t.
+      inversion Hs'.
+      inversion eq_t.
+      f_equal.
+      specialize (@can_emit_from_protocol_trace message (composite_vlsm_constrained_projection IM i0 constraint i)) as Htemp'.
+      specialize (Htemp' (is i) m (finite_trace_projection_list IM i0 constraint i tr)).
+      spec Htemp'. unfold finite_protocol_trace. intuition. specialize (Hinit i). assumption.
+      spec Htemp'. assumption.
+      assumption.
+    Qed.
+
+  Lemma received_component_protocol_composed
+    (s : vstate X)
+    (Hs : protocol_state_prop X s)
+    (i : index)
+    (m : message)
+    (Hreceived : (@has_been_received _ _ (has_been_received_capabilities i)
+           (s i) m)) :
+    protocol_message_prop X m.
+    Proof.
+    specialize (protocol_state_projection IM i0 constraint i _ Hs) as Hsi.
+    destruct Hs as [_om Hs].
+    apply protocol_is_trace in Hs as Hs'.
+    destruct Hs' as [Hs' | [is [tr [Htr [Hs' H_om]]]]].
+    - specialize (Hs' i).
+      specialize (has_been_received_initially_false (IM i) _ Hs' m) as Hnotreceived.
+      congruence.
+    - destruct Hsi as [_omsi Hsi].
+      apply (proj_pre_loaded_with_all_messages_protocol_prop IM i0 constraint i) in Hsi as Hsi3.
+      
+      assert (Hsi' : protocol_state_prop (pre_loaded_with_all_messages_vlsm (IM i)) (s i))
+        by (exists _omsi; assumption).
+        
+      apply (@proper_received _ (IM i) (has_been_received_capabilities i) _ Hsi' m) in Hreceived.
+      unfold selected_message_exists_in_all_traces in Hreceived.
+      specialize (finite_ptrace_projection IM i0 constraint i is) as Hbs.
+      destruct Htr as [Htr Hinit].
+      spec Hbs.
+      apply initial_is_protocol. 
+      try apply protocol_is_trace in Hsi as Hsi''.
+      specialize (Hinit i). assumption.
+      specialize (Hbs tr Htr).
+      apply protocol_message_projection_rev with (j := i).
+      assert (finite_protocol_trace (pre_loaded_with_all_messages_vlsm (IM i)) (is i) 
+              (finite_trace_projection_list IM i0 constraint i tr)). {
+          specialize (@proj_pre_loaded_with_all_messages_incl message index IndEqDec IM i0 constraint i) as Htemp.
+          unfold VLSM_incl in Htemp.
+          specialize (Htemp (Finite (is i) (finite_trace_projection_list IM i0 constraint i tr))).
+          spec Htemp.
+          unfold protocol_trace_prop.
+          unfold finite_protocol_trace.
+          intuition. specialize (Hinit i). assumption.
+          unfold protocol_trace_prop in Htemp.
+          assumption.
+      }
+      specialize (Hreceived (is i) (finite_trace_projection_list IM i0 constraint i tr) H).
+      spec Hreceived.
+      specialize (@finite_trace_projection_last_state message index IndEqDec IM i0 constraint i) as Hlast.
+      specialize (Hlast is tr Htr).
+      simpl in Hlast.
+      replace (@last (@state message (@type message (@pre_loaded_with_all_messages_vlsm message (IM i))))
+        (@List.map
+        (@transition_item message (@type message (@pre_loaded_with_all_messages_vlsm message (IM i))))
+        (@state message (@type message (@pre_loaded_with_all_messages_vlsm message (IM i))))
+        (@destination message (@type message (@pre_loaded_with_all_messages_vlsm message (IM i))))
+        (@finite_trace_projection_list message index IndEqDec IM i0 constraint i tr)) 
+        (is i)) with (last (List.map destination tr) is i).
+      unfold option_map in Hs'.
+      destruct (last_error tr) eqn : eq_t. 2: discriminate Hs'.
+      destruct tr eqn : eq_tr.
+      simpl in *. congruence.
+      rewrite last_map.
+      simpl in eq_t.
+      inversion Hs'.
+      inversion eq_t.
+      f_equal.
+      specialize (@protocol_message_from_protocol_trace_receive _ (composite_vlsm_constrained_projection IM i0 constraint i)) as Htemp'.
+      specialize (Htemp' (is i) m (finite_trace_projection_list IM i0 constraint i tr)).
+      spec Htemp'. unfold finite_protocol_trace. intuition. specialize (Hinit i). assumption.
+      spec Htemp'. assumption.
+      assumption.
+    Qed.
+     (* end hide *)
 End Composite.