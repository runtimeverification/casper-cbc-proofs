Require Import List Streams ProofIrrelevance Coq.Arith.Plus Coq.Arith.Minus Coq.Logic.FinFun.
(* Coq.Reals.Reals. *)
Import ListNotations.

From CasperCBC
Require Import Lib.Preamble Lib.ListExtras VLSM.Common VLSM.Composition VLSM.ProjectionTraces CBC.Common CBC.Equivocation.

Lemma exists_proj1_sig {A:Type} (P:A -> Prop) (a:A):
  (exists xP:{x | P x}, proj1_sig xP = a) <-> P a.
Proof.
  split.
  - intros [[x Hx] Heq];simpl in Heq;subst x.
    assumption.
  - intro Ha.
    exists (exist _ a Ha).
    reflexivity.
Qed.

(**
*** Summary
This chapter is dedicated to building the language for discussing equivocation.
    Equivocation occurs on the receipt of a message which has not been previously sent.
    The designated sender (validator) of the message is then said to be equivocating.
    Our main purpose is to keep track of equivocating senders in a composite context
    and limit equivocation by means of a composition constraint.
**)

(** **)

(**
*** State-message oracles. Endowing states with history.

    Our first step is to define some useful concepts in the context of a single VLSM.

    Apart from basic definitions of equivocation, we introduce the concept of a
    [state_message_oracle]. Such an oracle can, given a state and a message,
    decide whether the message has been sent (or received) in the history leading
    to the current state. Formally, we say that a [message] <m> [has_been_sent]
    if we're in  [state] <s> iff every protocol trace which produces <s> contains <m>
    as a sent message somewhere along the way.

    The existence of such oracles, which practically imply endowing states with history,
    is necessary if we are to detect equivocation using a composition constaint, as these
    constraints act upon states, not traces.
 **)

Section Simple.
    Context
      {message : Type}
      (vlsm : VLSM message)
      (pre_vlsm := pre_loaded_with_all_messages_vlsm vlsm)
      .

(** We begin with a basic utility function. **)

    Definition trace_has_message
      (message_selector : message -> transition_item -> Prop)
      (msg : message)
      (tr : list (vtransition_item vlsm))
      : Prop
      := List.Exists (message_selector msg) tr.

(** The following property detects equivocation in a given trace for a given message. **)

    Definition equivocation_in_trace
      (msg : message)
      (tr : list (vtransition_item vlsm))
      : Prop
      :=
      exists
        (prefix suffix : list transition_item)
        (item : transition_item),
        tr = prefix ++ item :: suffix
        /\ input item = Some msg
        /\ ~ In (Some msg) (List.map output prefix).

(** We intend to give define several message oracles: [has_been_sent], [has_not_been_sent],
    [has_been_received] and [has_not_been_received]. To avoid repetition, we give
    build some generic definitions first. **)

(** General signature of a message oracle **)

    Definition state_message_oracle
      := vstate vlsm -> message -> Prop.

    Definition specialized_selected_message_exists_in_all_traces
      (X : VLSM message)
      (message_selector : message -> transition_item -> Prop)
      (s : state)
      (m : message)
      : Prop
      :=
      forall
      (start : state)
      (tr : list transition_item)
      (Htr : finite_protocol_trace X start tr)
      (Hlast : last (List.map destination tr) start = s),
      List.Exists (message_selector m) tr.

    Definition selected_message_exists_in_all_preloaded_traces
      := specialized_selected_message_exists_in_all_traces pre_vlsm.

    Definition specialized_selected_message_exists_in_some_traces
      (X : VLSM message)
      (message_selector : message -> transition_item -> Prop)
      (s : state)
      (m : message)
      : Prop
      :=
      exists
      (start : state)
      (tr : list transition_item)
      (Htr : finite_protocol_trace X start tr)
      (Hlast : last (List.map destination tr) start = s),
      List.Exists (message_selector m) tr.

    Definition selected_message_exists_in_some_preloaded_traces: forall
      (message_selector : message -> transition_item -> Prop)
      (s : state)
      (m : message),
        Prop
      := specialized_selected_message_exists_in_some_traces pre_vlsm.

    Definition specialized_selected_message_exists_in_no_trace
      (X : VLSM message)
      (message_selector : message -> transition_item -> Prop)
      (s : state)
      (m : message)
      : Prop
      :=
      forall
      (start : state)
      (tr : list transition_item)
      (Htr : finite_protocol_trace X start tr)
      (Hlast : last (List.map destination tr) start = s),
      ~List.Exists (message_selector m) tr.

    Definition selected_message_exists_in_no_preloaded_trace :=
      specialized_selected_message_exists_in_no_trace pre_vlsm.

    Lemma selected_message_exists_not_some_iff_no
      (X : VLSM message)
      (message_selector : message -> transition_item -> Prop)
      (s : state)
      (m : message)
      : ~ specialized_selected_message_exists_in_some_traces X message_selector s m
        <-> specialized_selected_message_exists_in_no_trace X message_selector s m.
    Proof.
      split.
      - intro Hnot.
        intros is tr Htr Hlast Hsend.
        apply Hnot.
        exists is, tr, Htr, Hlast. exact Hsend.
      - intros Hno [is [tr [Htr [Hlast Hsend]]]].
        exact (Hno is tr Htr Hlast Hsend).
    Qed.

    Lemma selected_message_exists_preloaded_not_some_iff_no
      (message_selector : message -> transition_item -> Prop)
      (s : state)
      (m : message)
      : ~ selected_message_exists_in_some_preloaded_traces message_selector s m
        <-> selected_message_exists_in_no_preloaded_trace message_selector s m.
    Proof.
      apply selected_message_exists_not_some_iff_no.
    Qed.

    (** Sufficient condition for 'specialized_selected_message_exists_in_some_traces'
    *)
    Lemma specialized_selected_message_exists_in_some_traces_from
      (X : VLSM message)
      (message_selector : message -> transition_item -> Prop)
      (s : state)
      (m : message)
      (start : state)
      (tr : list transition_item)
      (Htr : finite_protocol_trace_from X start tr)
      (Hlast : last (List.map destination tr) start = s)
      (Hsome : List.Exists (message_selector m) tr)
      : specialized_selected_message_exists_in_some_traces X message_selector s m.
    Proof.
      apply finite_ptrace_first_pstate in Htr as Hstart.
      destruct Hstart as [_om Hstart].
      apply (protocol_is_trace X) in Hstart as Htr_start.
      destruct Htr_start as [Hinit| Htr_start].
      - exists start. exists tr. exists (conj Htr Hinit). exists Hlast. assumption.
      - destruct Htr_start as [is_start [tr_start [Htr_start [Heqstart Hout]]]].
        apply last_error_destination_last with (default := is_start) in Heqstart.
        exists is_start. exists (tr_start ++ tr).
        destruct Htr_start as [Htr_start His_start].
        split.
        + split; [|assumption]. subst s. subst start.
          apply finite_protocol_trace_from_app_iff.
          split; assumption.
        + rewrite map_app. rewrite last_app. rewrite Heqstart.
          exists Hlast.
          rewrite Exists_app. right. assumption.
    Qed.

    Definition selected_messages_consistency_prop
      (message_selector : message -> transition_item -> Prop)
      (s : vstate vlsm)
      (m : message)
      : Prop
      :=
      selected_message_exists_in_some_preloaded_traces message_selector s m
      <-> selected_message_exists_in_all_preloaded_traces message_selector s m.

    Lemma selected_message_exists_in_all_traces_initial_state
      (s : vstate vlsm)
      (Hs : vinitial_state_prop vlsm s)
      (message_selector : message -> transition_item -> Prop)
      (m : message)
      : ~ selected_message_exists_in_all_preloaded_traces message_selector s m.
    Proof.
      intro Hselected.
      assert (Hps : protocol_state_prop pre_vlsm s).
      { replace s with (proj1_sig (exist _ s Hs)); try reflexivity.
        exists None. apply (protocol_initial_state pre_vlsm).
      }
      assert (Htr : finite_protocol_trace pre_vlsm s []).
      { split; try assumption. constructor. assumption. }
      specialize (Hselected s [] Htr eq_refl).
      apply Exists_exists in Hselected.
      destruct Hselected as [x [Hx _]].
      contradiction Hx.
    Qed.

(** Checks if all [protocol_trace]s leading to a certain state contain a certain message.
    The [message_selector] argument specifices whether we're looking for received or sent
    messages.

    Notably, the [protocol_trace]s over which we are iterating belong to the preloaded
    version of the target VLSM. This is because we want VLSMs to have oracles which
    are valid irrespective of the composition they take part in. As we know,
    the behaviour preloaded VLSMs includes behaviours of its projections in any
    composition. **)

    Definition all_traces_have_message_prop
      (message_selector : message -> transition_item -> Prop)
      (oracle : state_message_oracle)
      (s : state)
      (m : message)
      : Prop
      :=
      oracle s m <-> selected_message_exists_in_all_preloaded_traces message_selector s m.

    Definition no_traces_have_message_prop
      (message_selector : message -> transition_item -> Prop)
      (oracle : state_message_oracle)
      (s : state)
      (m : message)
      : Prop
      :=
      oracle s m <-> selected_message_exists_in_no_preloaded_trace message_selector s m.

    Definition has_been_sent_prop : state_message_oracle -> state -> message -> Prop
      := (all_traces_have_message_prop (field_selector output)).

    Definition has_not_been_sent_prop : state_message_oracle -> state -> message -> Prop
      := (no_traces_have_message_prop (field_selector output)).

    Definition has_been_received_prop : state_message_oracle -> state -> message -> Prop
      := (all_traces_have_message_prop (field_selector input)).

    Definition has_not_been_received_prop : state_message_oracle -> state -> message -> Prop
      := (no_traces_have_message_prop (field_selector input)).

(** Per the vocabulary of the official VLSM document, we say that VLSMs endowed
    with a [state_message_oracle] for sent messages have the [has_been_sent] capability.
    Capabilities for receiving messages are treated analogously, so we omit mentioning
    them explicitly.

    Notably, we also define the [has_not_been_sent] oracle, which decides if a message
    has definitely not been sent, on any of the traces producing a current state.

    Furthermore, we require a [sent_excluded_middle] property, which stipulates
    that any argument to the oracle should return true in exactly one of
    [has_been_sent] and [has_not_been_sent]. **)

    Class has_been_sent_capability := {
      has_been_sent: state_message_oracle;
      has_been_sent_dec :> RelDecision has_been_sent;

      proper_sent:
        forall (s : state)
               (Hs : protocol_state_prop pre_vlsm s)
               (m : message),
               (has_been_sent_prop has_been_sent s m);

      has_not_been_sent: state_message_oracle
        := fun (s : state) (m : message) => ~ has_been_sent s m;

      proper_not_sent:
        forall (s : state)
               (Hs : protocol_state_prop pre_vlsm s)
               (m : message),
               has_not_been_sent_prop has_not_been_sent s m;
    }.

    Lemma has_been_sent_initially_false
      {Hbs : has_been_sent_capability}
      (s : vstate vlsm)
      (Hs : vinitial_state_prop vlsm s)
      (m : message)
      : ~has_been_sent s m.
    Proof.
      destruct (decide (has_been_sent s m)); try reflexivity.
      specialize (proper_sent s) as Hproper.
      spec Hproper.
      { apply initial_is_protocol. assumption. }
      spec Hproper m. unfold has_been_sent_prop in Hproper.
      unfold all_traces_have_message_prop in Hproper.
      destruct Hproper as [Hproper Hproper'].
      apply Hproper in h.
      specialize (h s []).
      spec h.
      { split; try assumption. constructor. apply initial_is_protocol. assumption. }
      specialize (h eq_refl). apply Exists_exists in h.
      destruct h as [item [Hitem _]]. contradict Hitem.
      intuition.
    Qed.

    (** Reverse implication for 'selected_messages_consistency_prop'
    always holds. *)
    Lemma consistency_from_protocol_proj2
      (s : state)
      (Hs: protocol_state_prop pre_vlsm s)
      (m : message)
      (selector : message -> transition_item -> Prop)
      (Hall : selected_message_exists_in_all_preloaded_traces selector s m)
      : selected_message_exists_in_some_preloaded_traces selector s m.
    Proof.
      destruct Hs as [om Hs].
      apply protocol_is_trace in Hs.
      destruct Hs as [Hinit | [is [tr [Htr [Hlast _]]]]]
      ; [elim (selected_message_exists_in_all_traces_initial_state s Hinit selector m); assumption|].
      exists is. exists tr. exists Htr.
      assert (Hlst := last_error_destination_last _ _ Hlast is).
      exists Hlst.
      apply (Hall _ _ Htr Hlst).
    Qed.

    Lemma has_been_sent_consistency
      {Hbs : has_been_sent_capability}
      (s : state)
      (Hs : protocol_state_prop pre_vlsm s)
      (m : message)
      : selected_messages_consistency_prop (field_selector output) s m.
    Proof.
      split.
      - intro Hsome.
        destruct (decide (has_been_sent s m)) as [Hsm|Hsm].
        apply proper_sent in Hsm;assumption.
        apply proper_not_sent in Hsm;[|assumption].
        exfalso.
        destruct Hsome as [is [tr [Htr [Hlast Hsome]]]].
        elim (Hsm _ _ Htr Hlast).
        assumption.
      - apply consistency_from_protocol_proj2.
        assumption.
    Qed.

    (** Sufficent condition for 'proper_sent' avoiding the
    'pre_loaded_with_all_messages_vlsm'
    *)
    Lemma specialized_proper_sent
      {Hbs : has_been_sent_capability}
      (s : state)
      (Hs : protocol_state_prop vlsm s)
      (m : message)
      (Hsome : specialized_selected_message_exists_in_some_traces vlsm (field_selector output) s m)
      : has_been_sent s m.
    Proof.
      destruct Hs as [_om Hs].
      assert (Hpres : protocol_state_prop pre_vlsm s).
      { exists _om. apply (pre_loaded_with_all_messages_protocol_prop vlsm). assumption. }
      apply proper_sent; [assumption|].
      specialize (has_been_sent_consistency s Hpres m) as Hcons.
      apply Hcons.
      destruct Hsome as [is [tr [Htr Hsome]]].
      exists is. exists tr.
      split; [|assumption].
      destruct Htr as [Htr Hinit].
      split; [|assumption].
      apply (VLSM_incl_finite_trace (machine vlsm) (machine pre_vlsm)).
      - apply vlsm_incl_pre_loaded_with_all_messages_vlsm.
      - clear -Htr.
        simpl in *. destruct vlsm. destruct s. simpl. assumption.
    Qed.

    (** 'proper_sent' condition specialized to regular vlsm traces
    (avoiding 'pre_loaded_with_all_messages_vlsm')
    *)
    Lemma specialized_proper_sent_rev
      {Hbs : has_been_sent_capability}
      (s : state)
      (Hs : protocol_state_prop vlsm s)
      (m : message)
      (Hsm : has_been_sent s m)
      : specialized_selected_message_exists_in_all_traces vlsm (field_selector output) s m.
    Proof.
      destruct Hs as [_om Hs].
      assert (Hpres : protocol_state_prop pre_vlsm s).
      { exists _om. apply (pre_loaded_with_all_messages_protocol_prop vlsm). assumption. }
      apply proper_sent in Hsm; [|assumption].
      intros is tr Htr.
      specialize (Hsm is tr).
      spec Hsm;[|assumption].
      destruct Htr as [Htr Hinit].
      split; [|assumption].
      apply (VLSM_incl_finite_trace (machine vlsm) (machine pre_vlsm)).
      - apply vlsm_incl_pre_loaded_with_all_messages_vlsm.
      - clear -Htr.
        simpl in *. destruct vlsm. destruct s. simpl. assumption.
    Qed.

    Lemma has_been_sent_consistency_proper_not_sent
      (has_been_sent: state_message_oracle)
      (has_been_sent_dec: RelDecision has_been_sent)
      (s : state)
      (m : message)
      (proper_sent: has_been_sent_prop has_been_sent s m)
      (has_not_been_sent
        := fun (s : state) (m : message) => ~ has_been_sent s m)
      (Hconsistency : selected_messages_consistency_prop (field_selector output) s m)
      : has_not_been_sent_prop has_not_been_sent s m.
    Proof.
      unfold has_not_been_sent_prop.
      unfold no_traces_have_message_prop.
      unfold has_not_been_sent.
      rewrite <- selected_message_exists_preloaded_not_some_iff_no.
      apply not_iff_compat.
      apply (iff_trans proper_sent).
      symmetry;exact Hconsistency.
    Qed.

  (** It is now straightforward to define a [no_equivocations] composition constraint.
      An equivocating transition can be detected by calling the [has_been_sent]
      oracle on its arguments and we simply forbid them **)
   
     Definition no_equivocations
       {Hbs : has_been_sent_capability}
       (l : vlabel vlsm)
       (som : state * option message)
       : Prop
       :=
       let (s, om) := som in
       match om with
       | None => True
       | Some m => has_been_sent s m \/ vinitial_message_prop vlsm m
       end.
   
    Class has_been_received_capability := {
      has_been_received: state_message_oracle;
      has_been_received_dec :> RelDecision has_been_received;

      proper_received:
        forall (s : state)
               (Hs : protocol_state_prop pre_vlsm s)
               (m : message),
               (has_been_received_prop has_been_received s m);

      has_not_been_received: state_message_oracle
        := fun (s : state) (m : message) => ~ has_been_received s m;

      proper_not_received:
        forall (s : state)
               (Hs : protocol_state_prop pre_vlsm s)
               (m : message),
               has_not_been_received_prop has_not_been_received s m;
    }.

    Lemma has_been_received_initially_false
      {Hbr : has_been_received_capability}
      (s : vstate vlsm)
      (Hs : vinitial_state_prop vlsm s)
      (m : message)
      : ~ has_been_received s m.
   Proof.
      destruct (decide (has_been_received s m)); try reflexivity.
      specialize (proper_received s) as Hproper.
      spec Hproper.
      { apply initial_is_protocol. assumption. }
      spec Hproper m. unfold has_been_sent_prop in Hproper.
      unfold all_traces_have_message_prop in Hproper.
      apply Hproper in h.
      specialize (h s []).
      spec h.
      { split; try assumption. constructor. apply initial_is_protocol. assumption. }
      specialize (h eq_refl). apply Exists_exists in h.
      destruct h as [item [Hitem _]]. contradict Hitem.
      assumption.
    Qed.

    Lemma has_been_received_consistency
      {Hbs : has_been_received_capability}
      (s : state)
      (Hs : protocol_state_prop pre_vlsm s)
      (m : message)
      : selected_messages_consistency_prop (field_selector input) s m.
    Proof.
      split.
      - intro Hsome.
        destruct (decide (has_been_received s m)) as [Hsm|Hsm];
          [apply proper_received in Hsm;assumption|].
        apply proper_not_received in Hsm;[|assumption].
        destruct Hsome as [is [tr [Htr [Hlast Hsome]]]].
        elim (Hsm _ _ Htr Hlast).
        assumption.
      - apply consistency_from_protocol_proj2.
        assumption.
    Qed.

    Lemma has_been_received_consistency_proper_not_received
      (has_been_received: state_message_oracle)
      (has_been_received_dec: RelDecision has_been_received)
      (s : state)
      (m : message)
      (proper_received: has_been_received_prop has_been_received s m)
      (has_not_been_received
        := fun (s : state) (m : message) => ~ has_been_received s m)
      (Hconsistency : selected_messages_consistency_prop (field_selector input) s m)
      : has_not_been_received_prop has_not_been_received s m.
    Proof.
      unfold has_not_been_received_prop.
      unfold no_traces_have_message_prop.
      unfold has_not_been_received.
      split.
      - intros Hsm is tr Htr Hlast Hsome.
        assert (Hsm' : selected_message_exists_in_some_preloaded_traces (field_selector input) s m)
          by (exists is; exists tr; exists Htr; exists Hlast; assumption).
        apply Hconsistency in Hsm'.
        apply proper_received in Hsm'. contradiction.
      - intro Hnone. destruct (decide (has_been_received s m)) as [Hsm|Hsm];[|assumption].
        exfalso.
        apply proper_received in Hsm. apply Hconsistency in Hsm.
        destruct Hsm as [is [tr [Htr [Hlast Hsm]]]].
        elim (Hnone is tr Htr Hlast). assumption.
    Qed.

    Definition sent_messages
      (s : vstate vlsm)
      : Type
      :=
      sig (fun m => selected_message_exists_in_some_preloaded_traces (field_selector output) s m).

    Lemma sent_messages_proper
      (Hhbs : has_been_sent_capability)
      (s : vstate vlsm)
      (Hs : protocol_state_prop pre_vlsm s)
      (m : message)
      : has_been_sent s m <-> exists (m' : sent_messages s), proj1_sig m' = m.
    Proof.
      unfold sent_messages. rewrite exists_proj1_sig.
      specialize (proper_sent s Hs m) as Hbs.
      unfold has_been_sent_prop,all_traces_have_message_prop in Hbs.
      rewrite Hbs.
      symmetry.
      exact (has_been_sent_consistency s Hs m).
    Qed.

    Definition received_messages
      (s : vstate vlsm)
      : Type
      :=
      sig (fun m => selected_message_exists_in_some_preloaded_traces (field_selector input) s m).

    Lemma received_messages_proper
      (Hhbs : has_been_received_capability)
      (s : vstate vlsm)
      (Hs : protocol_state_prop pre_vlsm s)
      (m : message)
      : has_been_received s m <-> exists (m' : received_messages s), proj1_sig m' = m.
    Proof.
      unfold received_messages. rewrite exists_proj1_sig.
      specialize (proper_received s Hs m) as Hbs.
      unfold has_been_received_prop,all_traces_have_message_prop in Hbs.
      rewrite Hbs.
      symmetry.
      exact (has_been_received_consistency s Hs m).
    Qed.

    Class computable_sent_messages := {
      sent_messages_fn : vstate vlsm -> list message;

      sent_messages_full :
        forall (s : vstate vlsm) (Hs : protocol_state_prop pre_vlsm s) (m : message),
          In m (sent_messages_fn s) <-> exists (sm : sent_messages s), proj1_sig sm = m;

      sent_messages_consistency :
        forall
          (s : vstate vlsm)
          (Hs : protocol_state_prop pre_vlsm s)
          (m : message),
          selected_messages_consistency_prop (field_selector output) s m
    }.

    Lemma computable_sent_messages_initial_state_empty
      {Hrm : computable_sent_messages}
      (s : vinitial_state vlsm)
      : sent_messages_fn (proj1_sig s) = [].
    Proof.
      assert (Hps : protocol_state_prop pre_vlsm (proj1_sig s)).
      { exists None. apply (@protocol_initial_state _ pre_vlsm). }
      destruct s as [s Hs]. simpl in *.
      destruct (sent_messages_fn s) as [|m l] eqn:Hsm; try reflexivity.
      specialize (sent_messages_full s Hps m) as Hl. apply proj1 in Hl.
      spec Hl; try (rewrite Hsm; left; reflexivity).
      destruct Hl as [[m0 Hm] Heq]. simpl in Heq. subst m0.
      apply sent_messages_consistency in Hm; try assumption.
      exfalso. revert Hm.
      apply selected_message_exists_in_all_traces_initial_state.
      assumption.
    Qed.

    Definition computable_sent_messages_has_been_sent
      {Hsm : computable_sent_messages}
      (s : vstate vlsm)
      (m : message)
      : Prop
      :=
      In m (sent_messages_fn s).

    Global Instance computable_sent_message_has_been_sent_dec
      {Hsm : computable_sent_messages}
      {eq_message: EqDecision message}
      : RelDecision computable_sent_messages_has_been_sent
      :=
        fun s m => in_dec decide_eq m (sent_messages_fn s).

    Lemma computable_sent_messages_has_been_sent_proper
      {Hsm : computable_sent_messages}
      (s : state)
      (Hs : protocol_state_prop pre_vlsm s)
      (m : message)
      : has_been_sent_prop computable_sent_messages_has_been_sent s m.
    Proof.
      unfold has_been_sent_prop. unfold all_traces_have_message_prop.
      unfold computable_sent_messages_has_been_sent.
      split.
      - intro Hin.
        apply sent_messages_full in Hin;[|assumption].
        destruct Hin as [[m0 Hm0] Hx].
        simpl in Hx. subst m0. apply (sent_messages_consistency s Hs m).
        assumption.
      - intro H.
        apply (sent_messages_consistency s Hs m) in H.
        apply sent_messages_full; try assumption.
        exists (exist _ m H). reflexivity.
    Qed.

    Definition computable_sent_messages_has_not_been_sent
      {Hsm : computable_sent_messages}
      (s : vstate vlsm)
      (m : message)
      : Prop
      :=
      ~ computable_sent_messages_has_been_sent s m.

    Lemma computable_sent_messages_has_not_been_sent_proper
      {Hsm : computable_sent_messages}
      (s : state)
      (Hs : protocol_state_prop pre_vlsm s)
      (m : message)
      : has_not_been_sent_prop computable_sent_messages_has_not_been_sent s m.
    Proof.
      unfold has_not_been_sent_prop. unfold no_traces_have_message_prop.
      unfold computable_sent_messages_has_not_been_sent.
      unfold computable_sent_messages_has_been_sent.
      split.
      - intro Hin.
        cut (~ selected_message_exists_in_some_preloaded_traces (field_selector output) s m).
        { intros Hno is tr Htr Hlast Hexists.
          contradict Hno;exists is, tr, Htr,Hlast;assumption.
        }
        contradict Hin.
        apply sent_messages_full;[assumption|].
        exists (exist _ m Hin).
        reflexivity.
      - intros Htrace Hin.
        apply sent_messages_full in Hin;[|assumption].
        destruct Hin as [[m0 Hm] Heq];simpl in Heq;subst m0.
        destruct Hm as [is [tr [Htr [Hlast Hex]]]].
        apply (Htrace is tr Htr Hlast Hex).
    Qed.

    Definition computable_sent_messages_has_been_sent_capability
      {Hsm : computable_sent_messages}
      {eq_message : EqDecision message}
      : has_been_sent_capability
      :=
      {|
        has_been_sent := computable_sent_messages_has_been_sent;
        proper_sent := computable_sent_messages_has_been_sent_proper;
        proper_not_sent := computable_sent_messages_has_not_been_sent_proper
      |}.

    Class computable_received_messages := {
      received_messages_fn : vstate vlsm -> list message;

      received_messages_full :
        forall (s : vstate vlsm) (Hs : protocol_state_prop pre_vlsm s) (m : message),
          In m (received_messages_fn s) <-> exists (sm : received_messages s), proj1_sig sm = m;

      received_messages_consistency :
        forall
          (s : vstate vlsm)
          (Hs : protocol_state_prop pre_vlsm s)
          (m : message),
          selected_messages_consistency_prop (field_selector input) s m
    }.

    Lemma computable_received_messages_initial_state_empty
      {Hrm : computable_received_messages}
      (s : vinitial_state vlsm)
      : received_messages_fn (proj1_sig s) = [].
    Proof.
      assert (Hps : protocol_state_prop pre_vlsm (proj1_sig s)).
      { exists None. apply (@protocol_initial_state _ pre_vlsm). }
      destruct s as [s Hs]. simpl in *.
      destruct (received_messages_fn s) as [|m l] eqn:Hrcv; try reflexivity.
      specialize (received_messages_full s Hps m) as Hl. apply proj1 in Hl.
      spec Hl; try (rewrite Hrcv; left; reflexivity).
      destruct Hl as [[m0 Hm] Heq]. simpl in Heq. subst m0.
      apply received_messages_consistency in Hm; try assumption.
      exfalso. revert Hm.
      apply selected_message_exists_in_all_traces_initial_state.
      assumption.
    Qed.

    Definition computable_received_messages_has_been_received
      {Hsm : computable_received_messages}
      (s : vstate vlsm)
      (m : message)
      : Prop
      :=
      In m (received_messages_fn s).

    Global Instance computable_received_messages_has_been_received_dec
      {Hsm : computable_received_messages}
      {eq_message : EqDecision message}
      : RelDecision computable_received_messages_has_been_received
      :=
      fun s m => in_dec decide_eq m (received_messages_fn s).

    Lemma computable_received_messages_has_been_received_proper
      {Hsm : computable_received_messages}
      (s : state)
      (Hs : protocol_state_prop pre_vlsm s)
      (m : message)
      : has_been_received_prop computable_received_messages_has_been_received s m.
    Proof.
      unfold has_been_received_prop. unfold all_traces_have_message_prop.
      unfold computable_received_messages_has_been_received.
      split.
      - intro Hin.
        apply received_messages_full in Hin;[|assumption].
        destruct Hin as [[m0 Hm] Heq];simpl in Heq;subst m0.
        apply received_messages_consistency;assumption.
      - intro H. apply received_messages_full;[assumption|].
        apply (received_messages_consistency s Hs m) in H.
        exists (exist _ m H). reflexivity.
    Qed.

    Definition computable_received_messages_has_not_been_received
      {Hsm : computable_received_messages}
      (s : vstate vlsm)
      (m : message)
      : Prop
      :=
      ~ computable_received_messages_has_been_received s m.

    Lemma computable_received_messages_has_not_been_received_proper
      {Hsm : computable_received_messages}
      (s : state)
      (Hs : protocol_state_prop pre_vlsm s)
      (m : message)
      : has_not_been_received_prop computable_received_messages_has_not_been_received s m.
    Proof.
      unfold has_not_been_received_prop. unfold no_traces_have_message_prop.
      unfold computable_received_messages_has_not_been_received.
      unfold computable_received_messages_has_been_received.
      rewrite <- selected_message_exists_preloaded_not_some_iff_no.
      apply not_iff_compat.
      rewrite received_messages_full;[|assumption].
      unfold received_messages.
      rewrite exists_proj1_sig.
      reflexivity.
    Qed.

    Definition computable_received_messages_has_been_received_capability
      {Hsm : computable_received_messages}
      {eq_message : EqDecision message}
      : has_been_received_capability
      :=
      {|
        has_been_received := computable_received_messages_has_been_received;
        proper_received := computable_received_messages_has_been_received_proper;
        proper_not_received := computable_received_messages_has_not_been_received_proper
      |}.
End Simple.

(**
 *** Stepwise consistency properties for [state_message_oracle].

 The above definitions like [all_traces_have_message_prop]
 connect a [state_message_oracle] to a predicate on
 [transition_item] by relating the oracle holding on a state
 to a satsifying transition existing in all traces.

 This is equivalent to two local properties,
 one is that the oracle cannot only for any initial state,
 the other is that the oracle judgement is appropriately
 related for the starting and [destination] states of
 any [protocol_transition].

 These conditions are defined in the record [oracle_stepwise_props]
 *)

Record oracle_stepwise_props
       [message] [vlsm: VLSM message]
       (message_selector: message -> transition_item -> Prop)
       (oracle: state_message_oracle vlsm) : Prop :=
  {oracle_no_inits: forall (s: vstate vlsm),
      initial_state_prop (VLSM_sign:=sign vlsm) s ->
      forall m, ~oracle s m;
   oracle_step_update:
       forall l s im s' om,
         protocol_transition (pre_loaded_with_all_messages_vlsm vlsm) l (s,im) (s',om) ->
         forall msg, oracle s' msg <->
                     (message_selector msg {|l:=l; input:=im; destination:=s'; output:=om|}
                      \/ oracle s msg)
  }.
Arguments oracle_no_inits {message} {vlsm} {message_selector} {oracle} _.
Arguments oracle_step_update {message} {vlsm} {message_selector} {oracle} _.

Lemma oracle_partial_trace_update
      [message] [vlsm: VLSM message]
      [selector: message -> transition_item -> Prop]
      [oracle: state_message_oracle vlsm]
      (Horacle: oracle_stepwise_props selector oracle)
      s0 s tr
         (Htr: finite_protocol_trace_from (pre_loaded_with_all_messages_vlsm vlsm) s0 tr)
         (Hlast: last (List.map Common.destination tr) s0 = s):
    forall m,
      oracle s m
      <-> (List.Exists (selector m) tr \/ oracle s0 m).
Proof.
  induction Htr.
  - simpl in Hlast; subst s.
    intro m.
    rewrite Exists_nil.
    tauto.
  - simpl List.map in Hlast.
    rewrite unroll_last in Hlast.
    specialize (IHHtr Hlast);clear Hlast.
    intro m.
    specialize (IHHtr m).
    rewrite Exists_cons. simpl.
    apply (Horacle.(oracle_step_update)) with (msg:=m) in H.
    tauto.
Qed.

(**
   Proving the trace properties from the stepwise properties
   begins with a lemma using induction along a trace to
   prove that given a [finite_protocol_trace] to a state,
   the oracle holds at that state for some message iff
   a satsifying transition item exists in the trace.

   The theorems for [all_traces_have_message_prop]
   and [no_traces_have_message_prop] are mostly rearraning
   quantifiers to use this lemma, also using [protocol_state_prop]
   to choose a trace to the state for the directions where
   one is not given.
 *)
Section TraceFromStepwise.
  Context
    (message : Type)
    (vlsm: VLSM message)
    (selector : message -> transition_item -> Prop)
    (oracle : state_message_oracle vlsm)
    (oracle_props : oracle_stepwise_props selector oracle)
    .

  Local Lemma H_protocol_trace_prop
        [s0 tr]
        (Htr: finite_protocol_trace (pre_loaded_with_all_messages_vlsm vlsm) s0 tr)
        [s]
        (Hlast: last (List.map Common.destination tr) s0 = s):
    forall m,
      oracle s m <-> List.Exists (selector m) tr.
  Proof.
    intro m.
    destruct Htr as [Htr Hinit].
    rewrite (oracle_partial_trace_update oracle_props _ _ _ Htr Hlast).
    assert (~oracle s0 m).
    apply oracle_props, Hinit.
    tauto.
  Qed.

  Lemma prove_all_have_message_from_stepwise:
    forall (s : state)
           (Hs : protocol_state_prop (pre_loaded_with_all_messages_vlsm vlsm) s)
           (m : message),
      (all_traces_have_message_prop vlsm selector oracle s m).
  Proof.
    intros s Hproto m.
    unfold all_traces_have_message_prop.
    split.
    - intros Hsent s0 tr Htr Hlast.
      apply (H_protocol_trace_prop Htr Hlast).
      assumption.
    - intro H_all_traces.
      apply protocol_state_has_trace in Hproto.
      destruct Hproto as [s0 [tr [Htr Hlast]]].
      apply (H_protocol_trace_prop Htr Hlast).
      specialize (H_all_traces s0 tr Htr Hlast).
      assumption.
  Qed.

  Lemma prove_none_have_message_from_stepwise:
    forall (s : state)
           (Hs : protocol_state_prop (pre_loaded_with_all_messages_vlsm vlsm) s)
           (m : message),
      no_traces_have_message_prop vlsm selector (fun s m => ~oracle s m) s m.
  Proof.
    intros s Hproto m.
    pose proof (H_protocol_trace_prop).
    split.
    - intros H_not_sent start tr Htr Hlast.
      contradict H_not_sent.
      apply (H_protocol_trace_prop Htr Hlast).
      assumption.
    - intros H_no_traces.
      apply protocol_state_has_trace in Hproto.
      destruct Hproto as [s0 [tr [Htr Hlast]]].
      specialize (H_no_traces s0 tr Htr Hlast).
      contradict H_no_traces.
      apply (H_protocol_trace_prop Htr Hlast).
      assumption.
  Qed.

  Lemma in_futures_preserving_oracle_from_stepwise:
    forall (s1 s2: state)
      (Hfutures : in_futures (pre_loaded_with_all_messages_vlsm vlsm) s1 s2)
      (m : message),
      oracle s1 m -> oracle  s2 m.
  Proof.
    intros s1 s2 [tr [Htr Hlst]] m Hs1m.
    apply (oracle_partial_trace_update oracle_props _ _ _ Htr Hlst).
    right;assumption.
  Qed.
End TraceFromStepwise.

(**
   The stepwise properties are proven from the trace properties
   by considering the empty trace to prove the [oracle_no_inits]
   property, and by considering a trace that ends with the given
   [protocol_transition] to prove the [oracle_step_update] property.
 *)
Section StepwiseFromTrace.
  Context
    (message : Type)
    (vlsm: VLSM message)
    (selector: message -> transition_item -> Prop)
    (oracle: state_message_oracle vlsm)
    (oracle_dec: RelDecision oracle)
    (Horacle_all_have:
       forall s (Hs: protocol_state_prop (pre_loaded_with_all_messages_vlsm vlsm) s) m,
        all_traces_have_message_prop vlsm selector oracle s m)
    (Hnot_oracle_none_have:
       forall s (Hs: protocol_state_prop (pre_loaded_with_all_messages_vlsm vlsm) s) m,
         no_traces_have_message_prop vlsm selector (fun m s => ~oracle m s) s m).

  Lemma oracle_no_inits_from_trace:
    forall (s: vstate vlsm), initial_state_prop (VLSM_sign:=sign vlsm) s ->
                             forall m, ~oracle s m.
  Proof.
    intros s Hinit m Horacle.
    assert (Hproto : protocol_state_prop (pre_loaded_with_all_messages_vlsm vlsm) s)
      by (apply initial_is_protocol;assumption).
    apply Horacle_all_have in Horacle;[|assumption].
    specialize (Horacle s nil).
    eapply Exists_nil;refine (Horacle _ (eq_refl _));clear Horacle.
    split;[|assumption].
    constructor;assumption.
  Qed.

  Lemma examine_one_trace:
    forall is s tr,
      last (List.map destination tr) is = s ->
      finite_protocol_trace (pre_loaded_with_all_messages_vlsm vlsm) is tr ->
    forall m,
      oracle s m <->
      List.Exists (selector m) tr.
  Proof.
    intros is s tr Hlast Htr m.
    assert (protocol_state_prop (pre_loaded_with_all_messages_vlsm vlsm) s)
      by (rewrite <- Hlast; apply trace_is_protocol;assumption).
    split.
    - intros Horacle.
      apply Horacle_all_have in Horacle;[|assumption].
      specialize (Horacle is tr Htr Hlast).
      assumption.
    - intro Hexists.
      apply dec_stable.
      intro Hnot.
      apply Hnot_oracle_none_have in Hnot;[|assumption].
      rewrite <- selected_message_exists_preloaded_not_some_iff_no in Hnot.
      apply Hnot.
      exists is, tr, Htr, Hlast.
      assumption.
  Qed.

  Lemma oracle_step_property_from_trace:
       forall l s im s' om,
         protocol_transition (pre_loaded_with_all_messages_vlsm vlsm) l (s,im) (s',om) ->
         forall msg, oracle s' msg
                     <-> (selector msg {| l:=l; input:=im; destination:=s'; output:=om |}
                          \/ oracle s msg).
  Proof.
    intros l s im s' om Htrans msg.
    rename Htrans into Htrans'.
    pose proof Htrans' as [[Hproto_s [Hproto_m Hvalid]] Htrans].
    set (preloaded:= pre_loaded_with_all_messages_vlsm vlsm) in * |- *.

    pose proof (protocol_state_has_trace _ _ Hproto_s)
      as [is [tr [[Htr Hinit] Hlast]]].

    rewrite <- Hlast in Htrans'.
    pose proof (Htr' := extend_right_finite_trace_from _ _ _ Htr _ _ _ _ Htrans').

    match type of Htr' with (finite_protocol_trace_from _ _ ?tr') =>
                            assert (last (List.map destination tr') is = s') as Hlast'
    end.
    {
      rewrite map_app.
      simpl List.map.
      rewrite last_is_last.
      reflexivity.
    }

    rewrite (examine_one_trace is s tr Hlast (conj Htr Hinit) msg).
    rewrite (examine_one_trace is s' _ Hlast' (conj Htr' Hinit) msg).
    clear.
    progress cbn.
    rewrite Exists_app, Exists_cons, Exists_nil.
    simpl.
    tauto.
  Qed.

  Lemma stepwise_props_from_trace : oracle_stepwise_props selector oracle.
  Proof.
    constructor.
    refine oracle_no_inits_from_trace.
    refine oracle_step_property_from_trace.
  Defined.
End StepwiseFromTrace.

(**
** Stepwise view of [has_been_sent_capability]

This reduces the proof obligations in [has_been_sent_capability]
to proving the stepwise properties of [oracle_stepwise_props].
[has_been_step_stepwise_props] is a specialization of [oracle_stepwise_props]
to the right <<message_selector>>.

There are also lemmas for accessing the stepwise properties about
a [has_been_sent] predicate given an instance of [has_been_sent_capability], to allow using
[has_been_sent_capability_from_stepwise] to define a [has_been_sent_capability]
for composite VLSMs, or for proofs (e.g, about invariants) where
these are more convenient.
 **)

Definition has_been_sent_stepwise_props
       [message] [vlsm: VLSM message] (has_been_sent_pred: state_message_oracle vlsm) : Prop :=
  (oracle_stepwise_props (field_selector output) has_been_sent_pred).

Lemma has_been_sent_capability_from_stepwise
      [message : Type]
      [vlsm: VLSM message]
      [has_been_sent_pred: state_message_oracle vlsm]
      (has_been_sent_pred_dec: RelDecision has_been_sent_pred)
      (has_been_sent_alt_props: has_been_sent_stepwise_props has_been_sent_pred):
  has_been_sent_capability vlsm.
Proof.
  refine ({|has_been_sent:=has_been_sent_pred|}).
  apply prove_all_have_message_from_stepwise;assumption.
  apply prove_none_have_message_from_stepwise;assumption.
Defined.

Lemma has_been_sent_stepwise_from_trace
      [message : Type]
      [vlsm: VLSM message]
      (Hhbs: has_been_sent_capability vlsm):
  oracle_stepwise_props (field_selector output) (has_been_sent vlsm).
Proof.
  apply stepwise_props_from_trace.
  apply has_been_sent_dec.
  apply proper_sent.
  apply proper_not_sent.
Defined.

Lemma has_been_sent_step_update
      `(Hhbs: has_been_sent_capability message vlsm):
  forall l s im s' om,
    protocol_transition (pre_loaded_with_all_messages_vlsm vlsm) l (s,im) (s',om) ->
    forall m,
      has_been_sent vlsm s' m <-> (om = Some m \/ has_been_sent vlsm s m).
Proof.
  exact (oracle_step_update (has_been_sent_stepwise_from_trace Hhbs)).
Qed.

(**
** Stepwise view of [has_been_received_capability]
 *)

Definition has_been_received_stepwise_props
       [message] [vlsm: VLSM message] (has_been_received_pred: state_message_oracle vlsm) : Prop :=
  (oracle_stepwise_props (field_selector input) has_been_received_pred).

Lemma has_been_received_capability_from_stepwise
      [message : Type]
      [vlsm: VLSM message]
      [has_been_received_pred: state_message_oracle vlsm]
      (has_been_received_pred_dec: RelDecision has_been_received_pred)
      (has_been_sent_alt_props: has_been_received_stepwise_props has_been_received_pred):
  has_been_received_capability vlsm.
Proof.
  refine ({|has_been_received:=has_been_received_pred|}).
  apply prove_all_have_message_from_stepwise;assumption.
  apply prove_none_have_message_from_stepwise;assumption.
Defined.

Lemma has_been_received_stepwise_from_trace
      [message : Type]
      [vlsm: VLSM message]
      (Hhbr: has_been_received_capability vlsm):
  oracle_stepwise_props (field_selector input) (has_been_received vlsm).
Proof.
  apply stepwise_props_from_trace.
  apply has_been_received_dec.
  apply proper_received.
  apply proper_not_received.
Defined.

Lemma has_been_received_step_update
      `(Hhbs: has_been_received_capability message vlsm):
  forall l s im s' om,
    protocol_transition (pre_loaded_with_all_messages_vlsm vlsm) l (s,im) (s',om) ->
    forall m,
      has_been_received vlsm s' m <-> (im = Some m \/ has_been_received vlsm s m).
Proof.
  exact (oracle_step_update (has_been_received_stepwise_from_trace Hhbs)).
Qed.


(**
** A state message oracle for messages sent or received

In protocols like the CBC full node protocol, validators often
work with the set of all messages they have directly observed,
which includes the messages the node sent itself along with
messages that were received.
The [has_been_observed] oracle holds for a message if the
message was sent or received in any transition.
 *)

Class has_been_observed_capability {message} (vlsm: VLSM message) :=
  {
  has_been_observed: state_message_oracle vlsm;
  has_been_observed_dec :> RelDecision has_been_observed;
  has_been_observed_stepwise_props: oracle_stepwise_props item_sends_or_receives has_been_observed;
  }.
Arguments has_been_observed {message} vlsm {_}.
Arguments has_been_observed_dec {message} vlsm {_}.

Definition has_been_observed_step_update `{Hhbo: has_been_observed_capability message vlsm} :
  forall l s im s' om,
    protocol_transition (pre_loaded_with_all_messages_vlsm vlsm) l (s, im) (s', om) ->
    forall msg,
      has_been_observed vlsm s' msg <->
      ((im = Some msg \/ om = Some msg) \/ has_been_observed vlsm s msg)
  := oracle_step_update has_been_observed_stepwise_props.

Lemma proper_observed `(Hhbo: has_been_observed_capability message vlsm):
  forall (s:state),
    protocol_state_prop (pre_loaded_with_all_messages_vlsm vlsm) s ->
    forall m,
      all_traces_have_message_prop vlsm item_sends_or_receives (has_been_observed vlsm) s m.
Proof.
  intros.
  apply prove_all_have_message_from_stepwise.
  apply Hhbo.
  assumption.
Qed.

Lemma proper_not_observed `(Hhbo: has_been_observed_capability message vlsm):
  forall (s:state),
    protocol_state_prop (pre_loaded_with_all_messages_vlsm vlsm) s ->
    forall m,
      no_traces_have_message_prop vlsm item_sends_or_receives
                                  (fun s m => ~has_been_observed vlsm s m) s m.
Proof.
  intros.
  apply prove_none_have_message_from_stepwise.
  apply Hhbo.
  assumption.
Qed.

Definition no_additional_equivocations
  {message : Type}
  (vlsm : VLSM message)
  {Hbo : has_been_observed_capability vlsm}
  (s : state)
  (m : message)
  : Prop
  :=
  has_been_observed vlsm s m \/ vinitial_message_prop vlsm m.

Definition no_additional_equivocations_constraint
  {message : Type}
  (vlsm : VLSM message)
  {Hbo : has_been_observed_capability vlsm}
  (l : vlabel vlsm)
  (som : state * option message)
  : Prop
  :=
  let (s, om) := som in
  match om with
  | None => True
  | Some m => no_additional_equivocations vlsm s m
  end.

Section sent_received_observed_capabilities.

Context
  {message : Type}
  (vlsm : VLSM message)
  {Hbr : has_been_received_capability vlsm}
  {Hbs : has_been_sent_capability vlsm}
  .

Lemma has_been_observed_sent_received_iff
  {Hbo : has_been_observed_capability vlsm}
  (s : state)
  (Hs : protocol_state_prop (pre_loaded_with_all_messages_vlsm vlsm) s)
  (m : message)
  : has_been_observed vlsm s m <-> has_been_received vlsm s m \/ has_been_sent vlsm s m.
Proof.
  specialize
    (prove_all_have_message_from_stepwise message vlsm  item_sends_or_receives
    (has_been_observed vlsm) has_been_observed_stepwise_props _ Hs m) as Hall.
  split; [intro H | intros [H | H]].
  - apply proj1 in Hall. specialize (Hall H).
    apply consistency_from_protocol_proj2 in Hall; [|assumption].
    destruct Hall as [is [tr [Htr [Hlst Hexists]]]].
    apply Exists_or_inv in Hexists.
    destruct Hexists as [Hsent | Hreceived].
    + left. specialize (has_been_received_consistency vlsm _ Hs m) as Hcons.
      apply proper_received; [assumption|].
      apply Hcons. exists is, tr, Htr, Hlst. assumption.
    + right. specialize (has_been_sent_consistency vlsm _ Hs m) as Hcons.
      apply proper_sent; [assumption|].
      apply Hcons. exists is, tr, Htr, Hlst. assumption.
  - apply Hall.
    intro is; intros.
    apply proper_received in H; [|assumption]. specialize (H is tr Htr Hlast).
    apply Exists_or. left. assumption.
  - apply Hall.
    intro is; intros.
    apply proper_sent in H; [|assumption]. specialize (H is tr Htr Hlast).
    apply Exists_or. right. assumption.
Qed.

Definition has_been_observed_from_sent_received
  (s : vstate vlsm)
  (m : message)
  : Prop
  := has_been_sent vlsm s m \/ has_been_received vlsm s m.

Lemma has_been_observed_from_sent_received_dec
  : RelDecision has_been_observed_from_sent_received.
Proof.
  intros s m.
  apply Decision_or.
  - apply has_been_sent_dec.
  - apply has_been_received_dec.
Qed.

Lemma has_been_observed_from_sent_received_stepwise_props
  : oracle_stepwise_props item_sends_or_receives has_been_observed_from_sent_received.
Proof.
  apply stepwise_props_from_trace; [apply has_been_observed_from_sent_received_dec|..]
  ; intros; split; intros.
  - intro; intros.
    destruct H as [H | H].
    + apply proper_sent in H; [|apply Hs]. specialize (H _ _ Htr Hlast).
      apply Exists_or. right. assumption.
    + apply proper_received in H; [|apply Hs]. specialize (H _ _ Htr Hlast).
      apply Exists_or. left. assumption.
  - apply consistency_from_protocol_proj2 in H; [|assumption].
    destruct H as [is [tr [Htr [Hlst Hexists]]]].
    apply Exists_or_inv in Hexists.
    destruct Hexists as [Hsent | Hreceived].
    + right. apply proper_received; [assumption|].
      apply has_been_received_consistency; [assumption|assumption|].
      exists is, tr, Htr, Hlst. assumption.
    + left. apply proper_sent; [assumption|].
      apply has_been_sent_consistency; [assumption|assumption|].
      exists is, tr, Htr, Hlst. assumption.
  - intro; intros. intro Hexists. elim H.
    apply Exists_or_inv in Hexists.
    destruct Hexists as [Hexists| Hexists].
    + right. apply proper_received; [assumption|].
      apply has_been_received_consistency; [assumption|assumption|].
      exists start, tr, Htr, Hlast. assumption.
    + left. apply proper_sent; [assumption|].
      apply has_been_sent_consistency; [assumption|assumption|].
      exists start, tr, Htr, Hlast. assumption.
  - intros [Hobs | Hobs].
    + apply proper_sent in Hobs; [|assumption].
      apply has_been_sent_consistency in Hobs; [|assumption|assumption].
      destruct Hobs as [is [tr [Htr [Hlst Hexists]]]].
      specialize (H _ _ Htr Hlst). elim H. apply Exists_or. right. assumption.
    + apply proper_received in Hobs; [|assumption].
      apply has_been_received_consistency in Hobs; [|assumption|assumption].
      destruct Hobs as [is [tr [Htr [Hlst Hexists]]]].
      specialize (H _ _ Htr Hlst). elim H. apply Exists_or. left. assumption.
Qed.

Local Program Instance has_been_observed_capability_from_sent_received
  : has_been_observed_capability vlsm
  :=
  { has_been_observed := has_been_observed_from_sent_received;
    has_been_observed_dec := has_been_observed_from_sent_received_dec;

    has_been_observed_stepwise_props := has_been_observed_from_sent_received_stepwise_props
  }.

End sent_received_observed_capabilities.

(**
*** No-Equivocation Invariants

A VLSM that enforces the [no_equivocations] constraint and also
supports [has_been_recevied] (or [has_been_observed]) obeys an
invariant that any message that tests as [has_been_received]
(resp. [has_been_observed]) in a state also tests as [has_been_sent]
in the same state.
 *)
Section NoEquivocationInvariants.
  Context
    message
    (X: VLSM message)
    (Hhbs: has_been_sent_capability X)
    (Hhbo: has_been_observed_capability X)
    (Henforced: forall l s om, vvalid X l (s,om) -> no_equivocations X l (s,om))
  .

  Definition observed_were_sent_or_initial (s: state) : Prop :=
    forall msg, has_been_observed X s msg -> has_been_sent X s msg \/ vinitial_message_prop X msg.

  Lemma observed_were_sent_initial s:
    vinitial_state_prop X s ->
    observed_were_sent_or_initial s.
  Proof.
    intros Hinitial msg Hsend.
    contradict Hsend.
    apply (oracle_no_inits has_been_observed_stepwise_props).
    assumption.
  Qed.

  Lemma observed_were_sent_preserved l s im s' om:
    protocol_transition X l (s,im) (s',om) ->
    observed_were_sent_or_initial s ->
    observed_were_sent_or_initial s'.
  Proof.
    intros Hptrans Hprev msg Hobs.
    specialize (Hprev msg).
    apply preloaded_weaken_protocol_transition in Hptrans.
    apply (oracle_step_update has_been_observed_stepwise_props _ _ _ _ _ Hptrans) in Hobs.
    simpl in Hobs.
    specialize (Henforced l s (Some msg)).
    rewrite (oracle_step_update (has_been_sent_stepwise_from_trace Hhbs) _ _ _ _ _ Hptrans).
    destruct Hptrans as [[_ [_  Hv]] _].
    destruct Hobs as [[|]|].
    - (* by [no_equivocations], the incoming message [im] was previously sent *)
      rewrite H in Hv.
      specialize (Henforced Hv).
      destruct Henforced; [|right; assumption].
      left. right. assumption.
    - left. left. assumption.
    - specialize (Hprev H).
      destruct Hprev as [Hprev|Hprev]; [|right; assumption].
      left. right. assumption.
  Qed.

  Lemma observed_were_sent_invariant s:
    protocol_state_prop X s ->
    observed_were_sent_or_initial s.
  Proof.
    intro Hproto.
    induction Hproto using protocol_state_prop_ind.
    - intros msg Hsend.
      contradict Hsend.
      apply (oracle_no_inits has_been_observed_stepwise_props).
      assumption.
    - intros msg Hobs.
      specialize (IHHproto msg).
      apply preloaded_weaken_protocol_transition in Ht.
      apply (oracle_step_update has_been_observed_stepwise_props _ _ _ _ _ Ht) in Hobs.
      specialize (Henforced l s (Some msg)).
      rewrite (oracle_step_update (has_been_sent_stepwise_from_trace Hhbs) _ _ _ _ _ Ht).
      destruct Ht as [[_ [_  Hv]] _].
      simpl in Hobs |- *.
      destruct Hobs as [[|]|].
      + (* by [no_equivocations], the incoming message [im] was previously sent *)
        rewrite H in Hv.
        spec Henforced Hv.
        destruct Henforced as [Hbs | Hinitial]; [|right; assumption].
        left. right. assumption.
      + left. left. assumption.
      + spec IHHproto H. destruct IHHproto; [|right; assumption].
        left. right. assumption.
  Qed.
End NoEquivocationInvariants.

(**
*** Equivocation in compositions.

 We now move on to a composite context. Each component of our composition
    will have [has_been_sent] and [has_been_received] capabilities.

    We introduce [validator]s along with their respective [Weight]s, the
    [A] function which maps validators to indices of component VLSMs and
    the [sender] function which maps messages to their (unique) designated
    sender (if any).

    For the equivocation fault sum to be computable, we also require that
    the number of [validator]s and the number of machines in the
    composition are both finite. See [finite_index], [finite_validator].
**)

Section Composite.

  Context {message : Type}
          {index : Type}
          {IndEqDec : EqDecision index}
          (IM : index -> VLSM message)
          {i0 : Inhabited index}
          (constraint : composite_label IM -> composite_state IM  * option message -> Prop)
          (X := composite_vlsm IM constraint)
          {index_listing : list index}
          (finite_index : Listing index_listing)
          (has_been_sent_capabilities : forall i : index, (has_been_sent_capability (IM i)))
          (has_been_observed_capabilities : forall i : index, (has_been_observed_capability (IM i)))
          .

  Section StepwiseProps.
    Context
      [message_selectors: forall i : index, message -> vtransition_item (IM i) -> Prop]
      [oracles: forall i, state_message_oracle (IM i)]
      (stepwise_props: forall i, oracle_stepwise_props (message_selectors i) (oracles i))
      .

      Definition composite_message_selector : message -> vtransition_item X -> Prop.
      Proof.
        intros msg [[i li] input s output].
        apply (message_selectors i msg).
        exact {|l:=li;input:=input;destination:=s i;output:=output|}.
      Defined.

      Definition composite_oracle : vstate X -> message -> Prop :=
        fun s msg => exists i, oracles i (s i) msg.

      Lemma composite_stepwise_props :
        oracle_stepwise_props composite_message_selector composite_oracle.
      Proof.
        split.
        - (* initial states not claim *)
          intros s Hs m [i H].
          revert H.
          fold (~ oracles i (s i) m).
          apply (oracle_no_inits (stepwise_props i)).
          apply Hs.
        - (* step update property *)
          intros l s im s' om Hproto msg.
          destruct l as [i li].
          simpl.
          assert (forall j, s j = s' j \/ j = i).
          {
            intro j.
            apply (protocol_transition_preloaded_project_any j) in Hproto.
            destruct Hproto;[left;assumption|right].
            destruct H as [lj [Hlj _]].
            congruence.
          }
          apply protocol_transition_preloaded_project_active in Hproto;simpl in Hproto.
          apply (oracle_step_update (stepwise_props i)) with (msg:=msg) in Hproto.
          split.
          + intros [j Hj].
            destruct (H j) as [Hunchanged|Hji].
            * right;exists j;rewrite Hunchanged;assumption.
            * subst j.
              apply Hproto in Hj.
              destruct Hj;[left;assumption|right;exists i;assumption].
          + intros [Hnow | [j Hbefore]].
            * exists i.
              apply Hproto.
              left;assumption.
            * exists j.
              destruct (H j) as [Hunchanged| ->].
              -- rewrite <- Hunchanged;assumption.
              -- apply Hproto.
                 right.
                 assumption.
      Qed.
  End StepwiseProps.

  (** A message 'has_been_sent' for a composite state if it 'has_been_sent' for any of
  its components.*)
  Definition composite_has_been_sent
    (s : vstate X)
    (m : message)
    : Prop
    := exists (i : index), has_been_sent (IM i) (s i) m.

  (** 'composite_has_been_sent' is decidable. *)
  Lemma composite_has_been_sent_dec : RelDecision composite_has_been_sent.
  Proof.
    intros s m.
    apply (Decision_iff (P:=List.Exists (fun i => has_been_sent (IM i) (s i) m) index_listing)).
    - rewrite <- exists_finite by (apply finite_index). reflexivity.
    - apply Exists_dec.
  Qed.

  Lemma composite_has_been_sent_stepwise_props :
    has_been_sent_stepwise_props composite_has_been_sent.
  Proof.
    unfold has_been_sent_stepwise_props.
    pose proof (composite_stepwise_props
                  (fun i => has_been_sent_stepwise_from_trace
                              (has_been_sent_capabilities i)))
         as [Hinits Hstep].
    split;[exact Hinits|].
    (* <<exact Hstep>> doesn't work because [composite_message_selector]
       pattern matches on the label l, so we instantiate and destruct
       to let that simplify *)
    intros l;specialize (Hstep l);destruct l.
    exact Hstep.
  Qed.

  Global Instance composite_has_been_sent_capability : has_been_sent_capability X :=
    has_been_sent_capability_from_stepwise
      composite_has_been_sent_dec
      composite_has_been_sent_stepwise_props.

  Section composite_has_been_received.
  
  Context
        (has_been_received_capabilities : forall i : index, (has_been_received_capability (IM i)))
        .

  (** A message 'has_been_received' for a composite state if it 'has_been_received' for any of
  its components.*)
  Definition composite_has_been_received
    (s : vstate X)
    (m : message)
    : Prop
    := exists (i : index), has_been_received (IM i) (s i) m.

  (** 'composite_has_been_received' is decidable. *)
  Lemma composite_has_been_received_dec : RelDecision composite_has_been_received.
  Proof.
    intros s m.
    apply (Decision_iff (P:=List.Exists (fun i => has_been_received (IM i) (s i) m) index_listing)).
    - rewrite <- exists_finite by (apply finite_index). reflexivity.
    - apply Exists_dec.
  Qed.

  Lemma composite_has_been_received_stepwise_props :
    has_been_received_stepwise_props composite_has_been_received.
  Proof.
    unfold has_been_received_stepwise_props.
    pose proof (composite_stepwise_props
                  (fun i => has_been_received_stepwise_from_trace
                              (has_been_received_capabilities i)))
         as [Hinits Hstep].
    split;[exact Hinits|].
    (* <<exact Hstep>> doesn't work because [composite_message_selector]
       pattern matches on the label l, so we instantiate and destruct
       to let that simplify *)
    intros l;specialize (Hstep l);destruct l.
    exact Hstep.
  Qed.

  Global Instance composite_has_been_received_capability : has_been_received_capability X :=
    has_been_received_capability_from_stepwise
      composite_has_been_received_dec
      composite_has_been_received_stepwise_props.
  
  End composite_has_been_received.


  (** A message 'has_been_observed' for a composite state if it 'has_been_observed' for any of
  its components.*)
  Definition composite_has_been_observed
    (s : vstate X)
    (m : message)
    : Prop
    := exists (i : index), has_been_observed (IM i) (s i) m.

  (** 'composite_has_been_observed' is decidable. *)
  Lemma composite_has_been_observed_dec : RelDecision composite_has_been_observed.
  Proof.
    intros s m.
    apply (Decision_iff (P:=List.Exists (fun i => has_been_observed (IM i) (s i) m) index_listing)).
    - rewrite <- exists_finite by (apply finite_index). reflexivity.
    - apply Exists_dec.
  Qed.

  Lemma composite_has_been_observed_stepwise_props :
    oracle_stepwise_props item_sends_or_receives composite_has_been_observed.
  Proof.
    pose proof (composite_stepwise_props
                  (fun i => has_been_observed_stepwise_props))
         as [Hinits Hstep].
    split;[exact Hinits|].
    intros l;specialize (Hstep l);destruct l.
    exact Hstep.
  Qed.

  Global Instance composite_has_been_observed_capability : has_been_observed_capability X :=
    { has_been_observed_dec := composite_has_been_observed_dec;
      has_been_observed_stepwise_props := composite_has_been_observed_stepwise_props
    }.

  Context
        {validator : Type}
        (A : validator -> index)
        (sender : message -> option validator)
        .

  (** Definitions for safety and nontriviality of the [sender] function.
      Safety means that if we designate a validator as the sender
      of a certain messsage, then it is impossible for other components
      to produce that message

      Weak/strong nontriviality say that each validator should
      be designated sender for at least one/all its protocol
      messages.
  **)

  Definition sender_safety_prop : Prop :=
    forall
    (i : index)
    (m : message)
    (v : validator)
    (Hid : A v = i)
    (Hsender : sender m = Some v),
    can_emit (composite_vlsm_constrained_projection IM constraint i) m /\
    forall (j : index)
           (Hdif : i <> j),
           ~can_emit (composite_vlsm_constrained_projection IM constraint j) m.

   (** An alternative, possibly friendlier, formulation. Note that it is
       slightly weaker, in that it does not require that the sender
       is able to send the message. **)

  Definition sender_safety_alt_prop : Prop :=
    forall
    (i : index)
    (m : message)
    (v : validator)
    (Hsender : sender m = Some v),
    can_emit (composite_vlsm_constrained_projection IM constraint i) m ->
    A v = i.

  Definition sender_weak_nontriviality_prop : Prop :=
    forall (v : validator),
    exists (m : message),
    can_emit (composite_vlsm_constrained_projection IM constraint (A v)) m /\
    sender m = Some v.

  Definition sender_strong_nontriviality_prop : Prop :=
    forall (v : validator),
    forall (m : message),
    can_emit (composite_vlsm_constrained_projection IM constraint (A v)) m ->
    sender m = Some v.

  Definition no_sender_for_initial_message_prop : Prop :=
    forall (m : message),
    vinitial_message_prop X m ->
    sender m = None.

  Context
        (has_been_received_capabilities : forall i : index, (has_been_received_capability (IM i)))
        .

   (** We say that a validator <v> (with associated component <i>) is equivocating wrt.
   to another component <j>, if there exists a message which [has_been_received] by
   <j> but [has_not_been_sent] by <i> **)

  Definition equivocating_wrt
    (v : validator)
    (j : index)
    (sv sj : state)
    (i := A v)
    : Prop
    :=
    exists (m : message),
    sender(m) = Some v /\
    has_not_been_sent  (IM i) sv m /\
    has_been_received  (IM j) sj m.

  (** We can now decide whether a validator is equivocating in a certain state. **)

  Definition is_equivocating_statewise
    (s : vstate X)
    (v : validator)
    : Prop
    :=
    exists (j : index),
    j <> (A v) /\
    equivocating_wrt v j (s (A v)) (s j).

  (** An alternative definition for detecting equivocation in a certain state,
      which checks if for every [protocol_trace] there exists equivocation
      involving the given validator

      Notably, this definition is not generally equivalent to [is_equivocating_statewise],
      which does not verify the order in which receiving and sending occurred.
  **)

  Definition is_equivocating_tracewise
    (s : vstate X)
    (v : validator)
    (j := A v)
    : Prop
    :=
    forall (tr : protocol_trace X)
    (last : transition_item)
    (prefix : list transition_item)
    (Hpr : trace_prefix X (proj1_sig tr) last prefix)
    (Hlast : destination last = s),
    exists (m : message),
    (sender m = Some v) /\
    List.Exists
    (fun (elem : vtransition_item X) =>
    input elem = Some m
    /\ ~has_been_sent (IM j) ((destination elem) j) m
    ) prefix.

  (** A possibly friendlier version using a previously defined primitive. **)
  Definition is_equivocating_tracewise_alt
    (s : vstate X)
    (v : validator)
    (j := A v)
    : Prop
    :=
    forall (tr : protocol_trace X)
    (last : transition_item)
    (prefix : list transition_item)
    (Hpr : trace_prefix X (proj1_sig tr) last prefix)
    (Hlast : destination last = s),
    exists (m : message),
    (sender m = Some v) /\
    equivocation_in_trace X m (prefix ++ [last]).

  Context
      (validator_listing : list validator)
      {finite_validator : Listing validator_listing}
      {measurable_V : Measurable validator}
      {threshold_V : ReachableThreshold validator}
      .
  (** For the equivocation sum fault to be computable, we require that
      our is_equivocating property is decidable. The current implementation
      refers to [is_equivocating_statewise], but this might change
      in the future **)

  Definition equivocation_dec_statewise
     (Hdec : RelDecision is_equivocating_statewise)
      : basic_equivocation (vstate X) (validator)
    :=
    {|
      state_validators := fun _ => validator_listing;
      state_validators_nodup := fun _ => proj1 finite_validator;
      is_equivocating := is_equivocating_statewise;
      is_equivocating_dec := Hdec
    |}.

  Definition equivocation_dec_tracewise
     (Hdec : RelDecision is_equivocating_tracewise)
      : basic_equivocation (vstate X) (validator)
    :=
    {|
      state_validators := fun _ => validator_listing;
      state_validators_nodup := fun _ => proj1 finite_validator;
      is_equivocating := is_equivocating_tracewise;
      is_equivocating_dec := Hdec
    |}.

  Definition equivocation_fault_constraint
    (Dec : basic_equivocation (vstate X) validator)
    (l : vlabel X)
    (som : vstate X * option message)
    : Prop
    :=
    let (s', om') := (vtransition X l som) in
    not_heavy s'.

    (* begin hide *)
  Lemma sent_component_protocol_composed
    (s : vstate X)
    (Hs : protocol_state_prop X s)
    (i : index)
    (m : message)
    (Hsent : (@has_been_sent _ _ (has_been_sent_capabilities i)
           (s i) m)) :
    protocol_message_prop X m.
<<<<<<< HEAD
    Proof.
    specialize (protocol_state_projection IM constraint i _ Hs) as Hsi.
    destruct Hs as [_om Hs].
    apply protocol_is_trace in Hs as Hs'.
    destruct Hs' as [Hs' | [is [tr [Htr [Hs' H_om]]]]].
    - specialize (Hs' i).
      specialize (has_been_sent_initially_false (IM i) _ Hs' m) as Hnotsent.
      congruence.
    - destruct Hsi as [_omsi Hsi].

      (* apply protocol_is_trace in Hsi as Hsproji'. *)
      apply (proj_pre_loaded_with_all_messages_protocol_prop IM constraint i) in Hsi as Hsi3.
      
      assert (Hsi' : protocol_state_prop (pre_loaded_with_all_messages_vlsm (IM i)) (s i))
        by (exists _omsi; assumption). 
        
      apply (@proper_sent _ (IM i) (has_been_sent_capabilities i) _ Hsi' m) in Hsent.
      unfold selected_message_exists_in_all_preloaded_traces in Hsent.
      specialize (finite_ptrace_projection IM constraint i is) as Hbs.
      destruct Htr as [Htr Hinit].
      spec Hbs.
      apply initial_is_protocol. 
      try apply protocol_is_trace in Hsi as Hsi''.
      specialize (Hinit i). assumption.
      specialize (Hbs tr Htr).
      apply protocol_message_projection_rev with (j := i).
      apply can_emit_protocol.
      assert (finite_protocol_trace (pre_loaded_with_all_messages_vlsm (IM i)) (is i) 
              (finite_trace_projection_list IM constraint i tr)). {
          specialize (@proj_pre_loaded_with_all_messages_incl message index IndEqDec IM i0 constraint i) as Htemp.
          unfold VLSM_incl in Htemp.
          specialize (Htemp (Finite (is i) (finite_trace_projection_list IM constraint i tr))).
          spec Htemp.
          unfold protocol_trace_prop.
          unfold finite_protocol_trace.
          intuition. specialize (Hinit i). assumption.
          unfold protocol_trace_prop in Htemp.
          assumption.
      }
      specialize (Hsent (is i) (finite_trace_projection_list IM constraint i tr) H).
      spec Hsent.
      specialize (@finite_trace_projection_last_state message index IndEqDec IM i0 constraint i) as Hlast.
      specialize (Hlast is tr Htr).
      simpl in Hlast.
      match goal with
      |- ?l = s i => replace l with (last (List.map destination tr) is i) end. 
      unfold option_map in Hs'.
      destruct (last_error tr) eqn : eq_t. 2: discriminate Hs'.
      destruct tr eqn : eq_tr.
      simpl in *. congruence.
      rewrite last_map.
      simpl in eq_t.
      inversion Hs'.
      inversion eq_t.
      f_equal.
      specialize (@can_emit_from_protocol_trace message (composite_vlsm_constrained_projection IM constraint i)) as Htemp'.
      specialize (Htemp' (is i) m (finite_trace_projection_list IM constraint i tr)).
      spec Htemp'. unfold finite_protocol_trace. intuition. specialize (Hinit i). assumption.
      spec Htemp'. assumption.
      assumption.
    Qed.
=======
  Proof.
    assert (Hcomp : has_been_sent X s m) by (exists i; intuition).
    assert (protocol_state_prop (pre_loaded_with_all_messages_vlsm X) s) by
      (apply pre_loaded_with_all_messages_protocol_state_prop; intuition).
    
    apply protocol_state_has_trace in Hs as H'.
    destruct H' as [is [tr [Hpr Hlast]]].
    assert (Hpr_pre : finite_protocol_trace (pre_loaded_with_all_messages_vlsm X) is tr). {
      (* There's probably a shortcut for this, but where is it? *)
      specialize (@vlsm_incl_pre_loaded_with_all_messages_vlsm _ X) as Hincl.
      unfold VLSM_incl in Hincl.
      specialize (Hincl (Finite is tr) Hpr).
      unfold protocol_trace_prop in Hincl.
      intuition.
    }
    
    specialize (@proper_sent _ X _ s H m) as Hprop.
    unfold has_been_sent_prop in Hprop.
    unfold all_traces_have_message_prop in Hprop.
    apply Hprop in Hcomp.
    specialize (Hcomp is tr Hpr_pre Hlast).
    destruct Hpr as [Hpr His].
    apply protocol_trace_output_is_protocol with (is0 := is) (tr0 := tr); intuition.
  Qed.
>>>>>>> fc09d231

  Lemma received_component_protocol_composed
    (s : vstate X)
    (Hs : protocol_state_prop X s)
    (i : index)
    (m : message)
    (Hreceived : (@has_been_received _ _ (has_been_received_capabilities i)
           (s i) m)) :
    protocol_message_prop X m.
<<<<<<< HEAD
    Proof.
    specialize (protocol_state_projection IM constraint i _ Hs) as Hsi.
    destruct Hs as [_om Hs].
    apply protocol_is_trace in Hs as Hs'.
    destruct Hs' as [Hs' | [is [tr [Htr [Hs' H_om]]]]].
    - specialize (Hs' i).
      specialize (has_been_received_initially_false (IM i) _ Hs' m) as Hnotreceived.
      congruence.
    - destruct Hsi as [_omsi Hsi].
      apply (proj_pre_loaded_with_all_messages_protocol_prop IM constraint i) in Hsi as Hsi3.
      
      assert (Hsi' : protocol_state_prop (pre_loaded_with_all_messages_vlsm (IM i)) (s i))
        by (exists _omsi; assumption).
        
      apply (@proper_received _ (IM i) (has_been_received_capabilities i) _ Hsi' m) in Hreceived.
      unfold selected_message_exists_in_all_preloaded_traces in Hreceived.
      specialize (finite_ptrace_projection IM constraint i is) as Hbs.
      destruct Htr as [Htr Hinit].
      spec Hbs.
      apply initial_is_protocol. 
      try apply protocol_is_trace in Hsi as Hsi''.
      specialize (Hinit i). assumption.
      specialize (Hbs tr Htr).
      apply protocol_message_projection_rev with (j := i).
      assert (finite_protocol_trace (pre_loaded_with_all_messages_vlsm (IM i)) (is i) 
              (finite_trace_projection_list IM constraint i tr)). {
          specialize (@proj_pre_loaded_with_all_messages_incl message index IndEqDec IM i0 constraint i) as Htemp.
          unfold VLSM_incl in Htemp.
          specialize (Htemp (Finite (is i) (finite_trace_projection_list IM constraint i tr))).
          spec Htemp.
          unfold protocol_trace_prop.
          unfold finite_protocol_trace.
          intuition. specialize (Hinit i). assumption.
          unfold protocol_trace_prop in Htemp.
          assumption.
      }
      specialize (Hreceived (is i) (finite_trace_projection_list IM constraint i tr) H).
      spec Hreceived.
      specialize (@finite_trace_projection_last_state message index IndEqDec IM i0 constraint i) as Hlast.
      specialize (Hlast is tr Htr).
      simpl in Hlast.
      match goal with
      |- ?l = s i => replace l with (last (List.map destination tr) is i) end. 
      unfold option_map in Hs'.
      unfold option_map in Hs'.
      destruct (last_error tr) eqn : eq_t. 2: discriminate Hs'.
      destruct tr eqn : eq_tr.
      simpl in *. congruence.
      rewrite last_map.
      simpl in eq_t.
      inversion Hs'.
      inversion eq_t.
      f_equal.
      specialize (@protocol_message_from_protocol_trace_receive _ (composite_vlsm_constrained_projection IM constraint i)) as Htemp'.
      specialize (Htemp' (is i) m (finite_trace_projection_list IM constraint i tr)).
      spec Htemp'. unfold finite_protocol_trace. intuition. specialize (Hinit i). assumption.
      spec Htemp'. assumption.
      assumption.
    Qed.
=======
  Proof.
    assert (Hcomp : has_been_received X s m) by (exists i; intuition).
    assert (protocol_state_prop (pre_loaded_with_all_messages_vlsm X) s) by
      (apply pre_loaded_with_all_messages_protocol_state_prop; intuition).
    
    apply protocol_state_has_trace in Hs as H'.
    destruct H' as [is [tr [Hpr Hlast]]].
    assert (Hpr_pre : finite_protocol_trace (pre_loaded_with_all_messages_vlsm X) is tr). {
      specialize (@vlsm_incl_pre_loaded_with_all_messages_vlsm _ X) as Hincl.
      unfold VLSM_incl in Hincl.
      specialize (Hincl (Finite is tr) Hpr).
      unfold protocol_trace_prop in Hincl.
      intuition.
    }
    
    specialize (@proper_received _ X _ s H m) as Hprop.
    unfold has_been_received_prop in Hprop.
    unfold all_traces_have_message_prop in Hprop.
    apply Hprop in Hcomp.
    specialize (Hcomp is tr Hpr_pre Hlast).
    destruct Hpr as [Hpr His].
    apply protocol_trace_input_is_protocol with (is0 := is) (tr0 := tr); intuition. 
  Qed.
>>>>>>> fc09d231
     (* end hide *)
End Composite.

Section cannot_resend_message.
Context
  {message : Type}
  `{EqDecision message}
  (X : VLSM message)
  (PreX := pre_loaded_with_all_messages_vlsm X)
  {Hbs : has_been_sent_capability X}
  {Hbr : has_been_received_capability X}
  .


Definition cannot_resend_message_stepwise_prop : Prop :=
  forall l s oim s' m,
    protocol_transition (pre_loaded_with_all_messages_vlsm X) l (s,oim) (s',Some m) ->
    ~has_been_sent X s m /\ ~has_been_received X s' m.

Lemma cannot_resend_received_message_in_future
  (Hno_resend : cannot_resend_message_stepwise_prop)
  (s1 s2 : state)
  (Hfuture : in_futures PreX s1 s2)
  (m : message)
  (Hreceived_not_previously_sent : has_been_received X s1 m /\ ~has_been_sent X s1 m)
  : has_been_received X s2 m /\ ~has_been_sent X s2 m.
Proof.
  destruct Hfuture as [tr2 [Htr2 Hs2]].
  apply finite_protocol_trace_from_complete_left in Htr2.
  destruct Htr2 as [is [tr1 [Htr Hs1]]].
  generalize dependent s2. induction tr2 using rev_ind; intros; [subst s2; assumption|].
  clear Hreceived_not_previously_sent.
  destruct Htr as [Htr Hinit]. rewrite app_assoc in Htr.
  apply finite_protocol_trace_from_app_iff in Htr.
  destruct Htr as [Htr Hx].
  specialize (IHtr2 (conj Htr Hinit) _ eq_refl).
  inversion Hx. subst. clear Hx H2.
  rewrite! map_app. simpl. rewrite last_is_last.
  rewrite map_app in H3. rewrite last_app in H3. simpl in *.
  match type of IHtr2 with
  | has_been_received _ ?l _ /\ _ => remember l as s'
  end.
  clear Heqs'.
  destruct IHtr2 as [Hbr1 Hnbs1].
  specialize (has_been_received_step_update _ _ _ _ _ _ H3 m) as Hrupd.
  specialize (has_been_sent_step_update _ _ _ _ _ _ H3 m) as Hsupd.
  split.
  - apply Hrupd. right. assumption.
  - intro contra. apply Hsupd in contra.
    destruct contra as [contra|contra]; [| contradiction].
    subst. apply Hno_resend in H3.
    destruct H3 as [_ Hnr]. elim Hnr. apply Hrupd. right. assumption.
Qed.

  Context
    (Hno_resend : cannot_resend_message_stepwise_prop).

  Lemma lift_preloaded_trace_to_seeded
    (P Q : message -> Prop)
    (Hpq : forall m, P m -> Q m)
    (is: state)
    (tr: list transition_item)
    (Htr: finite_protocol_trace PreX is tr)
    (Htrm: forall m' : message,
      List.Exists (field_selector input m') tr ->
      ~List.Exists (field_selector output m') tr ->
      P m')
    : finite_protocol_trace (vlsm_add_initial_messages X Q) is tr.
  Proof.
    split; [|apply Htr].
    induction tr using rev_ind; intros.
    - apply (finite_ptrace_empty  (vlsm_add_initial_messages X Q)).
      apply initial_is_protocol. apply Htr.
    - assert (Htr' := Htr).
      destruct Htr as [Htr Hinit].
      apply finite_protocol_trace_from_app_iff in Htr.
      destruct Htr as [Htr Hx].
      specialize (IHtr (conj Htr Hinit)).
      spec IHtr.
      { intros. apply Htrm.
      - apply Exists_app. left. assumption.
      - rewrite Exists_app. intros [contra|contra]; [elim H0;assumption|].
        inversion contra; [|inversion H2]. subst. simpl in H2.
        match type of Hx with
        | finite_protocol_trace_from _ ?l _ => remember l as s
        end.
        inversion Hx. subst s' tl. clear Hx H5.
        pose proof (protocol_transition_destination PreX H6) as Hs.
        rewrite <- H1 in H2. simpl in H2. subst oom.
        specialize (Hno_resend _ _ _ _ _ H6) as Hnrs.
        destruct Hnrs as [_ Hnrs].
        elim Hnrs.
        apply proper_received; [assumption|].
        apply has_been_received_consistency; [assumption|assumption|].
        exists is,(tr ++ [x]),Htr'.
        rewrite map_app. simpl. rewrite last_is_last.
        split; [subst; reflexivity|].
        apply Exists_app. left. assumption.
      }
      apply (finite_protocol_trace_from_app_iff ((vlsm_add_initial_messages X Q) )).
      split; [assumption|].
      apply finite_ptrace_last_pstate in IHtr as Hlst.
      match type of Hx with
      | finite_protocol_trace_from _ ?s _ => remember s as tr_last
      end.
      match type of Hlst with 
      | protocol_state_prop _ ?l => replace l with tr_last in *
      end.
      change [x] with ([] ++ [x]).
      inversion Hx. subst s' tl. clear Hx H2.
      apply (extend_right_finite_trace_from (vlsm_add_initial_messages X Q)).
      + apply (finite_ptrace_empty (vlsm_add_initial_messages X Q)).
        assumption.
      + simpl. split; [|apply H3]. split; [assumption|].
        destruct (id H3) as [[_ [_ Hv]] _]. simpl in *. 
        split; [|apply Hv].
        destruct iom as [m|]; [|apply option_protocol_message_None].
        apply option_protocol_message_Some.
        spec Htrm m. spec Htrm.
        { apply Exists_app. right. left. subst. reflexivity. }
        assert (Hdec : Decision (List.Exists (field_selector output m) (tr ++ [x]))).
        { apply (@Exists_dec _). intros. apply decide_eq. }
        destruct (decide (List.Exists (field_selector output m) (tr ++ [x]))).
        * apply Exists_app in e.
          destruct e as [e|e]; [apply (protocol_trace_output_is_protocol _ _ _ IHtr _ e)|].
          inversion e; [|inversion H1]. subst x0 l0.
          rewrite <- H in H1. simpl in H1. subst oom.
          pose proof (protocol_transition_destination PreX H3) as Hs.
          apply Hno_resend in H3.
          destruct H3 as [_ Hnrs].
          elim Hnrs.
          apply proper_received; [assumption|].
          apply has_been_received_consistency; [assumption|assumption|].
          exists is,(tr ++ [x]),Htr'.
          rewrite map_app. simpl. rewrite last_is_last.
          split; [subst; reflexivity|].
          apply Exists_app. right. constructor. subst. reflexivity.
        * spec Htrm n.
          apply protocol_message_prop_iff. left.
          cut (vinitial_message_prop ((vlsm_add_initial_messages X Q)) m).
          { intro Hm. exists (exist _ m Hm). reflexivity. }
          right. apply Hpq. assumption.
  Qed.

End cannot_resend_message.

Section full_node_constraint.

  Context {message : Type}
          `{EqDecision message}
          {index : Type}
          {IndEqDec : EqDecision index}
          (IM : index -> VLSM message)
          {i0 : Inhabited index}
          (X := free_composite_vlsm IM)
          (has_been_sent_capabilities : forall i : index, (has_been_sent_capability (IM i)))
          (has_been_received_capabilities : forall i : index, (has_been_received_capability (IM i)))
          {index_listing : list index}
          (finite_index : Listing index_listing)
          (X_has_been_sent_capability : has_been_sent_capability X := composite_has_been_sent_capability IM (free_constraint IM) finite_index has_been_sent_capabilities)
          (X_has_been_received_capability : has_been_received_capability X := composite_has_been_received_capability IM (free_constraint IM) finite_index has_been_received_capabilities)
          (X_has_been_observed_capability : has_been_observed_capability X := has_been_observed_capability_from_sent_received X)
          (admissible_index : composite_state IM -> index -> Prop)
          (** admissible equivocator index: this index can equivocate from given state *)
          (Hno_resend : forall i : index, cannot_resend_message_stepwise_prop (IM i))
          .

  Existing Instance X_has_been_observed_capability.
  Existing Instance X_has_been_sent_capability.

  Definition full_node_condition_for_admissible_equivocators
    (l : composite_label IM)
    (som : composite_state IM * option message)
    : Prop
    :=
    no_additional_equivocations_constraint X l som \/
    let (s, om) := som in
      exists m, om = Some m /\
      exists (i : index), admissible_index s i /\
      exists (si : vstate (IM i)),
          protocol_generated_prop (pre_loaded_with_all_messages_vlsm (IM i)) si m /\
          forall (m' : message),
            has_been_received (IM i) si m' ->
            has_not_been_sent (IM i) si m' ->
            no_additional_equivocations X s m'.

  Definition full_node_condition_for_admissible_equivocators_alt
    (l : composite_label IM)
    (som : composite_state IM * option message)
    : Prop
    :=
    no_additional_equivocations_constraint X l som \/
    let (s, om) := som in
      exists m, om = Some m /\
      exists (i : index), admissible_index s i /\
      can_emit
        (vlsm_add_initial_messages (IM i) (no_additional_equivocations X s))
        m.

  Lemma lift_preloaded_protocol_prop_to_projection
    (i : index)
    (s: composite_state IM)
    (Hs: protocol_state_prop
       (pre_loaded_with_all_messages_vlsm (free_composite_vlsm IM)) s)
    (m : message)
    (si: vstate (IM i))
    (Hsi: forall m' : message,
      has_been_received (IM i) si m' ->
      has_not_been_sent (IM i) si m' ->
      no_additional_equivocations X s m')
    (Hsim: protocol_generated_prop (pre_loaded_with_all_messages_vlsm (IM i)) si m)
    : protocol_generated_prop
      (vlsm_add_initial_messages (IM i) (no_additional_equivocations X s))
      si m.
  Proof.
    apply non_empty_protocol_trace_from_can_emit_in_state in Hsim.
    destruct Hsim as [is [tr [item [Htr [Hitem [Hlsts Hlstm]]]]]].
    cut
      (finite_protocol_trace
        (vlsm_add_initial_messages (IM i) (no_additional_equivocations X s))
        is tr).
    { intro Hf. apply non_empty_protocol_trace_from_can_emit_in_state.
      exists is, tr, item.
      repeat (split; [assumption|]). assumption.
    }
    assert (Hlsti : last (List.map destination tr) is = si).
    { clear -Htr Hitem Hlsts.
      destruct Htr as [Htr _].
      destruct_list_last tr tr' item' Heq; [inversion Hitem|].
      rewrite last_error_is_last in Hitem. inversion Hitem. subst. clear Hitem.
      rewrite map_app. simpl.
      rewrite last_is_last. reflexivity.
    }
    assert (Hpsi : protocol_state_prop (pre_loaded_with_all_messages_vlsm (IM i)) si).
    { clear -Htr Hlsti.
      destruct Htr as [Htr _].
      apply finite_ptrace_last_pstate in Htr.
      rewrite Hlsti in Htr. assumption.
    }
    assert (Htri :
      forall m' : message,
        List.Exists (field_selector input m') tr ->
        ~List.Exists (field_selector output m') tr ->
        no_additional_equivocations X s m'
    ).
    { intros m' Hinput Hnoutput.
      apply Hsi.
      - apply proper_received; [assumption|].
        apply has_been_received_consistency; [apply (has_been_received_capabilities i)| assumption|].
        exists is, tr, Htr, Hlsti. assumption.
      - apply proper_not_sent; [assumption|].
        intros is0. intros. intros Houtput. elim Hnoutput.
        specialize (has_been_sent_consistency (IM i) si Hpsi m') as [Hcons _].
        spec Hcons. {  exists is0, tr0, Htr0, Hlast. assumption. }
        specialize (Hcons is tr Htr Hlsti). assumption.
    }
    pose (no_additional_equivocations X s) as P.
    specialize
      (lift_preloaded_trace_to_seeded (IM i) (Hno_resend i) P P (fun m => id)
        _ _ Htr Htri
      ).
    exact id.
  Qed.

  Lemma full_node_condition_for_admissible_equivocators_subsumption
    : preloaded_constraint_subsumption IM
        full_node_condition_for_admissible_equivocators
        full_node_condition_for_admissible_equivocators_alt.
  Proof.
    intros s Hs l om [Hno_equiv | Hfull]; [left; assumption|].
    right.
    destruct Hfull as [m [Hom [i [Hi [si [Hsim Hsi ]]]]]].
    subst om. exists m. split; [reflexivity|].
    exists i. split; [assumption|].
    specialize
      (lift_preloaded_protocol_prop_to_projection i s Hs m si Hsi Hsim)
      as Hemit.
    apply can_emit_iff.
    exists si. assumption.
  Qed.

End full_node_constraint.<|MERGE_RESOLUTION|>--- conflicted
+++ resolved
@@ -1821,69 +1821,6 @@
     (Hsent : (@has_been_sent _ _ (has_been_sent_capabilities i)
            (s i) m)) :
     protocol_message_prop X m.
-<<<<<<< HEAD
-    Proof.
-    specialize (protocol_state_projection IM constraint i _ Hs) as Hsi.
-    destruct Hs as [_om Hs].
-    apply protocol_is_trace in Hs as Hs'.
-    destruct Hs' as [Hs' | [is [tr [Htr [Hs' H_om]]]]].
-    - specialize (Hs' i).
-      specialize (has_been_sent_initially_false (IM i) _ Hs' m) as Hnotsent.
-      congruence.
-    - destruct Hsi as [_omsi Hsi].
-
-      (* apply protocol_is_trace in Hsi as Hsproji'. *)
-      apply (proj_pre_loaded_with_all_messages_protocol_prop IM constraint i) in Hsi as Hsi3.
-      
-      assert (Hsi' : protocol_state_prop (pre_loaded_with_all_messages_vlsm (IM i)) (s i))
-        by (exists _omsi; assumption). 
-        
-      apply (@proper_sent _ (IM i) (has_been_sent_capabilities i) _ Hsi' m) in Hsent.
-      unfold selected_message_exists_in_all_preloaded_traces in Hsent.
-      specialize (finite_ptrace_projection IM constraint i is) as Hbs.
-      destruct Htr as [Htr Hinit].
-      spec Hbs.
-      apply initial_is_protocol. 
-      try apply protocol_is_trace in Hsi as Hsi''.
-      specialize (Hinit i). assumption.
-      specialize (Hbs tr Htr).
-      apply protocol_message_projection_rev with (j := i).
-      apply can_emit_protocol.
-      assert (finite_protocol_trace (pre_loaded_with_all_messages_vlsm (IM i)) (is i) 
-              (finite_trace_projection_list IM constraint i tr)). {
-          specialize (@proj_pre_loaded_with_all_messages_incl message index IndEqDec IM i0 constraint i) as Htemp.
-          unfold VLSM_incl in Htemp.
-          specialize (Htemp (Finite (is i) (finite_trace_projection_list IM constraint i tr))).
-          spec Htemp.
-          unfold protocol_trace_prop.
-          unfold finite_protocol_trace.
-          intuition. specialize (Hinit i). assumption.
-          unfold protocol_trace_prop in Htemp.
-          assumption.
-      }
-      specialize (Hsent (is i) (finite_trace_projection_list IM constraint i tr) H).
-      spec Hsent.
-      specialize (@finite_trace_projection_last_state message index IndEqDec IM i0 constraint i) as Hlast.
-      specialize (Hlast is tr Htr).
-      simpl in Hlast.
-      match goal with
-      |- ?l = s i => replace l with (last (List.map destination tr) is i) end. 
-      unfold option_map in Hs'.
-      destruct (last_error tr) eqn : eq_t. 2: discriminate Hs'.
-      destruct tr eqn : eq_tr.
-      simpl in *. congruence.
-      rewrite last_map.
-      simpl in eq_t.
-      inversion Hs'.
-      inversion eq_t.
-      f_equal.
-      specialize (@can_emit_from_protocol_trace message (composite_vlsm_constrained_projection IM constraint i)) as Htemp'.
-      specialize (Htemp' (is i) m (finite_trace_projection_list IM constraint i tr)).
-      spec Htemp'. unfold finite_protocol_trace. intuition. specialize (Hinit i). assumption.
-      spec Htemp'. assumption.
-      assumption.
-    Qed.
-=======
   Proof.
     assert (Hcomp : has_been_sent X s m) by (exists i; intuition).
     assert (protocol_state_prop (pre_loaded_with_all_messages_vlsm X) s) by
@@ -1908,7 +1845,6 @@
     destruct Hpr as [Hpr His].
     apply protocol_trace_output_is_protocol with (is0 := is) (tr0 := tr); intuition.
   Qed.
->>>>>>> fc09d231
 
   Lemma received_component_protocol_composed
     (s : vstate X)
@@ -1918,67 +1854,6 @@
     (Hreceived : (@has_been_received _ _ (has_been_received_capabilities i)
            (s i) m)) :
     protocol_message_prop X m.
-<<<<<<< HEAD
-    Proof.
-    specialize (protocol_state_projection IM constraint i _ Hs) as Hsi.
-    destruct Hs as [_om Hs].
-    apply protocol_is_trace in Hs as Hs'.
-    destruct Hs' as [Hs' | [is [tr [Htr [Hs' H_om]]]]].
-    - specialize (Hs' i).
-      specialize (has_been_received_initially_false (IM i) _ Hs' m) as Hnotreceived.
-      congruence.
-    - destruct Hsi as [_omsi Hsi].
-      apply (proj_pre_loaded_with_all_messages_protocol_prop IM constraint i) in Hsi as Hsi3.
-      
-      assert (Hsi' : protocol_state_prop (pre_loaded_with_all_messages_vlsm (IM i)) (s i))
-        by (exists _omsi; assumption).
-        
-      apply (@proper_received _ (IM i) (has_been_received_capabilities i) _ Hsi' m) in Hreceived.
-      unfold selected_message_exists_in_all_preloaded_traces in Hreceived.
-      specialize (finite_ptrace_projection IM constraint i is) as Hbs.
-      destruct Htr as [Htr Hinit].
-      spec Hbs.
-      apply initial_is_protocol. 
-      try apply protocol_is_trace in Hsi as Hsi''.
-      specialize (Hinit i). assumption.
-      specialize (Hbs tr Htr).
-      apply protocol_message_projection_rev with (j := i).
-      assert (finite_protocol_trace (pre_loaded_with_all_messages_vlsm (IM i)) (is i) 
-              (finite_trace_projection_list IM constraint i tr)). {
-          specialize (@proj_pre_loaded_with_all_messages_incl message index IndEqDec IM i0 constraint i) as Htemp.
-          unfold VLSM_incl in Htemp.
-          specialize (Htemp (Finite (is i) (finite_trace_projection_list IM constraint i tr))).
-          spec Htemp.
-          unfold protocol_trace_prop.
-          unfold finite_protocol_trace.
-          intuition. specialize (Hinit i). assumption.
-          unfold protocol_trace_prop in Htemp.
-          assumption.
-      }
-      specialize (Hreceived (is i) (finite_trace_projection_list IM constraint i tr) H).
-      spec Hreceived.
-      specialize (@finite_trace_projection_last_state message index IndEqDec IM i0 constraint i) as Hlast.
-      specialize (Hlast is tr Htr).
-      simpl in Hlast.
-      match goal with
-      |- ?l = s i => replace l with (last (List.map destination tr) is i) end. 
-      unfold option_map in Hs'.
-      unfold option_map in Hs'.
-      destruct (last_error tr) eqn : eq_t. 2: discriminate Hs'.
-      destruct tr eqn : eq_tr.
-      simpl in *. congruence.
-      rewrite last_map.
-      simpl in eq_t.
-      inversion Hs'.
-      inversion eq_t.
-      f_equal.
-      specialize (@protocol_message_from_protocol_trace_receive _ (composite_vlsm_constrained_projection IM constraint i)) as Htemp'.
-      specialize (Htemp' (is i) m (finite_trace_projection_list IM constraint i tr)).
-      spec Htemp'. unfold finite_protocol_trace. intuition. specialize (Hinit i). assumption.
-      spec Htemp'. assumption.
-      assumption.
-    Qed.
-=======
   Proof.
     assert (Hcomp : has_been_received X s m) by (exists i; intuition).
     assert (protocol_state_prop (pre_loaded_with_all_messages_vlsm X) s) by
@@ -2002,7 +1877,6 @@
     destruct Hpr as [Hpr His].
     apply protocol_trace_input_is_protocol with (is0 := is) (tr0 := tr); intuition. 
   Qed.
->>>>>>> fc09d231
      (* end hide *)
 End Composite.
 
