Require Import List Streams ProofIrrelevance Coq.Arith.Plus Coq.Arith.Minus Coq.Logic.FinFun.
(* Coq.Reals.Reals. *)
Import ListNotations.

From CasperCBC
Require Import Lib.Preamble Lib.ListExtras VLSM.Common VLSM.Composition VLSM.ProjectionTraces CBC.Common CBC.Equivocation.

Lemma exists_proj1_sig {A:Type} (P:A -> Prop) (a:A):
  (exists xP:{x | P x}, proj1_sig xP = a) <-> P a.
Proof.
  split.
  - intros [[x Hx] Heq];simpl in Heq;subst x.
    assumption.
  - intro Ha.
    exists (exist _ a Ha).
    reflexivity.
Qed.

(**
*** Summary
This chapter is dedicated to building the language for discussing equivocation.
    Equivocation occurs on the receipt of a message which has not been previously sent.
    The designated sender (validator) of the message is then said to be equivocating.
    Our main purpose is to keep track of equivocating senders in a composite context
    and limit equivocation by means of a composition constraint.
**)

(** **)

(**
*** State-message oracles. Endowing states with history.

    Our first step is to define some useful concepts in the context of a single VLSM.

    Apart from basic definitions of equivocation, we introduce the concept of a
    [state_message_oracle]. Such an oracle can, given a state and a message,
    decide whether the message has been sent (or received) in the history leading
    to the current state. Formally, we say that a [message] <m> [has_been_sent]
    if we're in  [state] <s> iff every protocol trace which produces <s> contains <m>
    as a sent message somewhere along the way.

    The existence of such oracles, which practically imply endowing states with history,
    is necessary if we are to detect equivocation using a composition constaint, as these
    constraints act upon states, not traces.
 **)

Section Simple.
    Context
      {message : Type}
      (vlsm : VLSM message)
      (pre_vlsm := pre_loaded_with_all_messages_vlsm vlsm)
      .

(** The following property detects equivocation in a given trace for a given message. **)

    Definition equivocation_in_trace
      (msg : message)
      (tr : list (vtransition_item vlsm))
      : Prop
      :=
      exists
        (prefix suffix : list transition_item)
        (item : transition_item),
        tr = prefix ++ item :: suffix
        /\ input item = Some msg
        /\ ~ In (Some msg) (List.map output prefix).

(** We intend to give define several message oracles: [has_been_sent], [has_not_been_sent],
    [has_been_received] and [has_not_been_received]. To avoid repetition, we give
    build some generic definitions first. **)

(** General signature of a message oracle **)

    Definition state_message_oracle
      := vstate vlsm -> message -> Prop.

    Definition specialized_selected_message_exists_in_all_traces
      (X : VLSM message)
      (message_selector : message -> transition_item -> Prop)
      (s : state)
      (m : message)
      : Prop
      :=
      forall
      (start : state)
      (tr : list transition_item)
      (Htr : finite_protocol_trace X start tr)
      (Hlast : last (List.map destination tr) start = s),
      trace_has_message message_selector m tr.

    Definition selected_message_exists_in_all_preloaded_traces
      := specialized_selected_message_exists_in_all_traces pre_vlsm.

    Definition specialized_selected_message_exists_in_some_traces
      (X : VLSM message)
      (message_selector : message -> transition_item -> Prop)
      (s : state)
      (m : message)
      : Prop
      :=
      exists
      (start : state)
      (tr : list transition_item)
      (Htr : finite_protocol_trace X start tr)
      (Hlast : last (List.map destination tr) start = s),
      trace_has_message message_selector m tr.

    Definition selected_message_exists_in_some_preloaded_traces: forall
      (message_selector : message -> transition_item -> Prop)
      (s : state)
      (m : message),
        Prop
      := specialized_selected_message_exists_in_some_traces pre_vlsm.

    Definition specialized_selected_message_exists_in_no_trace
      (X : VLSM message)
      (message_selector : message -> transition_item -> Prop)
      (s : state)
      (m : message)
      : Prop
      :=
      forall
      (start : state)
      (tr : list transition_item)
      (Htr : finite_protocol_trace X start tr)
      (Hlast : last (List.map destination tr) start = s),
      ~trace_has_message message_selector m tr.

    Definition selected_message_exists_in_no_preloaded_trace :=
      specialized_selected_message_exists_in_no_trace pre_vlsm.

    Lemma selected_message_exists_not_some_iff_no
      (X : VLSM message)
      (message_selector : message -> transition_item -> Prop)
      (s : state)
      (m : message)
      : ~ specialized_selected_message_exists_in_some_traces X message_selector s m
        <-> specialized_selected_message_exists_in_no_trace X message_selector s m.
    Proof.
      split.
      - intro Hnot.
        intros is tr Htr Hlast Hsend.
        apply Hnot.
        exists is, tr, Htr, Hlast. exact Hsend.
      - intros Hno [is [tr [Htr [Hlast Hsend]]]].
        exact (Hno is tr Htr Hlast Hsend).
    Qed.

    Lemma selected_message_exists_preloaded_not_some_iff_no
      (message_selector : message -> transition_item -> Prop)
      (s : state)
      (m : message)
      : ~ selected_message_exists_in_some_preloaded_traces message_selector s m
        <-> selected_message_exists_in_no_preloaded_trace message_selector s m.
    Proof.
      apply selected_message_exists_not_some_iff_no.
    Qed.

    (** Sufficient condition for 'specialized_selected_message_exists_in_some_traces'
    *)
    Lemma specialized_selected_message_exists_in_some_traces_from
      (X : VLSM message)
      (message_selector : message -> transition_item -> Prop)
      (s : state)
      (m : message)
      (start : state)
      (tr : list transition_item)
      (Htr : finite_protocol_trace_from X start tr)
      (Hlast : last (List.map destination tr) start = s)
      (Hsome : trace_has_message message_selector m tr)
      : specialized_selected_message_exists_in_some_traces X message_selector s m.
    Proof.
      apply finite_ptrace_first_pstate in Htr as Hstart.
      destruct Hstart as [_om Hstart].
      apply (protocol_is_trace X) in Hstart as Htr_start.
      destruct Htr_start as [Hinit| Htr_start].
      - exists start. exists tr. exists (conj Htr Hinit). exists Hlast. assumption.
      - destruct Htr_start as [is_start [tr_start [Htr_start [Heqstart Hout]]]].
        apply last_error_destination_last with (default := is_start) in Heqstart.
        exists is_start. exists (tr_start ++ tr).
        destruct Htr_start as [Htr_start His_start].
        split.
        + split; [|assumption]. subst s. subst start.
          apply finite_protocol_trace_from_app_iff.
          split; assumption.
        + rewrite map_app. rewrite last_app. rewrite Heqstart.
          exists Hlast. unfold trace_has_message.
          rewrite Exists_app. right. assumption.
    Qed.

    Definition selected_messages_consistency_prop
      (message_selector : message -> transition_item -> Prop)
      (s : vstate vlsm)
      (m : message)
      : Prop
      :=
      selected_message_exists_in_some_preloaded_traces message_selector s m
      <-> selected_message_exists_in_all_preloaded_traces message_selector s m.

    Lemma selected_message_exists_in_all_traces_initial_state
      (s : vstate vlsm)
      (Hs : vinitial_state_prop vlsm s)
      (message_selector : message -> transition_item -> Prop)
      (m : message)
      : ~ selected_message_exists_in_all_preloaded_traces message_selector s m.
    Proof.
      intro Hselected.
      assert (Hps : protocol_state_prop pre_vlsm s).
      { replace s with (proj1_sig (exist _ s Hs)); try reflexivity.
        exists None. apply (protocol_initial_state pre_vlsm).
      }
      assert (Htr : finite_protocol_trace pre_vlsm s []).
      { split; try assumption. constructor. assumption. }
      specialize (Hselected s [] Htr eq_refl).
      apply Exists_exists in Hselected.
      destruct Hselected as [x [Hx _]].
      contradiction Hx.
    Qed.

(** Checks if all [protocol_trace]s leading to a certain state contain a certain message.
    The [message_selector] argument specifices whether we're looking for received or sent
    messages.

    Notably, the [protocol_trace]s over which we are iterating belong to the preloaded
    version of the target VLSM. This is because we want VLSMs to have oracles which
    are valid irrespective of the composition they take part in. As we know,
    the behaviour preloaded VLSMs includes behaviours of its projections in any
    composition. **)

    Definition all_traces_have_message_prop
      (message_selector : message -> transition_item -> Prop)
      (oracle : state_message_oracle)
      (s : state)
      (m : message)
      : Prop
      :=
      oracle s m <-> selected_message_exists_in_all_preloaded_traces message_selector s m.

    Definition no_traces_have_message_prop
      (message_selector : message -> transition_item -> Prop)
      (oracle : state_message_oracle)
      (s : state)
      (m : message)
      : Prop
      :=
      oracle s m <-> selected_message_exists_in_no_preloaded_trace message_selector s m.

    Definition has_been_sent_prop : state_message_oracle -> state -> message -> Prop
      := (all_traces_have_message_prop (field_selector output)).

    Definition has_not_been_sent_prop : state_message_oracle -> state -> message -> Prop
      := (no_traces_have_message_prop (field_selector output)).

    Definition has_been_received_prop : state_message_oracle -> state -> message -> Prop
      := (all_traces_have_message_prop (field_selector input)).

    Definition has_not_been_received_prop : state_message_oracle -> state -> message -> Prop
      := (no_traces_have_message_prop (field_selector input)).

(** Per the vocabulary of the official VLSM document, we say that VLSMs endowed
    with a [state_message_oracle] for sent messages have the [has_been_sent] capability.
    Capabilities for receiving messages are treated analogously, so we omit mentioning
    them explicitly.

    Notably, we also define the [has_not_been_sent] oracle, which decides if a message
    has definitely not been sent, on any of the traces producing a current state.

    Furthermore, we require a [sent_excluded_middle] property, which stipulates
    that any argument to the oracle should return true in exactly one of
    [has_been_sent] and [has_not_been_sent]. **)

    Class has_been_sent_capability := {
      has_been_sent: state_message_oracle;
      has_been_sent_dec :> RelDecision has_been_sent;

      proper_sent:
        forall (s : state)
               (Hs : protocol_state_prop pre_vlsm s)
               (m : message),
               (has_been_sent_prop has_been_sent s m);

      has_not_been_sent: state_message_oracle
        := fun (s : state) (m : message) => ~ has_been_sent s m;

      proper_not_sent:
        forall (s : state)
               (Hs : protocol_state_prop pre_vlsm s)
               (m : message),
               has_not_been_sent_prop has_not_been_sent s m;
    }.

    (** Reverse implication for 'selected_messages_consistency_prop'
    always holds. *)
    Lemma consistency_from_protocol_proj2
      (s : state)
      (Hs: protocol_state_prop pre_vlsm s)
      (m : message)
      (selector : message -> transition_item -> Prop)
      (Hall : selected_message_exists_in_all_preloaded_traces selector s m)
      : selected_message_exists_in_some_preloaded_traces selector s m.
    Proof.
      destruct Hs as [om Hs].
      apply protocol_is_trace in Hs.
      destruct Hs as [Hinit | [is [tr [Htr [Hlast _]]]]]
      ; [elim (selected_message_exists_in_all_traces_initial_state s Hinit selector m); assumption|].
      exists is. exists tr. exists Htr.
      assert (Hlst := last_error_destination_last _ _ Hlast is).
      exists Hlst.
      apply (Hall _ _ Htr Hlst).
    Qed.

    Lemma has_been_sent_consistency
      {Hbs : has_been_sent_capability}
      (s : state)
      (Hs : protocol_state_prop pre_vlsm s)
      (m : message)
      : selected_messages_consistency_prop (field_selector output) s m.
    Proof.
      split.
      - intro Hsome.
        destruct (decide (has_been_sent s m)) as [Hsm|Hsm].
        apply proper_sent in Hsm;assumption.
        apply proper_not_sent in Hsm;[|assumption].
        exfalso.
        destruct Hsome as [is [tr [Htr [Hlast Hsome]]]].
        elim (Hsm _ _ Htr Hlast).
        assumption.
      - apply consistency_from_protocol_proj2.
        assumption.
    Qed.

    (** Sufficent condition for 'proper_sent' avoiding the
    'pre_loaded_with_all_messages_vlsm'
    *)
    Lemma specialized_proper_sent
      {Hbs : has_been_sent_capability}
      (s : state)
      (Hs : protocol_state_prop vlsm s)
      (m : message)
      (Hsome : specialized_selected_message_exists_in_some_traces vlsm (field_selector output) s m)
      : has_been_sent s m.
    Proof.
      destruct Hs as [_om Hs].
      assert (Hpres : protocol_state_prop pre_vlsm s).
      { exists _om. apply (pre_loaded_with_all_messages_protocol_prop vlsm). assumption. }
      apply proper_sent; [assumption|].
      specialize (has_been_sent_consistency s Hpres m) as Hcons.
      apply Hcons.
      destruct Hsome as [is [tr [Htr Hsome]]].
      exists is. exists tr.
      split; [|assumption].
      destruct Htr as [Htr Hinit].
      split; [|assumption].
      apply (VLSM_incl_finite_protocol_trace_from (machine vlsm) (machine pre_vlsm)).
      - apply vlsm_incl_pre_loaded_with_all_messages_vlsm.
      - clear -Htr.
        simpl in *. destruct vlsm. destruct s. simpl. assumption.
    Qed.

    (** 'proper_sent' condition specialized to regular vlsm traces
    (avoiding 'pre_loaded_with_all_messages_vlsm')
    *)
    Lemma specialized_proper_sent_rev
      {Hbs : has_been_sent_capability}
      (s : state)
      (Hs : protocol_state_prop vlsm s)
      (m : message)
      (Hsm : has_been_sent s m)
      : specialized_selected_message_exists_in_all_traces vlsm (field_selector output) s m.
    Proof.
      destruct Hs as [_om Hs].
      assert (Hpres : protocol_state_prop pre_vlsm s).
      { exists _om. apply (pre_loaded_with_all_messages_protocol_prop vlsm). assumption. }
      apply proper_sent in Hsm; [|assumption].
      intros is tr Htr.
      specialize (Hsm is tr).
      spec Hsm;[|assumption].
      destruct Htr as [Htr Hinit].
      split; [|assumption].
      apply (VLSM_incl_finite_protocol_trace_from (machine vlsm) (machine pre_vlsm)).
      - apply vlsm_incl_pre_loaded_with_all_messages_vlsm.
      - clear -Htr.
        simpl in *. destruct vlsm. destruct s. simpl. assumption.
    Qed.

    Lemma has_been_sent_consistency_proper_not_sent
      (has_been_sent: state_message_oracle)
      (has_been_sent_dec: RelDecision has_been_sent)
      (s : state)
      (m : message)
      (proper_sent: has_been_sent_prop has_been_sent s m)
      (has_not_been_sent
        := fun (s : state) (m : message) => ~ has_been_sent s m)
      (Hconsistency : selected_messages_consistency_prop (field_selector output) s m)
      : has_not_been_sent_prop has_not_been_sent s m.
    Proof.
      unfold has_not_been_sent_prop.
      unfold no_traces_have_message_prop.
      unfold has_not_been_sent.
      rewrite <- selected_message_exists_preloaded_not_some_iff_no.
      apply not_iff_compat.
      apply (iff_trans proper_sent).
      symmetry;exact Hconsistency.
    Qed.

  (** It is now straightforward to define a [no_equivocations] composition constraint.
      An equivocating transition can be detected by calling the [has_been_sent]
      oracle on its arguments and we simply forbid them.

      However, since we might allow certain other messages, such as initial
      messages, we give a slightly more general definition, that of
      [no_equivocation_except_from] those specified by a given predicate.
  **)

    Definition no_equivocations_except_from
      {Hbs : has_been_sent_capability}
      (exception : message -> Prop)
      (l : vlabel vlsm)
      (som : state * option message)
      :=
      let (s, om) := som in
      match om with
      | None => True
      | Some m => has_been_sent s m \/ exception m
      end.

    (** The [no_equivocations] constraint only allows initial messages
    as exceptions (messages being received without being previously sent).
    *)
    Definition no_equivocations
      {Hbs : has_been_sent_capability}
      (l : vlabel vlsm)
      (som : state * option message)
      : Prop
      :=
      no_equivocations_except_from (vinitial_message_prop vlsm) l som.


    Class has_been_received_capability := {
      has_been_received: state_message_oracle;
      has_been_received_dec :> RelDecision has_been_received;

      proper_received:
        forall (s : state)
               (Hs : protocol_state_prop pre_vlsm s)
               (m : message),
               (has_been_received_prop has_been_received s m);

      has_not_been_received: state_message_oracle
        := fun (s : state) (m : message) => ~ has_been_received s m;

      proper_not_received:
        forall (s : state)
               (Hs : protocol_state_prop pre_vlsm s)
               (m : message),
               has_not_been_received_prop has_not_been_received s m;
    }.

    Lemma has_been_received_consistency
      {Hbs : has_been_received_capability}
      (s : state)
      (Hs : protocol_state_prop pre_vlsm s)
      (m : message)
      : selected_messages_consistency_prop (field_selector input) s m.
    Proof.
      split.
      - intro Hsome.
        destruct (decide (has_been_received s m)) as [Hsm|Hsm];
          [apply proper_received in Hsm;assumption|].
        apply proper_not_received in Hsm;[|assumption].
        destruct Hsome as [is [tr [Htr [Hlast Hsome]]]].
        elim (Hsm _ _ Htr Hlast).
        assumption.
      - apply consistency_from_protocol_proj2.
        assumption.
    Qed.

    Lemma has_been_received_consistency_proper_not_received
      (has_been_received: state_message_oracle)
      (has_been_received_dec: RelDecision has_been_received)
      (s : state)
      (m : message)
      (proper_received: has_been_received_prop has_been_received s m)
      (has_not_been_received
        := fun (s : state) (m : message) => ~ has_been_received s m)
      (Hconsistency : selected_messages_consistency_prop (field_selector input) s m)
      : has_not_been_received_prop has_not_been_received s m.
    Proof.
      unfold has_not_been_received_prop.
      unfold no_traces_have_message_prop.
      unfold has_not_been_received.
      split.
      - intros Hsm is tr Htr Hlast Hsome.
        assert (Hsm' : selected_message_exists_in_some_preloaded_traces (field_selector input) s m)
          by (exists is; exists tr; exists Htr; exists Hlast; assumption).
        apply Hconsistency in Hsm'.
        apply proper_received in Hsm'. contradiction.
      - intro Hnone. destruct (decide (has_been_received s m)) as [Hsm|Hsm];[|assumption].
        exfalso.
        apply proper_received in Hsm. apply Hconsistency in Hsm.
        destruct Hsm as [is [tr [Htr [Hlast Hsm]]]].
        elim (Hnone is tr Htr Hlast). assumption.
    Qed.

    Definition sent_messages
      (s : vstate vlsm)
      : Type
      :=
      sig (fun m => selected_message_exists_in_some_preloaded_traces (field_selector output) s m).

    Lemma sent_messages_proper
      (Hhbs : has_been_sent_capability)
      (s : vstate vlsm)
      (Hs : protocol_state_prop pre_vlsm s)
      (m : message)
      : has_been_sent s m <-> exists (m' : sent_messages s), proj1_sig m' = m.
    Proof.
      unfold sent_messages. rewrite exists_proj1_sig.
      specialize (proper_sent s Hs m) as Hbs.
      unfold has_been_sent_prop,all_traces_have_message_prop in Hbs.
      rewrite Hbs.
      symmetry.
      exact (has_been_sent_consistency s Hs m).
    Qed.

    Definition received_messages
      (s : vstate vlsm)
      : Type
      :=
      sig (fun m => selected_message_exists_in_some_preloaded_traces (field_selector input) s m).

    Lemma received_messages_proper
      (Hhbs : has_been_received_capability)
      (s : vstate vlsm)
      (Hs : protocol_state_prop pre_vlsm s)
      (m : message)
      : has_been_received s m <-> exists (m' : received_messages s), proj1_sig m' = m.
    Proof.
      unfold received_messages. rewrite exists_proj1_sig.
      specialize (proper_received s Hs m) as Hbs.
      unfold has_been_received_prop,all_traces_have_message_prop in Hbs.
      rewrite Hbs.
      symmetry.
      exact (has_been_received_consistency s Hs m).
    Qed.

    Class computable_sent_messages := {
      sent_messages_fn : vstate vlsm -> list message;

      sent_messages_full :
        forall (s : vstate vlsm) (Hs : protocol_state_prop pre_vlsm s) (m : message),
          In m (sent_messages_fn s) <-> exists (sm : sent_messages s), proj1_sig sm = m;

      sent_messages_consistency :
        forall
          (s : vstate vlsm)
          (Hs : protocol_state_prop pre_vlsm s)
          (m : message),
          selected_messages_consistency_prop (field_selector output) s m
    }.

    Lemma computable_sent_messages_initial_state_empty
      {Hrm : computable_sent_messages}
      (s : vinitial_state vlsm)
      : sent_messages_fn (proj1_sig s) = [].
    Proof.
      assert (Hps : protocol_state_prop pre_vlsm (proj1_sig s)).
      { exists None. apply (@protocol_initial_state _ pre_vlsm). }
      destruct s as [s Hs]. simpl in *.
      destruct (sent_messages_fn s) as [|m l] eqn:Hsm; try reflexivity.
      specialize (sent_messages_full s Hps m) as Hl. apply proj1 in Hl.
      spec Hl; try (rewrite Hsm; left; reflexivity).
      destruct Hl as [[m0 Hm] Heq]. simpl in Heq. subst m0.
      apply sent_messages_consistency in Hm; try assumption.
      exfalso. revert Hm.
      apply selected_message_exists_in_all_traces_initial_state.
      assumption.
    Qed.

    Definition computable_sent_messages_has_been_sent
      {Hsm : computable_sent_messages}
      (s : vstate vlsm)
      (m : message)
      : Prop
      :=
      In m (sent_messages_fn s).

    Global Instance computable_sent_message_has_been_sent_dec
      {Hsm : computable_sent_messages}
      {eq_message: EqDecision message}
      : RelDecision computable_sent_messages_has_been_sent
      :=
        fun s m => in_dec decide_eq m (sent_messages_fn s).

    Lemma computable_sent_messages_has_been_sent_proper
      {Hsm : computable_sent_messages}
      (s : state)
      (Hs : protocol_state_prop pre_vlsm s)
      (m : message)
      : has_been_sent_prop computable_sent_messages_has_been_sent s m.
    Proof.
      unfold has_been_sent_prop. unfold all_traces_have_message_prop.
      unfold computable_sent_messages_has_been_sent.
      split.
      - intro Hin.
        apply sent_messages_full in Hin;[|assumption].
        destruct Hin as [[m0 Hm0] Hx].
        simpl in Hx. subst m0. apply (sent_messages_consistency s Hs m).
        assumption.
      - intro H.
        apply (sent_messages_consistency s Hs m) in H.
        apply sent_messages_full; try assumption.
        exists (exist _ m H). reflexivity.
    Qed.

    Definition computable_sent_messages_has_not_been_sent
      {Hsm : computable_sent_messages}
      (s : vstate vlsm)
      (m : message)
      : Prop
      :=
      ~ computable_sent_messages_has_been_sent s m.

    Lemma computable_sent_messages_has_not_been_sent_proper
      {Hsm : computable_sent_messages}
      (s : state)
      (Hs : protocol_state_prop pre_vlsm s)
      (m : message)
      : has_not_been_sent_prop computable_sent_messages_has_not_been_sent s m.
    Proof.
      unfold has_not_been_sent_prop. unfold no_traces_have_message_prop.
      unfold computable_sent_messages_has_not_been_sent.
      unfold computable_sent_messages_has_been_sent.
      split.
      - intro Hin.
        cut (~ selected_message_exists_in_some_preloaded_traces (field_selector output) s m).
        { intros Hno is tr Htr Hlast Hexists.
          contradict Hno;exists is, tr, Htr,Hlast;assumption.
        }
        contradict Hin.
        apply sent_messages_full;[assumption|].
        exists (exist _ m Hin).
        reflexivity.
      - intros Htrace Hin.
        apply sent_messages_full in Hin;[|assumption].
        destruct Hin as [[m0 Hm] Heq];simpl in Heq;subst m0.
        destruct Hm as [is [tr [Htr [Hlast Hex]]]].
        apply (Htrace is tr Htr Hlast Hex).
    Qed.

    Definition computable_sent_messages_has_been_sent_capability
      {Hsm : computable_sent_messages}
      {eq_message : EqDecision message}
      : has_been_sent_capability
      :=
      {|
        has_been_sent := computable_sent_messages_has_been_sent;
        proper_sent := computable_sent_messages_has_been_sent_proper;
        proper_not_sent := computable_sent_messages_has_not_been_sent_proper
      |}.

    Class computable_received_messages := {
      received_messages_fn : vstate vlsm -> list message;

      received_messages_full :
        forall (s : vstate vlsm) (Hs : protocol_state_prop pre_vlsm s) (m : message),
          In m (received_messages_fn s) <-> exists (sm : received_messages s), proj1_sig sm = m;

      received_messages_consistency :
        forall
          (s : vstate vlsm)
          (Hs : protocol_state_prop pre_vlsm s)
          (m : message),
          selected_messages_consistency_prop (field_selector input) s m
    }.

    Lemma computable_received_messages_initial_state_empty
      {Hrm : computable_received_messages}
      (s : vinitial_state vlsm)
      : received_messages_fn (proj1_sig s) = [].
    Proof.
      assert (Hps : protocol_state_prop pre_vlsm (proj1_sig s)).
      { exists None. apply (@protocol_initial_state _ pre_vlsm). }
      destruct s as [s Hs]. simpl in *.
      destruct (received_messages_fn s) as [|m l] eqn:Hrcv; try reflexivity.
      specialize (received_messages_full s Hps m) as Hl. apply proj1 in Hl.
      spec Hl; try (rewrite Hrcv; left; reflexivity).
      destruct Hl as [[m0 Hm] Heq]. simpl in Heq. subst m0.
      apply received_messages_consistency in Hm; try assumption.
      exfalso. revert Hm.
      apply selected_message_exists_in_all_traces_initial_state.
      assumption.
    Qed.

    Definition computable_received_messages_has_been_received
      {Hsm : computable_received_messages}
      (s : vstate vlsm)
      (m : message)
      : Prop
      :=
      In m (received_messages_fn s).

    Global Instance computable_received_messages_has_been_received_dec
      {Hsm : computable_received_messages}
      {eq_message : EqDecision message}
      : RelDecision computable_received_messages_has_been_received
      :=
      fun s m => in_dec decide_eq m (received_messages_fn s).

    Lemma computable_received_messages_has_been_received_proper
      {Hsm : computable_received_messages}
      (s : state)
      (Hs : protocol_state_prop pre_vlsm s)
      (m : message)
      : has_been_received_prop computable_received_messages_has_been_received s m.
    Proof.
      unfold has_been_received_prop. unfold all_traces_have_message_prop.
      unfold computable_received_messages_has_been_received.
      split.
      - intro Hin.
        apply received_messages_full in Hin;[|assumption].
        destruct Hin as [[m0 Hm] Heq];simpl in Heq;subst m0.
        apply received_messages_consistency;assumption.
      - intro H. apply received_messages_full;[assumption|].
        apply (received_messages_consistency s Hs m) in H.
        exists (exist _ m H). reflexivity.
    Qed.

    Definition computable_received_messages_has_not_been_received
      {Hsm : computable_received_messages}
      (s : vstate vlsm)
      (m : message)
      : Prop
      :=
      ~ computable_received_messages_has_been_received s m.

    Lemma computable_received_messages_has_not_been_received_proper
      {Hsm : computable_received_messages}
      (s : state)
      (Hs : protocol_state_prop pre_vlsm s)
      (m : message)
      : has_not_been_received_prop computable_received_messages_has_not_been_received s m.
    Proof.
      unfold has_not_been_received_prop. unfold no_traces_have_message_prop.
      unfold computable_received_messages_has_not_been_received.
      unfold computable_received_messages_has_been_received.
      rewrite <- selected_message_exists_preloaded_not_some_iff_no.
      apply not_iff_compat.
      rewrite received_messages_full;[|assumption].
      unfold received_messages.
      rewrite exists_proj1_sig.
      reflexivity.
    Qed.

    Definition computable_received_messages_has_been_received_capability
      {Hsm : computable_received_messages}
      {eq_message : EqDecision message}
      : has_been_received_capability
      :=
      {|
        has_been_received := computable_received_messages_has_been_received;
        proper_received := computable_received_messages_has_been_received_proper;
        proper_not_received := computable_received_messages_has_not_been_received_proper
      |}.
End Simple.

(**
 *** Stepwise consistency properties for [state_message_oracle].

 The above definitions like [all_traces_have_message_prop]
 connect a [state_message_oracle] to a predicate on
 [transition_item] by relating the oracle holding on a state
 to a satsifying transition existing in all traces.

 This is equivalent to two local properties,
 one is that the oracle cannot only for any initial state,
 the other is that the oracle judgement is appropriately
 related for the starting and [destination] states of
 any [protocol_transition].

 These conditions are defined in the record [oracle_stepwise_props]
 *)

Record oracle_stepwise_props
       [message] [vlsm: VLSM message]
       (message_selector: message -> transition_item -> Prop)
       (oracle: state_message_oracle vlsm) : Prop :=
  {oracle_no_inits: forall (s: vstate vlsm),
      initial_state_prop (VLSM_sign:=sign vlsm) s ->
      forall m, ~oracle s m;
   oracle_step_update:
       forall l s im s' om,
         protocol_transition (pre_loaded_with_all_messages_vlsm vlsm) l (s,im) (s',om) ->
         forall msg, oracle s' msg <->
                     (message_selector msg {|l:=l; input:=im; destination:=s'; output:=om|}
                      \/ oracle s msg)
  }.
Arguments oracle_no_inits {message} {vlsm} {message_selector} {oracle} _.
Arguments oracle_step_update {message} {vlsm} {message_selector} {oracle} _.

Lemma oracle_partial_trace_update
      [message] [vlsm: VLSM message]
      [selector: message -> transition_item -> Prop]
      [oracle: state_message_oracle vlsm]
      (Horacle: oracle_stepwise_props selector oracle)
      s0 s tr
         (Htr: finite_protocol_trace_from (pre_loaded_with_all_messages_vlsm vlsm) s0 tr)
         (Hlast: last (List.map Common.destination tr) s0 = s):
    forall m,
      oracle s m
      <-> (trace_has_message selector m tr \/ oracle s0 m).
Proof.
  induction Htr.
  - simpl in Hlast; subst s.
    intro m. unfold trace_has_message.
    rewrite Exists_nil.
    tauto.
  - simpl List.map in Hlast.
    rewrite unroll_last in Hlast.
    specialize (IHHtr Hlast);clear Hlast.
    intro m.
    specialize (IHHtr m). unfold trace_has_message.
    rewrite Exists_cons. simpl.
    apply (Horacle.(oracle_step_update)) with (msg:=m) in H.
    tauto.
Qed.

(**
   Proving the trace properties from the stepwise properties
   begins with a lemma using induction along a trace to
   prove that given a [finite_protocol_trace] to a state,
   the oracle holds at that state for some message iff
   a satsifying transition item exists in the trace.

   The theorems for [all_traces_have_message_prop]
   and [no_traces_have_message_prop] are mostly rearraning
   quantifiers to use this lemma, also using [protocol_state_prop]
   to choose a trace to the state for the directions where
   one is not given.
 *)
Section TraceFromStepwise.
  Context
    (message : Type)
    (vlsm: VLSM message)
    (selector : message -> transition_item -> Prop)
    (oracle : state_message_oracle vlsm)
    (oracle_props : oracle_stepwise_props selector oracle)
    .

  Local Lemma H_protocol_trace_prop
        [s0 tr]
        (Htr: finite_protocol_trace (pre_loaded_with_all_messages_vlsm vlsm) s0 tr)
        [s]
        (Hlast: last (List.map Common.destination tr) s0 = s):
    forall m,
      oracle s m <-> trace_has_message selector m tr.
  Proof.
    intro m.
    destruct Htr as [Htr Hinit].
    rewrite (oracle_partial_trace_update oracle_props _ _ _ Htr Hlast).
    assert (~oracle s0 m).
    apply oracle_props, Hinit.
    tauto.
  Qed.

  Lemma prove_all_have_message_from_stepwise:
    forall (s : state)
           (Hs : protocol_state_prop (pre_loaded_with_all_messages_vlsm vlsm) s)
           (m : message),
      (all_traces_have_message_prop vlsm selector oracle s m).
  Proof.
    intros s Hproto m.
    unfold all_traces_have_message_prop.
    split.
    - intros Hsent s0 tr Htr Hlast.
      apply (H_protocol_trace_prop Htr Hlast).
      assumption.
    - intro H_all_traces.
      apply protocol_state_has_trace in Hproto.
      destruct Hproto as [s0 [tr [Htr Hlast]]].
      apply (H_protocol_trace_prop Htr Hlast).
      specialize (H_all_traces s0 tr Htr Hlast).
      assumption.
  Qed.

  Lemma prove_none_have_message_from_stepwise:
    forall (s : state)
           (Hs : protocol_state_prop (pre_loaded_with_all_messages_vlsm vlsm) s)
           (m : message),
      no_traces_have_message_prop vlsm selector (fun s m => ~oracle s m) s m.
  Proof.
    intros s Hproto m.
    pose proof (H_protocol_trace_prop).
    split.
    - intros H_not_sent start tr Htr Hlast.
      contradict H_not_sent.
      apply (H_protocol_trace_prop Htr Hlast).
      assumption.
    - intros H_no_traces.
      apply protocol_state_has_trace in Hproto.
      destruct Hproto as [s0 [tr [Htr Hlast]]].
      specialize (H_no_traces s0 tr Htr Hlast).
      contradict H_no_traces.
      apply (H_protocol_trace_prop Htr Hlast).
      assumption.
  Qed.

  Lemma in_futures_preserving_oracle_from_stepwise:
    forall (s1 s2: state)
      (Hfutures : in_futures (pre_loaded_with_all_messages_vlsm vlsm) s1 s2)
      (m : message),
      oracle s1 m -> oracle  s2 m.
  Proof.
    intros s1 s2 [tr [Htr Hlst]] m Hs1m.
    apply (oracle_partial_trace_update oracle_props _ _ _ Htr Hlst).
    right;assumption.
  Qed.
End TraceFromStepwise.

(**
   The stepwise properties are proven from the trace properties
   by considering the empty trace to prove the [oracle_no_inits]
   property, and by considering a trace that ends with the given
   [protocol_transition] to prove the [oracle_step_update] property.
 *)
Section StepwiseFromTrace.
  Context
    (message : Type)
    (vlsm: VLSM message)
    (selector: message -> transition_item -> Prop)
    (oracle: state_message_oracle vlsm)
    (oracle_dec: RelDecision oracle)
    (Horacle_all_have:
       forall s (Hs: protocol_state_prop (pre_loaded_with_all_messages_vlsm vlsm) s) m,
        all_traces_have_message_prop vlsm selector oracle s m)
    (Hnot_oracle_none_have:
       forall s (Hs: protocol_state_prop (pre_loaded_with_all_messages_vlsm vlsm) s) m,
         no_traces_have_message_prop vlsm selector (fun m s => ~oracle m s) s m).

  Lemma oracle_no_inits_from_trace:
    forall (s: vstate vlsm), initial_state_prop (VLSM_sign:=sign vlsm) s ->
                             forall m, ~oracle s m.
  Proof.
    intros s Hinit m Horacle.
    assert (Hproto : protocol_state_prop (pre_loaded_with_all_messages_vlsm vlsm) s)
      by (apply initial_is_protocol;assumption).
    apply Horacle_all_have in Horacle;[|assumption].
    specialize (Horacle s nil).
    eapply Exists_nil;refine (Horacle _ (eq_refl _));clear Horacle.
    split;[|assumption].
    constructor;assumption.
  Qed.

  Lemma examine_one_trace:
    forall is s tr,
      last (List.map destination tr) is = s ->
      finite_protocol_trace (pre_loaded_with_all_messages_vlsm vlsm) is tr ->
    forall m,
      oracle s m <->
      trace_has_message selector m tr.
  Proof.
    intros is s tr Hlast Htr m.
    assert (protocol_state_prop (pre_loaded_with_all_messages_vlsm vlsm) s)
      by (rewrite <- Hlast; apply trace_is_protocol_state;assumption).
    split.
    - intros Horacle.
      apply Horacle_all_have in Horacle;[|assumption].
      specialize (Horacle is tr Htr Hlast).
      assumption.
    - intro Hexists.
      apply dec_stable.
      intro Hnot.
      apply Hnot_oracle_none_have in Hnot;[|assumption].
      rewrite <- selected_message_exists_preloaded_not_some_iff_no in Hnot.
      apply Hnot.
      exists is, tr, Htr, Hlast.
      assumption.
  Qed.

  Lemma oracle_step_property_from_trace:
       forall l s im s' om,
         protocol_transition (pre_loaded_with_all_messages_vlsm vlsm) l (s,im) (s',om) ->
         forall msg, oracle s' msg
                     <-> (selector msg {| l:=l; input:=im; destination:=s'; output:=om |}
                          \/ oracle s msg).
  Proof.
    intros l s im s' om Htrans msg.
    rename Htrans into Htrans'.
    pose proof Htrans' as [[Hproto_s [Hproto_m Hvalid]] Htrans].
    set (preloaded:= pre_loaded_with_all_messages_vlsm vlsm) in * |- *.

    pose proof (protocol_state_has_trace _ _ Hproto_s)
      as [is [tr [[Htr Hinit] Hlast]]].

    rewrite <- Hlast in Htrans'.
    pose proof (Htr' := extend_right_finite_trace_from _ _ _ Htr _ _ _ _ Htrans').

    match type of Htr' with (finite_protocol_trace_from _ _ ?tr') =>
                            assert (last (List.map destination tr') is = s') as Hlast'
    end.
    {
      rewrite map_app.
      simpl List.map.
      rewrite last_is_last.
      reflexivity.
    }

    rewrite (examine_one_trace is s tr Hlast (conj Htr Hinit) msg).
    rewrite (examine_one_trace is s' _ Hlast' (conj Htr' Hinit) msg).
    clear.
    progress cbn. unfold trace_has_message.
    rewrite Exists_app, Exists_cons, Exists_nil.
    simpl.
    tauto.
  Qed.

  Lemma stepwise_props_from_trace : oracle_stepwise_props selector oracle.
  Proof.
    constructor.
    refine oracle_no_inits_from_trace.
    refine oracle_step_property_from_trace.
  Defined.
End StepwiseFromTrace.

(**
** Stepwise view of [has_been_sent_capability]

This reduces the proof obligations in [has_been_sent_capability]
to proving the stepwise properties of [oracle_stepwise_props].
[has_been_step_stepwise_props] is a specialization of [oracle_stepwise_props]
to the right <<message_selector>>.

There are also lemmas for accessing the stepwise properties about
a [has_been_sent] predicate given an instance of [has_been_sent_capability], to allow using
[has_been_sent_capability_from_stepwise] to define a [has_been_sent_capability]
for composite VLSMs, or for proofs (e.g, about invariants) where
these are more convenient.
 **)

Definition has_been_sent_stepwise_props
       [message] [vlsm: VLSM message] (has_been_sent_pred: state_message_oracle vlsm) : Prop :=
  (oracle_stepwise_props (field_selector output) has_been_sent_pred).

Lemma has_been_sent_capability_from_stepwise
      [message : Type]
      [vlsm: VLSM message]
      [has_been_sent_pred: state_message_oracle vlsm]
      (has_been_sent_pred_dec: RelDecision has_been_sent_pred)
      (has_been_sent_alt_props: has_been_sent_stepwise_props has_been_sent_pred):
  has_been_sent_capability vlsm.
Proof.
  refine ({|has_been_sent:=has_been_sent_pred|}).
  apply prove_all_have_message_from_stepwise;assumption.
  apply prove_none_have_message_from_stepwise;assumption.
Defined.

Lemma has_been_sent_stepwise_from_trace
      [message : Type]
      [vlsm: VLSM message]
      (Hhbs: has_been_sent_capability vlsm):
  oracle_stepwise_props (field_selector output) (has_been_sent vlsm).
Proof.
  apply stepwise_props_from_trace.
  apply has_been_sent_dec.
  apply proper_sent.
  apply proper_not_sent.
Defined.

Lemma has_been_sent_step_update
      `(Hhbs: has_been_sent_capability message vlsm):
  forall l s im s' om,
    protocol_transition (pre_loaded_with_all_messages_vlsm vlsm) l (s,im) (s',om) ->
    forall m,
      has_been_sent vlsm s' m <-> (om = Some m \/ has_been_sent vlsm s m).
Proof.
  exact (oracle_step_update (has_been_sent_stepwise_from_trace Hhbs)).
Qed.

(**
** Stepwise view of [has_been_received_capability]
 *)

Definition has_been_received_stepwise_props
       [message] [vlsm: VLSM message] (has_been_received_pred: state_message_oracle vlsm) : Prop :=
  (oracle_stepwise_props (field_selector input) has_been_received_pred).

Lemma has_been_received_capability_from_stepwise
      [message : Type]
      [vlsm: VLSM message]
      [has_been_received_pred: state_message_oracle vlsm]
      (has_been_received_pred_dec: RelDecision has_been_received_pred)
      (has_been_sent_alt_props: has_been_received_stepwise_props has_been_received_pred):
  has_been_received_capability vlsm.
Proof.
  refine ({|has_been_received:=has_been_received_pred|}).
  apply prove_all_have_message_from_stepwise;assumption.
  apply prove_none_have_message_from_stepwise;assumption.
Defined.

Lemma has_been_received_stepwise_from_trace
      [message : Type]
      [vlsm: VLSM message]
      (Hhbr: has_been_received_capability vlsm):
  oracle_stepwise_props (field_selector input) (has_been_received vlsm).
Proof.
  apply stepwise_props_from_trace.
  apply has_been_received_dec.
  apply proper_received.
  apply proper_not_received.
Defined.

Lemma has_been_received_step_update
      `(Hhbs: has_been_received_capability message vlsm):
  forall l s im s' om,
    protocol_transition (pre_loaded_with_all_messages_vlsm vlsm) l (s,im) (s',om) ->
    forall m,
      has_been_received vlsm s' m <-> (im = Some m \/ has_been_received vlsm s m).
Proof.
  exact (oracle_step_update (has_been_received_stepwise_from_trace Hhbs)).
Qed.


(**
** A state message oracle for messages sent or received

In protocols like the CBC full node protocol, validators often
work with the set of all messages they have directly observed,
which includes the messages the node sent itself along with
messages that were received.
The [has_been_observed] oracle holds for a message if the
message was sent or received in any transition.
 *)

Class has_been_observed_capability {message} (vlsm: VLSM message) :=
  {
  has_been_observed: state_message_oracle vlsm;
  has_been_observed_dec :> RelDecision has_been_observed;
  has_been_observed_stepwise_props: oracle_stepwise_props item_sends_or_receives has_been_observed;
  }.
Arguments has_been_observed {message} vlsm {_}.
Arguments has_been_observed_dec {message} vlsm {_}.

Definition has_been_observed_step_update `{Hhbo: has_been_observed_capability message vlsm} :
  forall l s im s' om,
    protocol_transition (pre_loaded_with_all_messages_vlsm vlsm) l (s, im) (s', om) ->
    forall msg,
      has_been_observed vlsm s' msg <->
      ((im = Some msg \/ om = Some msg) \/ has_been_observed vlsm s msg)
  := oracle_step_update has_been_observed_stepwise_props.

Lemma proper_observed `(Hhbo: has_been_observed_capability message vlsm):
  forall (s:state),
    protocol_state_prop (pre_loaded_with_all_messages_vlsm vlsm) s ->
    forall m,
      all_traces_have_message_prop vlsm item_sends_or_receives (has_been_observed vlsm) s m.
Proof.
  intros.
  apply prove_all_have_message_from_stepwise.
  apply Hhbo.
  assumption.
Qed.

Lemma proper_not_observed `(Hhbo: has_been_observed_capability message vlsm):
  forall (s:state),
    protocol_state_prop (pre_loaded_with_all_messages_vlsm vlsm) s ->
    forall m,
      no_traces_have_message_prop vlsm item_sends_or_receives
                                  (fun s m => ~has_been_observed vlsm s m) s m.
Proof.
  intros.
  apply prove_none_have_message_from_stepwise.
  apply Hhbo.
  assumption.
Qed.

(** A received message introduces no additional equivocations to a state
    if it has already been observed in s or it is an initial message.
*)
Definition no_additional_equivocations
  {message : Type}
  (vlsm : VLSM message)
  {Hbo : has_been_observed_capability vlsm}
  (s : state)
  (m : message)
  : Prop
  :=
  has_been_observed vlsm s m \/ vinitial_message_prop vlsm m.

(** If the [initial_message_prop] is decidable, then the
    [no_additional_equivocations] is also decidable.
*)

  Lemma no_additional_equivocations_dec
  {message : Type}
  (vlsm : VLSM message)
  {Hbo : has_been_observed_capability vlsm}
  (initial_dec : vdecidable_initial_messages_prop vlsm)
  : RelDecision (no_additional_equivocations vlsm).
Proof.
  intros s m. apply Decision_or; [|apply initial_dec].
  apply has_been_observed_dec.
Qed.

Definition no_additional_equivocations_constraint
  {message : Type}
  (vlsm : VLSM message)
  {Hbo : has_been_observed_capability vlsm}
  (l : vlabel vlsm)
  (som : state * option message)
  : Prop
  :=
  let (s, om) := som in
  match om with
  | None => True
  | Some m => no_additional_equivocations vlsm s m
  end.

Section sent_received_observed_capabilities.

Context
  {message : Type}
  (vlsm : VLSM message)
  {Hbr : has_been_received_capability vlsm}
  {Hbs : has_been_sent_capability vlsm}
  .

Lemma has_been_observed_sent_received_iff
  {Hbo : has_been_observed_capability vlsm}
  (s : state)
  (Hs : protocol_state_prop (pre_loaded_with_all_messages_vlsm vlsm) s)
  (m : message)
  : has_been_observed vlsm s m <-> has_been_received vlsm s m \/ has_been_sent vlsm s m.
Proof.
  specialize
    (prove_all_have_message_from_stepwise message vlsm  item_sends_or_receives
    (has_been_observed vlsm) has_been_observed_stepwise_props _ Hs m) as Hall.
  split; [intro H | intros [H | H]].
  - apply proj1 in Hall. specialize (Hall H).
    apply consistency_from_protocol_proj2 in Hall; [|assumption].
    destruct Hall as [is [tr [Htr [Hlst Hexists]]]].
    apply Exists_or_inv in Hexists.
    destruct Hexists as [Hsent | Hreceived].
    + left. specialize (has_been_received_consistency vlsm _ Hs m) as Hcons.
      apply proper_received; [assumption|].
      apply Hcons. exists is, tr, Htr, Hlst. assumption.
    + right. specialize (has_been_sent_consistency vlsm _ Hs m) as Hcons.
      apply proper_sent; [assumption|].
      apply Hcons. exists is, tr, Htr, Hlst. assumption.
  - apply Hall.
    intro is; intros.
    apply proper_received in H; [|assumption]. specialize (H is tr Htr Hlast).
    apply Exists_or. left. assumption.
  - apply Hall.
    intro is; intros.
    apply proper_sent in H; [|assumption]. specialize (H is tr Htr Hlast).
    apply Exists_or. right. assumption.
Qed.

Definition has_been_observed_from_sent_received
  (s : vstate vlsm)
  (m : message)
  : Prop
  := has_been_sent vlsm s m \/ has_been_received vlsm s m.

Lemma has_been_observed_from_sent_received_dec
  : RelDecision has_been_observed_from_sent_received.
Proof.
  intros s m.
  apply Decision_or.
  - apply has_been_sent_dec.
  - apply has_been_received_dec.
Qed.

Lemma has_been_observed_from_sent_received_stepwise_props
  : oracle_stepwise_props item_sends_or_receives has_been_observed_from_sent_received.
Proof.
  apply stepwise_props_from_trace; [apply has_been_observed_from_sent_received_dec|..]
  ; intros; split; intros.
  - intro; intros.
    destruct H as [H | H].
    + apply proper_sent in H; [|apply Hs]. specialize (H _ _ Htr Hlast).
      apply Exists_or. right. assumption.
    + apply proper_received in H; [|apply Hs]. specialize (H _ _ Htr Hlast).
      apply Exists_or. left. assumption.
  - apply consistency_from_protocol_proj2 in H; [|assumption].
    destruct H as [is [tr [Htr [Hlst Hexists]]]].
    apply Exists_or_inv in Hexists.
    destruct Hexists as [Hsent | Hreceived].
    + right. apply proper_received; [assumption|].
      apply has_been_received_consistency; [assumption|assumption|].
      exists is, tr, Htr, Hlst. assumption.
    + left. apply proper_sent; [assumption|].
      apply has_been_sent_consistency; [assumption|assumption|].
      exists is, tr, Htr, Hlst. assumption.
  - intro; intros. intro Hexists. elim H.
    apply Exists_or_inv in Hexists.
    destruct Hexists as [Hexists| Hexists].
    + right. apply proper_received; [assumption|].
      apply has_been_received_consistency; [assumption|assumption|].
      exists start, tr, Htr, Hlast. assumption.
    + left. apply proper_sent; [assumption|].
      apply has_been_sent_consistency; [assumption|assumption|].
      exists start, tr, Htr, Hlast. assumption.
  - intros [Hobs | Hobs].
    + apply proper_sent in Hobs; [|assumption].
      apply has_been_sent_consistency in Hobs; [|assumption|assumption].
      destruct Hobs as [is [tr [Htr [Hlst Hexists]]]].
      specialize (H _ _ Htr Hlst). elim H. apply Exists_or. right. assumption.
    + apply proper_received in Hobs; [|assumption].
      apply has_been_received_consistency in Hobs; [|assumption|assumption].
      destruct Hobs as [is [tr [Htr [Hlst Hexists]]]].
      specialize (H _ _ Htr Hlst). elim H. apply Exists_or. left. assumption.
Qed.

Local Program Instance has_been_observed_capability_from_sent_received
  : has_been_observed_capability vlsm
  :=
  { has_been_observed := has_been_observed_from_sent_received;
    has_been_observed_dec := has_been_observed_from_sent_received_dec;

    has_been_observed_stepwise_props := has_been_observed_from_sent_received_stepwise_props
  }.

End sent_received_observed_capabilities.

(**
*** No-Equivocation Invariants

A VLSM that enforces the [no_equivocations] constraint and also
supports [has_been_recevied] (or [has_been_observed]) obeys an
invariant that any message that tests as [has_been_received]
(resp. [has_been_observed]) in a state also tests as [has_been_sent]
in the same state.
 *)
Section NoEquivocationInvariants.
  Context
    message
    (X: VLSM message)
    (Hhbs: has_been_sent_capability X)
    (Hhbo: has_been_observed_capability X)
    (Henforced: forall l s om, vvalid X l (s,om) -> no_equivocations X l (s,om))
  .

  Definition observed_were_sent_or_initial (s: state) : Prop :=
    forall msg, has_been_observed X s msg -> has_been_sent X s msg \/ vinitial_message_prop X msg.

  Lemma observed_were_sent_initial s:
    vinitial_state_prop X s ->
    observed_were_sent_or_initial s.
  Proof.
    intros Hinitial msg Hsend.
    contradict Hsend.
    apply (oracle_no_inits has_been_observed_stepwise_props).
    assumption.
  Qed.

  Lemma observed_were_sent_preserved l s im s' om:
    protocol_transition X l (s,im) (s',om) ->
    observed_were_sent_or_initial s ->
    observed_were_sent_or_initial s'.
  Proof.
    intros Hptrans Hprev msg Hobs.
    specialize (Hprev msg).
    apply preloaded_weaken_protocol_transition in Hptrans.
    apply (oracle_step_update has_been_observed_stepwise_props _ _ _ _ _ Hptrans) in Hobs.
    simpl in Hobs.
    specialize (Henforced l s (Some msg)).
    rewrite (oracle_step_update (has_been_sent_stepwise_from_trace Hhbs) _ _ _ _ _ Hptrans).
    destruct Hptrans as [[_ [_  Hv]] _].
    destruct Hobs as [[|]|].
    - (* by [no_equivocations], the incoming message [im] was previously sent *)
      rewrite H in Hv.
      specialize (Henforced Hv).
      destruct Henforced; [|right; assumption].
      left. right. assumption.
    - left. left. assumption.
    - specialize (Hprev H).
      destruct Hprev as [Hprev|Hprev]; [|right; assumption].
      left. right. assumption.
  Qed.

  Lemma observed_were_sent_invariant s:
    protocol_state_prop X s ->
    observed_were_sent_or_initial s.
  Proof.
    intro Hproto.
    induction Hproto using protocol_state_prop_ind.
    - intros msg Hsend.
      contradict Hsend.
      apply (oracle_no_inits has_been_observed_stepwise_props).
      assumption.
    - intros msg Hobs.
      specialize (IHHproto msg).
      apply preloaded_weaken_protocol_transition in Ht.
      apply (oracle_step_update has_been_observed_stepwise_props _ _ _ _ _ Ht) in Hobs.
      specialize (Henforced l s (Some msg)).
      rewrite (oracle_step_update (has_been_sent_stepwise_from_trace Hhbs) _ _ _ _ _ Ht).
      destruct Ht as [[_ [_  Hv]] _].
      simpl in Hobs |- *.
      destruct Hobs as [[|]|].
      + (* by [no_equivocations], the incoming message [im] was previously sent *)
        rewrite H in Hv.
        spec Henforced Hv.
        destruct Henforced as [Hbs | Hinitial]; [|right; assumption].
        left. right. assumption.
      + left. left. assumption.
      + spec IHHproto H. destruct IHHproto; [|right; assumption].
        left. right. assumption.
  Qed.
End NoEquivocationInvariants.

(**
*** Equivocation in compositions.

 We now move on to a composite context. Each component of our composition
    will have [has_been_sent] and [has_been_received] capabilities.

    We introduce [validator]s along with their respective [Weight]s, the
    [A] function which maps validators to indices of component VLSMs and
    the [sender] function which maps messages to their (unique) designated
    sender (if any).

    For the equivocation fault sum to be computable, we also require that
    the number of [validator]s and the number of machines in the
    composition are both finite. See [finite_index], [finite_validator].
**)

Section Composite.

  Context {message : Type}
          {index : Type}
          {IndEqDec : EqDecision index}
          (IM : index -> VLSM message)
          {i0 : Inhabited index}
          (constraint : composite_label IM -> composite_state IM  * option message -> Prop)
          (X := composite_vlsm IM constraint)
          {index_listing : list index}
          (finite_index : Listing index_listing)
          (has_been_sent_capabilities : forall i : index, (has_been_sent_capability (IM i)))
          (has_been_observed_capabilities : forall i : index, (has_been_observed_capability (IM i)))
          .

  Section StepwiseProps.
    Context
      [message_selectors: forall i : index, message -> vtransition_item (IM i) -> Prop]
      [oracles: forall i, state_message_oracle (IM i)]
      (stepwise_props: forall i, oracle_stepwise_props (message_selectors i) (oracles i))
      .

      Definition composite_message_selector : message -> vtransition_item X -> Prop.
      Proof.
        intros msg [[i li] input s output].
        apply (message_selectors i msg).
        exact {|l:=li;input:=input;destination:=s i;output:=output|}.
      Defined.

      Definition composite_oracle : vstate X -> message -> Prop :=
        fun s msg => exists i, oracles i (s i) msg.

      Lemma composite_stepwise_props :
        oracle_stepwise_props composite_message_selector composite_oracle.
      Proof.
        split.
        - (* initial states not claim *)
          intros s Hs m [i H].
          revert H.
          fold (~ oracles i (s i) m).
          apply (oracle_no_inits (stepwise_props i)).
          apply Hs.
        - (* step update property *)
          intros l s im s' om Hproto msg.
          destruct l as [i li].
          simpl.
          assert (forall j, s j = s' j \/ j = i).
          {
            intro j.
            apply (protocol_transition_preloaded_project_any j) in Hproto.
            destruct Hproto;[left;assumption|right].
            destruct H as [lj [Hlj _]].
            congruence.
          }
          apply protocol_transition_preloaded_project_active in Hproto;simpl in Hproto.
          apply (oracle_step_update (stepwise_props i)) with (msg:=msg) in Hproto.
          split.
          + intros [j Hj].
            destruct (H j) as [Hunchanged|Hji].
            * right;exists j;rewrite Hunchanged;assumption.
            * subst j.
              apply Hproto in Hj.
              destruct Hj;[left;assumption|right;exists i;assumption].
          + intros [Hnow | [j Hbefore]].
            * exists i.
              apply Hproto.
              left;assumption.
            * exists j.
              destruct (H j) as [Hunchanged| ->].
              -- rewrite <- Hunchanged;assumption.
              -- apply Hproto.
                 right.
                 assumption.
      Qed.
  End StepwiseProps.

  (** A message 'has_been_sent' for a composite state if it 'has_been_sent' for any of
  its components.*)
  Definition composite_has_been_sent
    (s : vstate X)
    (m : message)
    : Prop
    := exists (i : index), has_been_sent (IM i) (s i) m.

  (** 'composite_has_been_sent' is decidable. *)
  Lemma composite_has_been_sent_dec : RelDecision composite_has_been_sent.
  Proof.
    intros s m.
    apply (Decision_iff (P:=List.Exists (fun i => has_been_sent (IM i) (s i) m) index_listing)).
    - rewrite <- exists_finite by (apply finite_index). reflexivity.
    - apply Exists_dec.
  Qed.

  Lemma composite_has_been_sent_stepwise_props :
    has_been_sent_stepwise_props composite_has_been_sent.
  Proof.
    unfold has_been_sent_stepwise_props.
    pose proof (composite_stepwise_props
                  (fun i => has_been_sent_stepwise_from_trace
                              (has_been_sent_capabilities i)))
         as [Hinits Hstep].
    split;[exact Hinits|].
    (* <<exact Hstep>> doesn't work because [composite_message_selector]
       pattern matches on the label l, so we instantiate and destruct
       to let that simplify *)
    intros l;specialize (Hstep l);destruct l.
    exact Hstep.
  Qed.

  Global Instance composite_has_been_sent_capability : has_been_sent_capability X :=
    has_been_sent_capability_from_stepwise
      composite_has_been_sent_dec
      composite_has_been_sent_stepwise_props.

  Section composite_has_been_received.

  Context
        (has_been_received_capabilities : forall i : index, (has_been_received_capability (IM i)))
        .

  (** A message 'has_been_received' for a composite state if it 'has_been_received' for any of
  its components.*)
  Definition composite_has_been_received
    (s : vstate X)
    (m : message)
    : Prop
    := exists (i : index), has_been_received (IM i) (s i) m.

  (** 'composite_has_been_received' is decidable. *)
  Lemma composite_has_been_received_dec : RelDecision composite_has_been_received.
  Proof.
    intros s m.
    apply (Decision_iff (P:=List.Exists (fun i => has_been_received (IM i) (s i) m) index_listing)).
    - rewrite <- exists_finite by (apply finite_index). reflexivity.
    - apply Exists_dec.
  Qed.

  Lemma composite_has_been_received_stepwise_props :
    has_been_received_stepwise_props composite_has_been_received.
  Proof.
    unfold has_been_received_stepwise_props.
    pose proof (composite_stepwise_props
                  (fun i => has_been_received_stepwise_from_trace
                              (has_been_received_capabilities i)))
         as [Hinits Hstep].
    split;[exact Hinits|].
    (* <<exact Hstep>> doesn't work because [composite_message_selector]
       pattern matches on the label l, so we instantiate and destruct
       to let that simplify *)
    intros l;specialize (Hstep l);destruct l.
    exact Hstep.
  Qed.

  Global Instance composite_has_been_received_capability : has_been_received_capability X :=
    has_been_received_capability_from_stepwise
      composite_has_been_received_dec
      composite_has_been_received_stepwise_props.

  End composite_has_been_received.


  (** A message 'has_been_observed' for a composite state if it 'has_been_observed' for any of
  its components.*)
  Definition composite_has_been_observed
    (s : vstate X)
    (m : message)
    : Prop
    := exists (i : index), has_been_observed (IM i) (s i) m.

  (** 'composite_has_been_observed' is decidable. *)
  Lemma composite_has_been_observed_dec : RelDecision composite_has_been_observed.
  Proof.
    intros s m.
    apply (Decision_iff (P:=List.Exists (fun i => has_been_observed (IM i) (s i) m) index_listing)).
    - rewrite <- exists_finite by (apply finite_index). reflexivity.
    - apply Exists_dec.
  Qed.

  Lemma composite_has_been_observed_stepwise_props :
    oracle_stepwise_props item_sends_or_receives composite_has_been_observed.
  Proof.
    pose proof (composite_stepwise_props
                  (fun i => has_been_observed_stepwise_props))
         as [Hinits Hstep].
    split;[exact Hinits|].
    intros l;specialize (Hstep l);destruct l.
    exact Hstep.
  Qed.

  Global Instance composite_has_been_observed_capability : has_been_observed_capability X :=
    { has_been_observed_dec := composite_has_been_observed_dec;
      has_been_observed_stepwise_props := composite_has_been_observed_stepwise_props
    }.

  Context
        {validator : Type}
        (A : validator -> index)
        (sender : message -> option validator)
        .

  (** Definitions for safety and nontriviality of the [sender] function.
      Safety means that if we designate a validator as the sender
      of a certain messsage, then it is impossible for other components
      to produce that message

      Weak/strong nontriviality say that each validator should
      be designated sender for at least one/all its protocol
      messages.
  **)

  Definition sender_safety_prop : Prop :=
    forall
    (i : index)
    (m : message)
    (v : validator)
    (Hid : A v = i)
    (Hsender : sender m = Some v),
    can_emit (composite_vlsm_constrained_projection IM constraint i) m /\
    forall (j : index)
           (Hdif : i <> j),
           ~can_emit (composite_vlsm_constrained_projection IM constraint j) m.

   (** An alternative, possibly friendlier, formulation. Note that it is
       slightly weaker, in that it does not require that the sender
       is able to send the message. **)

  Definition sender_safety_alt_prop : Prop :=
    forall
    (i : index)
    (m : message)
    (v : validator)
    (Hsender : sender m = Some v),
    can_emit (composite_vlsm_constrained_projection IM constraint i) m ->
    A v = i.

  Definition sender_weak_nontriviality_prop : Prop :=
    forall (v : validator),
    exists (m : message),
    can_emit (composite_vlsm_constrained_projection IM constraint (A v)) m /\
    sender m = Some v.

  Definition sender_strong_nontriviality_prop : Prop :=
    forall (v : validator),
    forall (m : message),
    can_emit (composite_vlsm_constrained_projection IM constraint (A v)) m ->
    sender m = Some v.

  Definition no_sender_for_initial_message_prop : Prop :=
    forall (m : message),
    vinitial_message_prop X m ->
    sender m = None.

  Context
        (has_been_received_capabilities : forall i : index, (has_been_received_capability (IM i)))
        .

   (** We say that a validator <v> (with associated component <i>) is equivocating wrt.
   to another component <j>, if there exists a message which [has_been_received] by
   <j> but [has_not_been_sent] by <i> **)

  Definition equivocating_wrt
    (v : validator)
    (j : index)
    (sv sj : state)
    (i := A v)
    : Prop
    :=
    exists (m : message),
    sender(m) = Some v /\
    has_not_been_sent  (IM i) sv m /\
    has_been_received  (IM j) sj m.

  (** We can now decide whether a validator is equivocating in a certain state. **)

  Definition is_equivocating_statewise
    (s : vstate X)
    (v : validator)
    : Prop
    :=
    exists (j : index),
    j <> (A v) /\
    equivocating_wrt v j (s (A v)) (s j).

  (** An alternative definition for detecting equivocation in a certain state,
      which checks if for every [protocol_trace] there exists equivocation
      involving the given validator

      Notably, this definition is not generally equivalent to [is_equivocating_statewise],
      which does not verify the order in which receiving and sending occurred.
  **)

  Definition is_equivocating_tracewise
    (s : vstate X)
    (v : validator)
    (j := A v)
    : Prop
    :=
    forall (tr : protocol_trace X)
    (last : transition_item)
    (prefix : list transition_item)
    (Hpr : trace_prefix X (proj1_sig tr) last prefix)
    (Hlast : destination last = s),
    exists (m : message),
    (sender m = Some v) /\
    List.Exists
    (fun (elem : vtransition_item X) =>
    input elem = Some m
    /\ ~has_been_sent (IM j) ((destination elem) j) m
    ) prefix.

  (** A possibly friendlier version using a previously defined primitive. **)
  Definition is_equivocating_tracewise_alt
    (s : vstate X)
    (v : validator)
    (j := A v)
    : Prop
    :=
    forall (tr : protocol_trace X)
    (last : transition_item)
    (prefix : list transition_item)
    (Hpr : trace_prefix X (proj1_sig tr) last prefix)
    (Hlast : destination last = s),
    exists (m : message),
    (sender m = Some v) /\
    equivocation_in_trace X m (prefix ++ [last]).

  Context
      (validator_listing : list validator)
      {finite_validator : Listing validator_listing}
      {measurable_V : Measurable validator}
      {threshold_V : ReachableThreshold validator}
      .
  (** For the equivocation sum fault to be computable, we require that
      our is_equivocating property is decidable. The current implementation
      refers to [is_equivocating_statewise], but this might change
      in the future **)

  Definition equivocation_dec_statewise
     (Hdec : RelDecision is_equivocating_statewise)
      : basic_equivocation (vstate X) (validator)
    :=
    {|
      state_validators := fun _ => validator_listing;
      state_validators_nodup := fun _ => proj1 finite_validator;
      is_equivocating := is_equivocating_statewise;
      is_equivocating_dec := Hdec
    |}.

  Definition equivocation_dec_tracewise
     (Hdec : RelDecision is_equivocating_tracewise)
      : basic_equivocation (vstate X) (validator)
    :=
    {|
      state_validators := fun _ => validator_listing;
      state_validators_nodup := fun _ => proj1 finite_validator;
      is_equivocating := is_equivocating_tracewise;
      is_equivocating_dec := Hdec
    |}.

  Definition equivocation_fault_constraint
    (Dec : basic_equivocation (vstate X) validator)
    (l : vlabel X)
    (som : vstate X * option message)
    : Prop
    :=
    let (s', om') := (vtransition X l som) in
    not_heavy s'.

    (* begin hide *)
  Lemma sent_component_protocol_composed
    (s : vstate X)
    (Hs : protocol_state_prop X s)
    (i : index)
    (m : message)
    (Hsent : (@has_been_sent _ _ (has_been_sent_capabilities i)
           (s i) m)) :
    protocol_message_prop X m.
  Proof.
    assert (Hcomp : has_been_sent X s m) by (exists i; intuition).
    assert (protocol_state_prop (pre_loaded_with_all_messages_vlsm X) s) by
      (apply pre_loaded_with_all_messages_protocol_state_prop; intuition).
    
    apply protocol_state_has_trace in Hs as H'.
    destruct H' as [is [tr [Hpr Hlast]]].
    assert (Hpr_pre : finite_protocol_trace (pre_loaded_with_all_messages_vlsm X) is tr). {
      (* There's probably a shortcut for this, but where is it? *)
      specialize (@vlsm_incl_pre_loaded_with_all_messages_vlsm _ X) as Hincl.
      unfold VLSM_incl in Hincl.
      specialize (Hincl (Finite is tr) Hpr).
      unfold protocol_trace_prop in Hincl.
      intuition.
    }
    
    specialize (@proper_sent _ X _ s H m) as Hprop.
    unfold has_been_sent_prop in Hprop.
    unfold all_traces_have_message_prop in Hprop.
    apply Hprop in Hcomp.
    specialize (Hcomp is tr Hpr_pre Hlast).
    destruct Hpr as [Hpr His].
    apply protocol_trace_output_is_protocol with (is0 := is) (tr0 := tr); intuition.
  Qed.

  Lemma received_component_protocol_composed
    (s : vstate X)
    (Hs : protocol_state_prop X s)
    (i : index)
    (m : message)
    (Hreceived : (@has_been_received _ _ (has_been_received_capabilities i)
           (s i) m)) :
    protocol_message_prop X m.
  Proof.
    assert (Hcomp : has_been_received X s m) by (exists i; intuition).
    assert (protocol_state_prop (pre_loaded_with_all_messages_vlsm X) s) by
      (apply pre_loaded_with_all_messages_protocol_state_prop; intuition).
    
    apply protocol_state_has_trace in Hs as H'.
    destruct H' as [is [tr [Hpr Hlast]]].
    assert (Hpr_pre : finite_protocol_trace (pre_loaded_with_all_messages_vlsm X) is tr). {
      specialize (@vlsm_incl_pre_loaded_with_all_messages_vlsm _ X) as Hincl.
      unfold VLSM_incl in Hincl.
      specialize (Hincl (Finite is tr) Hpr).
      unfold protocol_trace_prop in Hincl.
      intuition.
    }
    
    specialize (@proper_received _ X _ s H m) as Hprop.
    unfold has_been_received_prop in Hprop.
    unfold all_traces_have_message_prop in Hprop.
    apply Hprop in Hcomp.
    specialize (Hcomp is tr Hpr_pre Hlast).
    destruct Hpr as [Hpr His].
    apply protocol_trace_input_is_protocol with (is0 := is) (tr0 := tr); intuition. 
  Qed.
     (* end hide *)
End Composite.

Section cannot_resend_message.
Context
  {message : Type}
  `{EqDecision message}
  (X : VLSM message)
  (PreX := pre_loaded_with_all_messages_vlsm X)
  {Hbs : has_been_sent_capability X}
  {Hbr : has_been_received_capability X}
  .


Definition cannot_resend_message_stepwise_prop : Prop :=
  forall l s oim s' m,
    protocol_transition (pre_loaded_with_all_messages_vlsm X) l (s,oim) (s',Some m) ->
    ~has_been_sent X s m /\ ~has_been_received X s' m.

Lemma cannot_resend_received_message_in_future
  (Hno_resend : cannot_resend_message_stepwise_prop)
  (s1 s2 : state)
  (Hfuture : in_futures PreX s1 s2)
  (m : message)
  (Hreceived_not_previously_sent : has_been_received X s1 m /\ ~has_been_sent X s1 m)
  : has_been_received X s2 m /\ ~has_been_sent X s2 m.
Proof.
  destruct Hfuture as [tr2 [Htr2 Hs2]].
  apply finite_protocol_trace_from_complete_left in Htr2.
  destruct Htr2 as [is [tr1 [Htr Hs1]]].
  generalize dependent s2. induction tr2 using rev_ind; intros; [subst s2; assumption|].
  clear Hreceived_not_previously_sent.
  destruct Htr as [Htr Hinit]. rewrite app_assoc in Htr.
  apply finite_protocol_trace_from_app_iff in Htr.
  destruct Htr as [Htr Hx].
  specialize (IHtr2 (conj Htr Hinit) _ eq_refl).
  inversion Hx. subst. clear Hx H2.
  rewrite! map_app. simpl. rewrite last_is_last.
  rewrite map_app in H3. rewrite last_app in H3. simpl in *.
  match type of IHtr2 with
  | has_been_received _ ?l _ /\ _ => remember l as s'
  end.
  clear Heqs'.
  destruct IHtr2 as [Hbr1 Hnbs1].
  specialize (has_been_received_step_update _ _ _ _ _ _ H3 m) as Hrupd.
  specialize (has_been_sent_step_update _ _ _ _ _ _ H3 m) as Hsupd.
  split.
  - apply Hrupd. right. assumption.
  - intro contra. apply Hsupd in contra.
    destruct contra as [contra|contra]; [| contradiction].
    subst. apply Hno_resend in H3.
    destruct H3 as [_ Hnr]. elim Hnr. apply Hrupd. right. assumption.
Qed.

  Context
    (Hno_resend : cannot_resend_message_stepwise_prop).

  Lemma lift_preloaded_trace_to_seeded
    (P Q : message -> Prop)
    (Hpq : forall m, P m -> Q m)
    (is: state)
    (tr: list transition_item)
    (Htr: finite_protocol_trace PreX is tr)
    (Htrm: forall m' : message,
      trace_has_message (field_selector input) m' tr ->
      ~trace_has_message (field_selector output) m' tr ->
      P m')
    : finite_protocol_trace (pre_loaded_vlsm X Q) is tr.
  Proof.
    split; [|apply Htr].
    induction tr using rev_ind; intros.
    - apply (finite_ptrace_empty  (pre_loaded_vlsm X Q)).
      apply initial_is_protocol. apply Htr.
    - assert (Htr' := Htr).
      destruct Htr as [Htr Hinit].
      apply finite_protocol_trace_from_app_iff in Htr.
      destruct Htr as [Htr Hx].
      specialize (IHtr (conj Htr Hinit)).
      spec IHtr.
      { intros. apply Htrm.
      - apply Exists_app. left. assumption.
      - unfold trace_has_message. rewrite Exists_app. intros [contra|contra]; [elim H0;assumption|].
        inversion contra; [|inversion H2]. subst. simpl in H2.
        match type of Hx with
        | finite_protocol_trace_from _ ?l _ => remember l as s
        end.
        inversion Hx. subst s' tl. clear Hx H5.
        pose proof (protocol_transition_destination PreX H6) as Hs.
        rewrite <- H1 in H2. simpl in H2. subst oom.
        specialize (Hno_resend _ _ _ _ _ H6) as Hnrs.
        destruct Hnrs as [_ Hnrs].
        elim Hnrs.
        apply proper_received; [assumption|].
        apply has_been_received_consistency; [assumption|assumption|].
        exists is,(tr ++ [x]),Htr'.
        rewrite map_app. simpl. rewrite last_is_last.
        split; [subst; reflexivity|].
        apply Exists_app. left. assumption.
      }
      apply (finite_protocol_trace_from_app_iff ((pre_loaded_vlsm X Q) )).
      split; [assumption|].
      apply finite_ptrace_last_pstate in IHtr as Hlst.
      match type of Hx with
      | finite_protocol_trace_from _ ?s _ => remember s as tr_last
      end.
      match type of Hlst with
      | protocol_state_prop _ ?l => replace l with tr_last in *
      end.
      change [x] with ([] ++ [x]).
      inversion Hx. subst s' tl. clear Hx H2.
      apply (extend_right_finite_trace_from (pre_loaded_vlsm X Q)).
      + apply (finite_ptrace_empty (pre_loaded_vlsm X Q)).
        assumption.
      + simpl. split; [|apply H3]. split; [assumption|].
        destruct (id H3) as [[_ [_ Hv]] _]. simpl in *.
        split; [|apply Hv].
        destruct iom as [m|]; [|apply option_protocol_message_None].
        apply option_protocol_message_Some.
        spec Htrm m. spec Htrm.
        { apply Exists_app. right. left. subst. reflexivity. }
        assert (Hdec : Decision (List.Exists (field_selector output m) (tr ++ [x]))).
        { apply (@Exists_dec _). intros. apply decide_eq. }
        destruct (decide (List.Exists (field_selector output m) (tr ++ [x]))).
        * apply Exists_app in e.
          destruct e as [e|e]; [apply (protocol_trace_output_is_protocol _ _ _ IHtr _ e)|].
          inversion e; [|inversion H1]. subst x0 l0.
          rewrite <- H in H1. simpl in H1. subst oom.
          pose proof (protocol_transition_destination PreX H3) as Hs.
          apply Hno_resend in H3.
          destruct H3 as [_ Hnrs].
          elim Hnrs.
          apply proper_received; [assumption|].
          apply has_been_received_consistency; [assumption|assumption|].
          exists is,(tr ++ [x]),Htr'.
          rewrite map_app. simpl. rewrite last_is_last.
          split; [subst; reflexivity|].
          apply Exists_app. right. constructor. subst. reflexivity.
        * spec Htrm n.
          apply protocol_message_prop_iff. left.
          cut (vinitial_message_prop ((pre_loaded_vlsm X Q)) m).
          { intro Hm. exists (exist _ m Hm). reflexivity. }
          right. apply Hpq. assumption.
  Qed.

End cannot_resend_message.

Section full_node_constraint.

  Context {message : Type}
          `{EqDecision message}
          {index : Type}
          {IndEqDec : EqDecision index}
          (IM : index -> VLSM message)
          {i0 : Inhabited index}
          (X := free_composite_vlsm IM)
          (has_been_sent_capabilities : forall i : index, (has_been_sent_capability (IM i)))
          (has_been_received_capabilities : forall i : index, (has_been_received_capability (IM i)))
          {index_listing : list index}
          (finite_index : Listing index_listing)
          (X_has_been_sent_capability : has_been_sent_capability X := composite_has_been_sent_capability IM (free_constraint IM) finite_index has_been_sent_capabilities)
          (X_has_been_received_capability : has_been_received_capability X := composite_has_been_received_capability IM (free_constraint IM) finite_index has_been_received_capabilities)
          (X_has_been_observed_capability : has_been_observed_capability X := has_been_observed_capability_from_sent_received X)
          (admissible_index : composite_state IM -> index -> Prop)
          (** admissible equivocator index: this index can equivocate from given state *)
          (Hno_resend : forall i : index, cannot_resend_message_stepwise_prop (IM i))
          .

  Existing Instance X_has_been_observed_capability.
  Existing Instance X_has_been_sent_capability.

  Definition full_node_condition_for_admissible_equivocators
    (l : composite_label IM)
    (som : composite_state IM * option message)
    : Prop
    :=
    no_additional_equivocations_constraint X l som \/
    let (s, om) := som in
      exists m, om = Some m /\
      exists (i : index), admissible_index s i /\
      exists (si : vstate (IM i)),
          protocol_generated_prop (pre_loaded_with_all_messages_vlsm (IM i)) si m /\
          forall (m' : message),
            has_been_received (IM i) si m' ->
            has_not_been_sent (IM i) si m' ->
            no_additional_equivocations X s m'.

  Definition full_node_condition_for_admissible_equivocators_alt
    (l : composite_label IM)
    (som : composite_state IM * option message)
    : Prop
    :=
    no_additional_equivocations_constraint X l som \/
    let (s, om) := som in
      exists m, om = Some m /\
      exists (i : index), admissible_index s i /\
      can_emit
        (pre_loaded_vlsm (IM i) (no_additional_equivocations X s))
        m.

  Lemma lift_preloaded_protocol_prop_to_projection
    (i : index)
    (s: composite_state IM)
    (Hs: protocol_state_prop
       (pre_loaded_with_all_messages_vlsm (free_composite_vlsm IM)) s)
    (m : message)
    (si: vstate (IM i))
    (Hsi: forall m' : message,
      has_been_received (IM i) si m' ->
      has_not_been_sent (IM i) si m' ->
      no_additional_equivocations X s m')
    (Hsim: protocol_generated_prop (pre_loaded_with_all_messages_vlsm (IM i)) si m)
    : protocol_generated_prop
      (pre_loaded_vlsm (IM i) (no_additional_equivocations X s))
      si m.
  Proof.
    apply non_empty_protocol_trace_from_protocol_generated_prop in Hsim.
    destruct Hsim as [is [tr [item [Htr [Hitem [Hlsts Hlstm]]]]]].
    cut
      (finite_protocol_trace
        (pre_loaded_vlsm (IM i) (no_additional_equivocations X s))
        is tr).
    { intro Hf. apply non_empty_protocol_trace_from_protocol_generated_prop.
      exists is, tr, item.
      repeat (split; [assumption|]). assumption.
    }
    assert (Hlsti : last (List.map destination tr) is = si).
    { clear -Htr Hitem Hlsts.
      destruct Htr as [Htr _].
      destruct_list_last tr tr' item' Heq; [inversion Hitem|].
      rewrite last_error_is_last in Hitem. inversion Hitem. subst. clear Hitem.
      rewrite map_app. simpl.
      rewrite last_is_last. reflexivity.
    }
    assert (Hpsi : protocol_state_prop (pre_loaded_with_all_messages_vlsm (IM i)) si).
    { clear -Htr Hlsti.
      destruct Htr as [Htr _].
      apply finite_ptrace_last_pstate in Htr.
      rewrite Hlsti in Htr. assumption.
    }
    assert (Htri :
      forall m' : message,
        trace_has_message (field_selector input) m' tr ->
        ~trace_has_message (field_selector output) m' tr ->
        no_additional_equivocations X s m'
    ).
    { intros m' Hinput Hnoutput.
      apply Hsi.
      - apply proper_received; [assumption|].
        apply has_been_received_consistency; [apply (has_been_received_capabilities i)| assumption|].
        exists is, tr, Htr, Hlsti. assumption.
      - apply proper_not_sent; [assumption|].
        intros is0. intros. intros Houtput. elim Hnoutput.
        specialize (has_been_sent_consistency (IM i) si Hpsi m') as [Hcons _].
        spec Hcons. {  exists is0, tr0, Htr0, Hlast. assumption. }
        specialize (Hcons is tr Htr Hlsti). assumption.
    }
    pose (no_additional_equivocations X s) as P.
    specialize
      (lift_preloaded_trace_to_seeded (IM i) (Hno_resend i) P P (fun m => id)
        _ _ Htr Htri
      ).
    exact id.
  Qed.

  Lemma full_node_condition_for_admissible_equivocators_subsumption
    : preloaded_constraint_subsumption IM
        full_node_condition_for_admissible_equivocators
        full_node_condition_for_admissible_equivocators_alt.
  Proof.
    intros s Hs l om [Hno_equiv | Hfull]; [left; assumption|].
    right.
    destruct Hfull as [m [Hom [i [Hi [si [Hsim Hsi ]]]]]].
    subst om. exists m. split; [reflexivity|].
    exists i. split; [assumption|].
    specialize
      (lift_preloaded_protocol_prop_to_projection i s Hs m si Hsi Hsim)
      as Hemit.
    apply can_emit_iff.
    exists si. assumption.
  Qed.

End full_node_constraint.

Section seeded_composite_vlsm_no_equivocation.

(** ** Pre-loading a VLSM composition with no equivocations constraint

When adding initial messages to a VLSM composition with a no equivocation
constraint, we cannot simply use the [pre_loaded_vlsm] construct
because the no-equivocation constraint must also be altered to reflect that
the newly added initial messages are safe to be received at all times.
*)

  Context
    {message : Type}
    {index : Type}
    {IndEqDec : EqDecision index}
    (IM : index -> VLSM message)
    {i0 : Inhabited index}
    (constraint : composite_label IM -> composite_state IM  * option message -> Prop)
    (X := free_composite_vlsm IM)
    (has_been_sent_capabilities : forall i : index, (has_been_sent_capability (IM i)))
    (has_been_received_capabilities : forall i : index, (has_been_received_capability (IM i)))
    {index_listing : list index}
    (finite_index : Listing index_listing)
    (X_has_been_sent_capability : has_been_sent_capability X := composite_has_been_sent_capability IM (free_constraint IM) finite_index has_been_sent_capabilities)
    .

  Existing Instance X_has_been_sent_capability.

<<<<<<< HEAD
  Definition no_equivocations_with_pre_loaded
    (load : message -> Prop)
    (initial_or_loaded := fun m => vinitial_message_prop X m \/ load m)
    : composite_label IM -> composite_state IM  * option message -> Prop
    := no_equivocations_except_from X initial_or_loaded.
=======
  Section seeded_composite_vlsm_no_equivocation_definition.

    Context
      (seed : message -> Prop)
      .

    (** Constraint is updated to also allow seeded messages. *)

    Definition no_equivocations_additional_constraint_with_pre_loaded
      (l : composite_label IM)
      (som : composite_state IM * option message)
      (initial_or_seed := fun m => vinitial_message_prop X m \/ seed m)
      :=
      no_equivocations_except_from X initial_or_seed l som
      /\ constraint l som.

    Definition composite_no_equivocation_vlsm_with_pre_loaded
      : VLSM message
      :=
      pre_loaded_vlsm (composite_vlsm IM no_equivocations_additional_constraint_with_pre_loaded) seed.

    Lemma seeded_equivocators_incl_preloaded
      : VLSM_incl composite_no_equivocation_vlsm_with_pre_loaded (pre_loaded_with_all_messages_vlsm (free_composite_vlsm IM)).
    Proof.
      unfold composite_no_equivocation_vlsm_with_pre_loaded.
      match goal with
      |- VLSM_incl (pre_loaded_vlsm ?v _) _ =>
        specialize (pre_loaded_with_all_messages_vlsm_is_pre_loaded_with_True v) as Hprev
      end.
      apply VLSM_eq_incl_iff in Hprev. apply proj2 in Hprev.
      match type of Hprev with
      | VLSM_incl (mk_vlsm ?m) _ => apply VLSM_incl_trans with m
      end
      ; [apply pre_loaded_vlsm_incl; intros; exact I|].
      match type of Hprev with
      | VLSM_incl _ (mk_vlsm ?m) => apply VLSM_incl_trans with m
      end
      ; [assumption| ].
      unfold free_composite_vlsm.
      simpl.
      apply preloaded_constraint_subsumption_pre_loaded_with_all_messages_incl.
      intro. intros. exact I.
    Qed.

  End seeded_composite_vlsm_no_equivocation_definition.
>>>>>>> 411e16cd

  (** Adds a no-equivocations condition on top of an existing constraint. *)
  Definition no_equivocations_additional_constraint
    (l : composite_label IM)
    (som : composite_state IM * option message)
    :=
    no_equivocations X l som
    /\ constraint l som.

<<<<<<< HEAD
  (** Adds a no-equivocations condition on top of an existing constraint. *)
  Definition no_equivocations_additional_constraint_with_pre_loaded
    (load : message -> Prop)
    (l : composite_label IM)
    (som : composite_state IM * option message)
    :=
    no_equivocations_with_pre_loaded load l som
    /\ constraint l som.

    Definition composite_no_equivocation_vlsm_with_pre_loaded
      (load : message -> Prop)
      : VLSM message
      :=
      pre_loaded_vlsm
        (composite_vlsm IM (no_equivocations_additional_constraint_with_pre_loaded load))
        load.
    
  Lemma composite_no_equivocation_vlsm_with_pre_loaded_incl_pre_loaded_with_all_messages
    (load : message -> Prop)
    : VLSM_incl
      (composite_no_equivocation_vlsm_with_pre_loaded load)
      (pre_loaded_with_all_messages_vlsm (free_composite_vlsm IM)).
  Proof.
    unfold composite_no_equivocation_vlsm_with_pre_loaded.
    match goal with
    |- VLSM_incl (pre_loaded_vlsm ?v _) _ =>
      specialize (pre_loaded_with_all_messages_vlsm_is_pre_loaded_with_True v) as Hprev
    end.
    apply VLSM_eq_incl_iff in Hprev. apply proj2 in Hprev.
    match type of Hprev with
    | VLSM_incl (mk_vlsm ?m) _ => apply VLSM_incl_trans with m
    end
    ; [apply pre_loaded_vlsm_incl; intros; exact I|].
    match type of Hprev with
    | VLSM_incl _ (mk_vlsm ?m) => apply VLSM_incl_trans with m
    end
    ; [assumption| ].
    unfold free_composite_vlsm.
    simpl.
    apply preloaded_constraint_subsumption_pre_loaded_with_all_messages_incl.
    intro. intros. exact I.
  Qed.

  Context
    (NoeqvPreLoadedWithFalse := composite_no_equivocation_vlsm_with_pre_loaded (fun m => False))
    (Noeqv := composite_vlsm IM no_equivocations_additional_constraint)
    .

  Lemma pre_loaded_with_false_composite_no_equivocation_vlsm_eq
    : VLSM_eq NoeqvPreLoadedWithFalse Noeqv.
  Proof.
    unfold NoeqvPreLoadedWithFalse.
=======
  Context
    (SeededNoeqvFalse := composite_no_equivocation_vlsm_with_pre_loaded (fun m => False))
    (Noeqv := composite_vlsm IM no_equivocations_additional_constraint)
    .

  Lemma false_composite_no_equivocation_vlsm_with_pre_loaded
    : VLSM_eq SeededNoeqvFalse Noeqv.
  Proof.
    unfold SeededNoeqvFalse.
>>>>>>> 411e16cd
    unfold composite_no_equivocation_vlsm_with_pre_loaded.
    match goal with
    |- VLSM_eq (pre_loaded_vlsm ?m _) _ => specialize (vlsm_is_pre_loaded_with_False m) as Heq
    end.
    apply VLSM_eq_sym in Heq.
    match type of Heq with
    | VLSM_eq _ ?v => apply VLSM_eq_trans with (machine v)
    end
    ; [assumption|].
    apply VLSM_eq_incl_iff.
    specialize (constraint_subsumption_incl IM) as Hincl.
    split.
<<<<<<< HEAD
    - apply Hincl.
      intros l som.
      intros [Hno Hc]. split; [|assumption].
      destruct som as (s, [m|]); [|exact I].
      simpl in Hno.
      rewrite <- or_assoc in Hno.
      destruct Hno; [|contradiction].
      assumption.
=======
    - specialize
        (Hincl
          (no_equivocations_additional_constraint_with_pre_loaded (fun _ : message => False))
          no_equivocations_additional_constraint
        ).
      apply Hincl.
      intros l som. unfold no_equivocations_additional_constraint_with_pre_loaded.
      clear -l.
      unfold no_equivocations_additional_constraint.
      unfold no_equivocations.
      unfold no_equivocations_except_from.
      destruct som as (s, [m|]); [|exact id].
      rewrite <- or_assoc.
      intros [[H|contra] Hc]; [|contradiction].
      split; assumption.
>>>>>>> 411e16cd
    - specialize
        (Hincl
          no_equivocations_additional_constraint
          (no_equivocations_additional_constraint_with_pre_loaded (fun _ : message => False))
        ).
      apply Hincl.
      intros l som. unfold no_equivocations_additional_constraint_with_pre_loaded.
<<<<<<< HEAD
      unfold no_equivocations_additional_constraint. unfold no_equivocations_with_pre_loaded.
      unfold no_equivocations.
      unfold no_equivocations_except_from.
      destruct som as (s, [m|]); intuition.
  Qed.

End seeded_composite_vlsm_no_equivocation.

Section has_been_sent_irrelevance.

  Context 
    {message : Type}
    (X : VLSM message)
    (Hbs1 : has_been_sent_capability X)
    (Hbs2 : has_been_sent_capability X)
    (has_been_sent1 := @has_been_sent _ X Hbs1)
    (has_been_sent2 := @has_been_sent _ X Hbs2)
    .
  
  Lemma has_been_sent_irrelevance
    (s : state)
    (m : message)
    (Hs : protocol_state_prop (pre_loaded_with_all_messages_vlsm X) s)
    : has_been_sent1 s m -> has_been_sent2 s m.
  Proof.
    intro H.
    apply proper_sent in H; [|assumption].
    apply proper_sent; [assumption|].
    assumption.
  Qed.

End has_been_sent_irrelevance.
=======
      clear -l.
      unfold no_equivocations_additional_constraint.
      unfold no_equivocations.
      unfold no_equivocations_except_from.
      destruct som as (s, [m|]); [|exact id].
      rewrite <- or_assoc.
      intros [H Hc].
      split; [|assumption].
      left. assumption.
  Qed.

End seeded_composite_vlsm_no_equivocation.
>>>>>>> 411e16cd
<|MERGE_RESOLUTION|>--- conflicted
+++ resolved
@@ -2168,13 +2168,6 @@
 
   Existing Instance X_has_been_sent_capability.
 
-<<<<<<< HEAD
-  Definition no_equivocations_with_pre_loaded
-    (load : message -> Prop)
-    (initial_or_loaded := fun m => vinitial_message_prop X m \/ load m)
-    : composite_label IM -> composite_state IM  * option message -> Prop
-    := no_equivocations_except_from X initial_or_loaded.
-=======
   Section seeded_composite_vlsm_no_equivocation_definition.
 
     Context
@@ -2220,7 +2213,6 @@
     Qed.
 
   End seeded_composite_vlsm_no_equivocation_definition.
->>>>>>> 411e16cd
 
   (** Adds a no-equivocations condition on top of an existing constraint. *)
   Definition no_equivocations_additional_constraint
@@ -2230,60 +2222,6 @@
     no_equivocations X l som
     /\ constraint l som.
 
-<<<<<<< HEAD
-  (** Adds a no-equivocations condition on top of an existing constraint. *)
-  Definition no_equivocations_additional_constraint_with_pre_loaded
-    (load : message -> Prop)
-    (l : composite_label IM)
-    (som : composite_state IM * option message)
-    :=
-    no_equivocations_with_pre_loaded load l som
-    /\ constraint l som.
-
-    Definition composite_no_equivocation_vlsm_with_pre_loaded
-      (load : message -> Prop)
-      : VLSM message
-      :=
-      pre_loaded_vlsm
-        (composite_vlsm IM (no_equivocations_additional_constraint_with_pre_loaded load))
-        load.
-    
-  Lemma composite_no_equivocation_vlsm_with_pre_loaded_incl_pre_loaded_with_all_messages
-    (load : message -> Prop)
-    : VLSM_incl
-      (composite_no_equivocation_vlsm_with_pre_loaded load)
-      (pre_loaded_with_all_messages_vlsm (free_composite_vlsm IM)).
-  Proof.
-    unfold composite_no_equivocation_vlsm_with_pre_loaded.
-    match goal with
-    |- VLSM_incl (pre_loaded_vlsm ?v _) _ =>
-      specialize (pre_loaded_with_all_messages_vlsm_is_pre_loaded_with_True v) as Hprev
-    end.
-    apply VLSM_eq_incl_iff in Hprev. apply proj2 in Hprev.
-    match type of Hprev with
-    | VLSM_incl (mk_vlsm ?m) _ => apply VLSM_incl_trans with m
-    end
-    ; [apply pre_loaded_vlsm_incl; intros; exact I|].
-    match type of Hprev with
-    | VLSM_incl _ (mk_vlsm ?m) => apply VLSM_incl_trans with m
-    end
-    ; [assumption| ].
-    unfold free_composite_vlsm.
-    simpl.
-    apply preloaded_constraint_subsumption_pre_loaded_with_all_messages_incl.
-    intro. intros. exact I.
-  Qed.
-
-  Context
-    (NoeqvPreLoadedWithFalse := composite_no_equivocation_vlsm_with_pre_loaded (fun m => False))
-    (Noeqv := composite_vlsm IM no_equivocations_additional_constraint)
-    .
-
-  Lemma pre_loaded_with_false_composite_no_equivocation_vlsm_eq
-    : VLSM_eq NoeqvPreLoadedWithFalse Noeqv.
-  Proof.
-    unfold NoeqvPreLoadedWithFalse.
-=======
   Context
     (SeededNoeqvFalse := composite_no_equivocation_vlsm_with_pre_loaded (fun m => False))
     (Noeqv := composite_vlsm IM no_equivocations_additional_constraint)
@@ -2293,7 +2231,6 @@
     : VLSM_eq SeededNoeqvFalse Noeqv.
   Proof.
     unfold SeededNoeqvFalse.
->>>>>>> 411e16cd
     unfold composite_no_equivocation_vlsm_with_pre_loaded.
     match goal with
     |- VLSM_eq (pre_loaded_vlsm ?m _) _ => specialize (vlsm_is_pre_loaded_with_False m) as Heq
@@ -2306,16 +2243,6 @@
     apply VLSM_eq_incl_iff.
     specialize (constraint_subsumption_incl IM) as Hincl.
     split.
-<<<<<<< HEAD
-    - apply Hincl.
-      intros l som.
-      intros [Hno Hc]. split; [|assumption].
-      destruct som as (s, [m|]); [|exact I].
-      simpl in Hno.
-      rewrite <- or_assoc in Hno.
-      destruct Hno; [|contradiction].
-      assumption.
-=======
     - specialize
         (Hincl
           (no_equivocations_additional_constraint_with_pre_loaded (fun _ : message => False))
@@ -2331,7 +2258,6 @@
       rewrite <- or_assoc.
       intros [[H|contra] Hc]; [|contradiction].
       split; assumption.
->>>>>>> 411e16cd
     - specialize
         (Hincl
           no_equivocations_additional_constraint
@@ -2339,11 +2265,15 @@
         ).
       apply Hincl.
       intros l som. unfold no_equivocations_additional_constraint_with_pre_loaded.
-<<<<<<< HEAD
-      unfold no_equivocations_additional_constraint. unfold no_equivocations_with_pre_loaded.
+      clear -l.
+      unfold no_equivocations_additional_constraint.
       unfold no_equivocations.
       unfold no_equivocations_except_from.
-      destruct som as (s, [m|]); intuition.
+      destruct som as (s, [m|]); [|exact id].
+      rewrite <- or_assoc.
+      intros [H Hc].
+      split; [|assumption].
+      left. assumption.
   Qed.
 
 End seeded_composite_vlsm_no_equivocation.
@@ -2371,18 +2301,4 @@
     assumption.
   Qed.
 
-End has_been_sent_irrelevance.
-=======
-      clear -l.
-      unfold no_equivocations_additional_constraint.
-      unfold no_equivocations.
-      unfold no_equivocations_except_from.
-      destruct som as (s, [m|]); [|exact id].
-      rewrite <- or_assoc.
-      intros [H Hc].
-      split; [|assumption].
-      left. assumption.
-  Qed.
-
-End seeded_composite_vlsm_no_equivocation.
->>>>>>> 411e16cd
+End has_been_sent_irrelevance.