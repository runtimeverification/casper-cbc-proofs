--- conflicted
+++ resolved
@@ -111,11 +111,7 @@
         (Hlast : last (List.map destination tr) start = s),
         ~ List.Exists (fun (elem : transition_item) => message_selector elem = Some m) tr.
 
-<<<<<<< HEAD
-    Definition has_been_sent_prop : state_message_oracle vlsm -> state -> message -> Prop
-=======
     Definition has_been_sent_prop : state_message_oracle -> state -> message -> Prop
->>>>>>> bc731b8a
       := (all_traces_have_message_prop output).
 
     Definition has_not_been_sent_prop : state_message_oracle -> state -> message -> Prop
