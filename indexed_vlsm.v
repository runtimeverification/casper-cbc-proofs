--- conflicted
+++ resolved
@@ -9,276 +9,6 @@
 Composition of indexed VLSMs.
 
 Assumes classical logic (excluded middle) and the axiom of choice.
-<<<<<<< HEAD
-*)
-
-Definition indexed_state
-  {index : Set} {message : Type}
-  (IS : index -> LSM_sig message)
-  : Type
-  :=
-  forall i : index, (@state _ (IS i)).
-
-Definition indexed_label
-  {index : Set} {message : Type}
-  (IS : index -> LSM_sig message)
-  : Type
-  := sigT (fun i => @label _ (IS i)).
-
-Definition indexed_proto_message_prop
-  {index : Set} {message : Type}
-  (IS : index -> LSM_sig message)
-  (m : message)
-  : Prop
-  :=
-  exists i : index, @proto_message_prop message (IS i) m.
-
-Lemma indexed_proto_message_decidable
-  {index : Set} {message : Type}
-  (IS : index -> LSM_sig message)
-  : forall m : message, {indexed_proto_message_prop IS m} + {~indexed_proto_message_prop IS m}.
-Proof.
-  intros.
-  apply excluded_middle_informative.
-Qed.
-
-Definition indexed_proto_message
-  {index : Set} {message : Type}
-  (IS : index -> LSM_sig message)
-  := { m : message | indexed_proto_message_prop IS m }.
-
-Definition indexed_initial_state_prop
-  {index : Set} {message : Type}
-  (IS : index -> LSM_sig message)
-  (s : indexed_state IS)
-  : Prop
-  :=
-  forall i : index, @initial_state_prop _ (IS i) (s i).
-
-Definition indexed_initial_state
-  {index : Set} {message : Type}
-  (IS : index -> LSM_sig message)
-  := { s : indexed_state IS | indexed_initial_state_prop IS s }.
-
-Definition indexed_s0
-  {index : Set} {message : Type}
-  (IS : index -> LSM_sig message)
-  : indexed_initial_state IS.
-exists (fun (i : index) => proj1_sig (@s0 _ (IS i))).
-intro i. destruct s0 as [s Hs]. assumption.
-Defined.
-
-
-Definition indexed_initial_message_prop
-  {index : Set} {message : Type}
-  (IS : index -> LSM_sig message)
-  (m : indexed_proto_message IS)
-  : Prop
-  :=
-  exists (i : index) (mi : @initial_message _ (IS i)), proj1_sig (proj1_sig mi) = proj1_sig m.
-
-
-Definition indexed_m0
-  {index : Set} {message : Type}
-  (IS : index -> LSM_sig message)
-  (i0 : index)
-  : indexed_proto_message IS
-  .
-destruct (@m0 _ (IS i0)) as [m Hpm].
-exists m. exists i0. assumption.
-Defined.
-
-Definition indexed_l0
-  {index : Set} {message : Type}
-  (IS : index -> LSM_sig message)
-  (i0 : index)
-  : indexed_label IS
-  := existT _ i0 (@l0 message (IS i0)) .
-
-Definition lift_proto_messageI
-  {index : Set} {message : Type}
-  (IS : index -> LSM_sig message)
-  (i : index)
-  (mi : @proto_message _ (IS i))
-  : indexed_proto_message IS.
-destruct mi as [m Hm].
-exists m. exists i. assumption.
-Defined.
-
-
-Definition indexed_sig
-  {index : Set} {message : Type} `{Heqd : EqDec index}
-  (IS : index -> LSM_sig message)
-  (i0 : index)
-  : LSM_sig message
-  :=
-  {| state := indexed_state IS
-  ; label := indexed_label IS
-  ; proto_message_prop := indexed_proto_message_prop IS
-  ; proto_message_decidable := indexed_proto_message_decidable IS
-  ; initial_state_prop := indexed_initial_state_prop IS
-  ; s0 := indexed_s0 IS
-  ; initial_message_prop := indexed_initial_message_prop IS
-  ; m0 := indexed_m0 IS i0
-  ; l0 := indexed_l0 IS i0
-  |}.
-
-Definition state_update
-  {index : Set} {message : Type} `{Heqd : EqDec index}
-  {IS : index -> LSM_sig message}
-  {i0 : index}
-  (s : @state message (indexed_sig IS i0))
-  (i : index)
-  (si : @state message (IS i))
-  (j : index)
-  : @state message (IS j).
-destruct (eq_dec i j); subst.
-- exact si.
-- exact (s j).
-Defined.
-
-Definition indexed_transition
-  {index : Set} {message : Type} `{Heqd : EqDec index}
-  {IS : index -> LSM_sig message}
-  (IM : forall i : index, @VLSM message (IS i))
-  {Hinh : index}
-  (l : @label _ (indexed_sig IS Hinh))
-  (som : @state _ (indexed_sig IS Hinh) * option (@proto_message _ (indexed_sig IS Hinh)))
-  : @state _ (indexed_sig IS Hinh) * option (@proto_message _ (indexed_sig IS Hinh)).
-destruct som as [s om].
-destruct l as [i li].
-destruct om as [[m _]|].
-- destruct (@proto_message_decidable _ (IS i) m) as [Hi | _].
-  + destruct (transition li (s i, Some (exist _ m Hi))) as [si' om'].
-    exact (state_update s i si', option_map (lift_proto_messageI IS i) om').
-  + exact (s, None).
-- destruct (transition li (s i, None)) as [si' om'].
-    exact (state_update s i si', option_map (lift_proto_messageI IS i) om').
-Defined.
-
-Definition indexed_valid
-  {index : Set} {message : Type} `{Heqd : EqDec index}
-  {IS : index -> LSM_sig message}
-  (IM : forall i : index, @VLSM message (IS i))
-  {Hinh : index}
-  (l : @label _ (indexed_sig IS Hinh))
-  (som : @state _ (indexed_sig IS Hinh) * option (@proto_message _ (indexed_sig IS Hinh)))
-  : Prop.
-destruct som as [s om].
-destruct l as [i li].
-destruct om as [[m _]|].
-- destruct (@proto_message_decidable _ (IS i) m) as [Hi | _].
-  + exact (valid li (s i, Some (exist _ m Hi))).
-  + exact False.
-- exact (valid li (s i, None)).
-Defined.
-
-Definition indexed_valid_decidable
-  {index : Set} {message : Type} `{Heqd : EqDec index}
-  {IS : index -> LSM_sig message}
-  {IM : forall i : index, @VLSM message (IS i)}
-  (IDM : forall i : index, @VLSM_vdecidable _ _ (IM i))
-  {Hinh : index}
-  (l : @label _ (indexed_sig IS Hinh))
-  (som : @state _ (indexed_sig IS Hinh) * option (@proto_message _ (indexed_sig IS Hinh)))
-  : {indexed_valid IM l som} + {~indexed_valid IM l som}.
-destruct som as [s om].
-destruct l as [i li]; simpl.
-destruct om as [[m _]|]; simpl.
-- destruct (@proto_message_decidable _ (IS i) m) as [Hi | _].
-  + apply valid_decidable.
-  + right; intro; contradiction.
-- apply valid_decidable.
-Defined.
-
-(* Constrained VLSM composition *)
-
-Definition indexed_valid_constrained
-  {index : Set} {message : Type} `{Heqd : EqDec index}
-  {IS : index -> LSM_sig message}
-  (IM : forall i : index, @VLSM message (IS i))
-  {Hinh : index}
-  (constraint : indexed_label IS -> indexed_state IS * option (indexed_proto_message IS) -> Prop)
-  (l : @label _ (indexed_sig IS Hinh))
-  (som : @state _ (indexed_sig IS Hinh) * option (@proto_message _ (indexed_sig IS Hinh)))
-  :=
-  indexed_valid IM l som /\ constraint l som.
-
-
-Definition indexed_vlsm_constrained
-  {index : Set} {message : Type} `{Heqd : EqDec index}
-  {IS : index -> LSM_sig message}
-  (IM : forall i : index, @VLSM message (IS i))
-  (Hi : index)
-  (constraint : indexed_label IS -> indexed_state IS * option (indexed_proto_message IS) -> Prop)
-  : @VLSM message (indexed_sig IS Hi)
-  :=
-  {|  transition := indexed_transition IM
-  ;   valid := indexed_valid_constrained IM constraint
-  |}.
-
-Definition indexed_valid_constrained_decidable
-  {index : Set} {message : Type} `{Heqd : EqDec index}
-  {IS : index -> LSM_sig message}
-  {IM : forall i : index, @VLSM message (IS i)}
-  (IDM : forall i : index, @VLSM_vdecidable _ _ (IM i))
-  {Hinh : index}
-  {constraint : indexed_label IS -> indexed_state IS * option (indexed_proto_message IS) -> Prop}
-  (constraint_decidable : forall (l : indexed_label IS) (som : indexed_state IS * option (indexed_proto_message IS)), {constraint l som} + {~constraint l som})
-  (l : @label _ (indexed_sig IS Hinh))
-  (som : @state _ (indexed_sig IS Hinh) * option (@proto_message _ (indexed_sig IS Hinh)))
-  : {@valid _ _ (indexed_vlsm_constrained IM Hinh constraint) l som} + {~@valid _ _ (indexed_vlsm_constrained IM Hinh constraint) l som}.
-intros.
-unfold indexed_valid_constrained.
-destruct (constraint_decidable l som) as [Hc | Hnc].
-- destruct (indexed_valid_decidable IDM l som) as [Hv | Hnv].
-  + left. split; try assumption.
-  + right. intros [Hv _]. contradiction.
-- right. intros [_ Hc]. contradiction.
-Defined.
-
-Definition indexed_vlsm_constrained_vdecidable
-  {index : Set} {message : Type} `{Heqd : EqDec index}
-  {IS : index -> LSM_sig message}
-  {IM : forall i : index, @VLSM message (IS i)}
-  (IDM : forall i : index, @VLSM_vdecidable _ _ (IM i))
-  (Hinh : index)
-  {constraint : indexed_label IS -> indexed_state IS * option (indexed_proto_message IS) -> Prop}
-  (constraint_decidable : forall (l : indexed_label IS) (som : indexed_state IS * option (indexed_proto_message IS)), {constraint l som} + {~constraint l som})
-  : @VLSM_vdecidable _ _ (indexed_vlsm_constrained IM Hinh constraint)
-  :=
-  {|  valid_decidable := indexed_valid_constrained_decidable IDM constraint_decidable
-  |}.
-
-
-(* Free VLSM composition *)
-
-Definition free_constraint 
-  {index : Set} {message : Type} `{Heqd : EqDec index}
-  {IS : index -> LSM_sig message}
-  (l : indexed_label IS)
-  (som : indexed_state IS * option (indexed_proto_message IS))
-  : Prop
-  :=
-  True.
-
-Definition free_constraint_decidable
-  {index : Set} {message : Type} `{Heqd : EqDec index}
-  {IS : index -> LSM_sig message}
-  (l : indexed_label IS)
-  (som : indexed_state IS * option (indexed_proto_message IS))
-  : {free_constraint l som} + {~free_constraint l som}
-  := left I.
-
-Definition indexed_vlsm_free
-  {index : Set} {message : Type} `{Heqd : EqDec index}
-  {IS : index -> LSM_sig message}
-  (IM : forall i : index, @VLSM message (IS i))
-  (Hi : index)
-  : @VLSM message (indexed_sig IS Hi)
-  :=
-  indexed_vlsm_constrained IM Hi free_constraint
-=======
  *)
 
 Section indexing. 
@@ -490,7 +220,6 @@
     : @VLSM message (indexed_sig)
     :=
       indexed_vlsm_constrained IM free_constraint
->>>>>>> e23f9d3c
   .
 
   Definition indexed_vlsm_free_vdecidable
